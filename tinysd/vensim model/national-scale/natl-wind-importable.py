<<<<<<< HEAD
"""
Python model "tiny-sd-all-US-pysd-importable.py"
Translated using PySD version 0.10.0
"""
from __future__ import division
import numpy as np
from pysd import utils
import xarray as xr

from pysd.py_backend.functions import cache
from pysd.py_backend import functions

from pandas import read_csv

_subscript_dict = {}

_namespace = {
    'TIME': 'time',
    'Time': 'time',
    'MINLIST': 'minlist',
    'one MW': 'one_mw',
    'one Year': 'one_year',
    'tallying reuse': 'tallying_reuse',
    'Cumulative Recycle': 'cumulative_recycle',
    'Cumulative Remanufacture': 'cumulative_remanufacture',
    'Cumulative Reuse': 'cumulative_reuse',
    'tallying recycle': 'tallying_recycle',
    'tallying remanufacture': 'tallying_remanufacture',
    'miles from extraction to production facility':
        'miles_from_extraction_to_production_facility',
    'annual change in cost of extraction and production':
    'annual_change_in_cost_of_extraction_and_production',
    'cost of extraction and production': 'cost_of_extraction_and_production',
    'remanufacture process learning': 'remanufacture_process_learning',
    'recycle learning rate': 'recycle_learning_rate',
    'initial cost of extraction and production':
        'initial_cost_of_extraction_and_production',
    'recycle process learning': 'recycle_process_learning',
    'remanufacture learning rate': 'remanufacture_learning_rate',
    'reuse process learning': 'reuse_process_learning',
    'reuse learning rate': 'reuse_learning_rate',
    'Remanufacture Process Cost': 'remanufacture_process_cost',
    'remanufactured material cost': 'remanufactured_material_cost',
    'Recycle Process Cost': 'recycle_process_cost',
    'recycled material cost': 'recycled_material_cost',
    'linear material cost': 'linear_material_cost',
    'reused material cost': 'reused_material_cost',
    'Reuse Process Cost': 'reuse_process_cost',
    'initial cost of recycling process': 'initial_cost_of_recycling_process',
    'initial cost of remanufacturing process':
        'initial_cost_of_remanufacturing_process',
    'initial cost of reuse process': 'initial_cost_of_reuse_process',
    'cost of transportation': 'cost_of_transportation',
    'cost of landfilling': 'cost_of_landfilling',
    'recycled material strategic value': 'recycled_material_strategic_value',
    'remanufactured material strategic value':
        'remanufactured_material_strategic_value',
    'reused material strategic value': 'reused_material_strategic_value',
    'miles from end use location to recycling facility':
    'miles_from_end_use_location_to_recycling_facility',
    'miles from end use location to remanufacturing facility':
    'miles_from_end_use_location_to_remanufacturing_facility',
    'miles from end use location to reuse facility':
    'miles_from_end_use_location_to_reuse_facility',
    'miles from reuse facility to product distribution facility':
    'miles_from_reuse_facility_to_product_distribution_facility',
    'miles from reuse facility to remanufacturing facility':
    'miles_from_reuse_facility_to_remanufacturing_facility',
    'miles from recycling facility to landfill':
        'miles_from_recycling_facility_to_landfill',
    'miles from remanufacturing facility to landfill':
    'miles_from_remanufacturing_facility_to_landfill',
    'miles from end use location to landfill':
        'miles_from_end_use_location_to_landfill',
    'miles from recycling to distribution facility':
    'miles_from_recycling_to_distribution_facility',
    'miles from remanufacturing facility to recycling facility':
    'miles_from_remanufacturing_facility_to_recycling_facility',
    'miles from remanufacturing facility to product distribution facility':
    'miles_from_remanufacturing_facility_to_product_distribution_facility',
    'average turbine capacity data': 'average_turbine_capacity_data',
    'average turbine capacity': 'average_turbine_capacity',
    'fiberglass use metric ton per MW': 'fiberglass_use_metric_ton_per_mw',
    'material use per year': 'material_use_per_year',
    'material selection': 'material_selection',
    'steel use metric ton per MW': 'steel_use_metric_ton_per_mw',
    'average turbine capacity trendline': 'average_turbine_capacity_trendline',
    'adding capacity': 'adding_capacity',
    'Cumulative Capacity': 'cumulative_capacity',
    'installed capacity per year data': 'installed_capacity_per_year_data',
    'changing fraction reuse': 'changing_fraction_reuse',
    'check fraction sum': 'check_fraction_sum',
    'Fraction Recycle': 'fraction_recycle',
    'Fraction Remanufacture': 'fraction_remanufacture',
    'Fraction Reuse': 'fraction_reuse',
    'rate of increasing reuse fraction': 'rate_of_increasing_reuse_fraction',
    'recycle favorability': 'recycle_favorability',
    'recycle favorability over linear': 'recycle_favorability_over_linear',
    'increase recycle': 'increase_recycle',
    'increase remanufacture': 'increase_remanufacture',
    'increase reuse': 'increase_reuse',
    'increasing fraction recycle': 'increasing_fraction_recycle',
    'increasing fraction remanufacture': 'increasing_fraction_remanufacture',
    'lowest cost pathway': 'lowest_cost_pathway',
    'rate of increasing recycle fraction':
        'rate_of_increasing_recycle_fraction',
    'rate of increasing remanufacture fraction':
        'rate_of_increasing_remanufacture_fraction',
    'reuse favorability': 'reuse_favorability',
    'reuse favorability over linear': 'reuse_favorability_over_linear',
    'remanufacture favorability over linear':
        'remanufacture_favorability_over_linear',
    'remanufacture favorability': 'remanufacture_favorability',
    'fraction used product reused initial value':
        'fraction_used_product_reused_initial_value',
    'fraction used product recycled initial value':
        'fraction_used_product_recycled_initial_value',
    'fraction used product remanufactured initial value':
    'fraction_used_product_remanufactured_initial_value',
    'Products at End of Life': 'products_at_end_of_life',
    'landfilling': 'landfilling',
    'Landfill and Incineration': 'landfill_and_incineration',
    'total fraction': 'total_fraction',
    'annual demand': 'annual_demand',
    'aggregating recycled materials': 'aggregating_recycled_materials',
    'aggregating remanufactured products':
        'aggregating_remanufactured_products',
    'aggregating reused products': 'aggregating_reused_products',
    'annual virgin material demand': 'annual_virgin_material_demand',
    'Product Reuse': 'product_reuse',
    'distributing': 'distributing',
    'extracting': 'extracting',
    'Products Sent to Other Sectors': 'products_sent_to_other_sectors',
    'Raw Material Extraction': 'raw_material_extraction',
    'reaching end of life': 'reaching_end_of_life',
    'recycling': 'recycling',
    'fraction used product disposed': 'fraction_used_product_disposed',
    'remanufacturing': 'remanufacturing',
    'remanufacturing nonreusables': 'remanufacturing_nonreusables',
    'landfilling failed remanufactured': 'landfilling_failed_remanufactured',
    'landfilling nonrecyclables': 'landfilling_nonrecyclables',
    'Material Distribution': 'material_distribution',
    'Material Recycle': 'material_recycle',
    'producing': 'producing',
    'Product Distribution': 'product_distribution',
    'Product Remanufacture': 'product_remanufacture',
    'tallying extraction': 'tallying_extraction',
    'Production': 'production',
    'Products in Use': 'products_in_use',
    'Total Extraction': 'total_extraction',
    'reusing in other sectors': 'reusing_in_other_sectors',
    'recycling failed remanufactured': 'recycling_failed_remanufactured',
    'reusing': 'reusing',
    'shipping': 'shipping',
    'fraction used product reused in other sectors':
    'fraction_used_product_reused_in_other_sectors',
    'supply chain delay': 'supply_chain_delay',
    'initial components in use': 'initial_components_in_use',
    'fraction of recycling to landfill': 'fraction_of_recycling_to_landfill',
    'fraction of remanufacture to landfill':
        'fraction_of_remanufacture_to_landfill',
    'fraction remanufactured product to recycle':
        'fraction_remanufactured_product_to_recycle',
    'fraction reused product remanufactured':
        'fraction_reused_product_remanufactured',
    'component lifetime': 'component_lifetime',
    'relative landfill': 'relative_landfill',
    'externalities from landfill transportation':
        'externalities_from_landfill_transportation',
    'externalities total': 'externalities_total',
    'externalities from total transportation':
        'externalities_from_total_transportation',
    'externalities from extracting': 'externalities_from_extracting',
    'externalities from recycling': 'externalities_from_recycling',
    'externalities from remanufacturing': 'externalities_from_remanufacturing',
    'externalities from reusing': 'externalities_from_reusing',
    'cumulative landfill fraction': 'cumulative_landfill_fraction',
    'externalities from recycling transportation':
        'externalities_from_recycling_transportation',
    'externalities from remanufacturing transportation':
    'externalities_from_remanufacturing_transportation',
    'externalities from reuse transportation':
        'externalities_from_reuse_transportation',
    'externality factor of extracting process':
        'externality_factor_of_extracting_process',
    'externality factor of recycling process':
        'externality_factor_of_recycling_process',
    'externality factor of remanufacturing process':
    'externality_factor_of_remanufacturing_process',
    'externality factor of transportation':
        'externality_factor_of_transportation',
    'externality factor of reusing process':
        'externality_factor_of_reusing_process',
    'FINAL TIME': 'final_time',
    'INITIAL TIME': 'initial_time',
    'SAVEPER': 'saveper',
    'TIME STEP': 'time_step'
}

__pysd_version__ = "0.10.0"

__data = {'scope': None, 'time': lambda: 0}


def _init_outer_references(data):
    for key in data:
        __data[key] = data[key]


def time():
    return __data['time']()


@cache('run')
def one_mw():
    """
    Real Name: b'one MW'
    Original Eqn: b'1'
    Units: b'MW'
    Limits: (1.0, 1.0, 1.0)
    Type: constant

    b'Conversion factor for 1 MW'
    """
    return 1


@cache('run')
def one_year():
    """
    Real Name: b'one Year'
    Original Eqn: b'1'
    Units: b'year'
    Limits: (1.0, 1.0)
    Type: constant

    b'Conversion factor for 1 year'
    """
    return 1


@cache('step')
def tallying_reuse():
    """
    Real Name: b'tallying reuse'
    Original Eqn: b'aggregating reused products'
    Units: b'metric ton/year'
    Limits: (0.0, None)
    Type: component

    b''
    """
    return aggregating_reused_products()


@cache('step')
def cumulative_recycle():
    """
    Real Name: b'Cumulative Recycle'
    Original Eqn: b'INTEG ( tallying recycle, 0)'
    Units: b'metric ton'
    Limits: (0.0, None)
    Type: component

    b'tracks total recycling in wind energy sector'
    """
    return _integ_cumulative_recycle()


@cache('step')
def cumulative_remanufacture():
    """
    Real Name: b'Cumulative Remanufacture'
    Original Eqn: b'INTEG ( tallying remanufacture, 0)'
    Units: b'metric ton'
    Limits: (0.0, None)
    Type: component

    b'tracks total remanufacturing by material mass in wind energy sector'
    """
    return _integ_cumulative_remanufacture()


@cache('step')
def cumulative_reuse():
    """
    Real Name: b'Cumulative Reuse'
    Original Eqn: b'INTEG ( tallying reuse, 0)'
    Units: b'metric ton'
    Limits: (0.0, None)
    Type: component

    b'tracks total reusing by material mass (not individual products) in wind
    energy sector'
    """
    return _integ_cumulative_reuse()


@cache('step')
def tallying_recycle():
    """
    Real Name: b'tallying recycle'
    Original Eqn: b'aggregating recycled materials'
    Units: b'metric ton/year'
    Limits: (0.0, None)
    Type: component

    b''
    """
    return aggregating_recycled_materials()


@cache('step')
def tallying_remanufacture():
    """
    Real Name: b'tallying remanufacture'
    Original Eqn: b'aggregating remanufactured products'
    Units: b'metric ton/year'
    Limits: (0.0, None)
    Type: component

    b''
    """
    return aggregating_remanufactured_products()


@cache('run')
def miles_from_extraction_to_production_facility():
    """
    Real Name: b'miles from extraction to production facility'
    Original Eqn: b'200'
    Units: b'mile'
    Limits: (0.0, 500.0, 1.0)
    Type: constant

    b''
    """
    return 200


@cache('run')
def annual_change_in_cost_of_extraction_and_production():
    """
    Real Name: b'annual change in cost of extraction and production'
    Original Eqn: b'-0.357'
    Units: b'USD/metric ton/year'
    Limits: (None, None)
    Type: constant

    b'accounts for learning-by-doing, assuming that extraction and production
    is always being used in economy even if not active in this model'
    """
    return -0.357


@cache('step')
def cost_of_extraction_and_production():
    """
    Real Name: b'cost of extraction and production'
    Original Eqn: b'initial cost of extraction and production + annual change
     in cost of extraction and production * (Time - 1980)'
    Units: b'USD/metric ton'
    Limits: (0.0, None)
    Type: component

    b'time dependent function for total extraction and production cost'
    """
    return initial_cost_of_extraction_and_production(
    ) + annual_change_in_cost_of_extraction_and_production() * (time() - 1980)


@cache('step')
def remanufacture_process_learning():
    """
    Real Name: b'remanufacture process learning'
    Original Eqn: b'remanufacture learning rate *
    TREND(Cumulative Remanufacture, 0.5 , 0 ) * MAX(0,
    Remanufacture Process Cost ) / one Year'
    Units: b'USD/metric ton/year'
    Limits: (None, None)
    Type: component

    b'Calculates learning-by-doing from the remanufacture learning rate, the
    trend over the last six months in cumulative remanufacturing, and the
    current remanufacture process cost. Does not allow the remanufacture
    process cost to decrease below zero.'
    """
    return remanufacture_learning_rate() * \
           _trend_cumulative_remanufacture_05_0() * \
           np.maximum(0, remanufacture_process_cost()) / one_year()


@cache('run')
def recycle_learning_rate():
    """
    Real Name: b'recycle learning rate'
    Original Eqn: b'-0.05'
    Units: b'Dmnl'
    Limits: (None, None)
    Type: constant

    b''
    """
    return -0.05


@cache('run')
def initial_cost_of_extraction_and_production():
    """
    Real Name: b'initial cost of extraction and production'
    Original Eqn: b'65'
    Units: b'USD/metric ton'
    Limits: (0.0, None, 1.0)
    Type: constant

    b''
    """
    return 65


@cache('step')
def recycle_process_learning():
    """
    Real Name: b'recycle process learning'
    Original Eqn: b'recycle learning rate * TREND(Cumulative Recycle, 0.5 , 0 )
     * MAX(0, Recycle Process Cost) / one Year'
    Units: b'USD/metric ton/year'
    Limits: (None, None)
    Type: component

    b'Calculates learning-by-doing from the recycle learning rate, the trend
    over the last six months of cumulative recycling, and the current recycle
    process cost. Does not allow the recycle process cost to decrease below
    zero.'
    """
    return recycle_learning_rate() * _trend_cumulative_recycle_05_0() * \
           np.maximum(0, recycle_process_cost()) / one_year()


@cache('run')
def remanufacture_learning_rate():
    """
    Real Name: b'remanufacture learning rate'
    Original Eqn: b'-0.005'
    Units: b'Dmnl'
    Limits: (None, None)
    Type: constant

    b''
    """
    return -0.005


@cache('step')
def reuse_process_learning():
    """
    Real Name: b'reuse process learning'
    Original Eqn: b'-reuse learning rate * TREND(Cumulative Reuse, 0.5 , 0 ) *
    MAX(0, Reuse Process Cost) / one Year'
    Units: b'USD/metric ton/year'
    Limits: (None, None)
    Type: component

    b'Calculates learning-by-doing from the reuse learning rate, the trend over
    the last six months of cumulative reusing, and the current reuse process
    cost. Does not allow the reuse process cost to decrease below zero. In
    reality this should also incorporate technical limitations on the number
    of times a product can be reused consecutively.'
    """
    return -reuse_learning_rate() * _trend_cumulative_reuse_05_0() * np.maximum(
        0, reuse_process_cost()) / one_year()


@cache('run')
def reuse_learning_rate():
    """
    Real Name: b'reuse learning rate'
    Original Eqn: b'-0.001'
    Units: b'Dmnl'
    Limits: (None, None)
    Type: constant

    b''
    """
    return -0.001


@cache('step')
def remanufacture_process_cost():
    """
    Real Name: b'Remanufacture Process Cost'
    Original Eqn: b'INTEG ( remanufacture process learning, initial cost of
    remanufacturing process)'
    Units: b'USD/metric ton'
    Limits: (0.0, None)
    Type: component

    b''
    """
    return _integ_remanufacture_process_cost()


@cache('step')
def remanufactured_material_cost():
    """
    Real Name: b'remanufactured material cost'
    Original Eqn: b'miles from end use location to remanufacturing facility *
    cost of transportation + Remanufacture Process Cost +
    fraction reused product remanufactured *
    ( miles from reuse facility to remanufacturing facility *
    cost of transportation + Remanufacture Process Cost ) +
    miles from remanufacturing facility to product distribution facility *
    cost of transportation - remanufactured material strategic value'
    Units: b'USD/metric ton'
    Limits: (0.0, None)
    Type: component

    b'Total cost associated with using remanufactured materials in new
    turbines, including transportation.'
    """
    return miles_from_end_use_location_to_remanufacturing_facility() * \
           cost_of_transportation() + remanufacture_process_cost() + \
           fraction_reused_product_remanufactured() * \
           (miles_from_reuse_facility_to_remanufacturing_facility() *
            cost_of_transportation() + remanufacture_process_cost()) + \
           miles_from_remanufacturing_facility_to_product_distribution_facility() * \
           cost_of_transportation() - \
           remanufactured_material_strategic_value()


@cache('step')
def recycle_process_cost():
    """
    Real Name: b'Recycle Process Cost'
    Original Eqn: b'INTEG ( recycle process learning, initial cost of
     recycling process)'
    Units: b'USD/metric ton'
    Limits: (0.0, None)
    Type: component

    b''
    """
    return _integ_recycle_process_cost()


@cache('step')
def recycled_material_cost():
    """
    Real Name: b'recycled material cost'
    Original Eqn: b'miles from end use location to recycling facility *
     cost of transportation + Recycle Process Cost +
     fraction remanufactured product to recycle *
     ( miles from remanufacturing facility to recycling facility *
     cost of transportation + Recycle Process Cost ) +
     miles from recycling to distribution facility * cost of transportation -
     recycled material strategic value'
    Units: b'USD/metric ton'
    Limits: (0.0, None)
    Type: component

    b'Total cost associated with using recycled materials in new turbines,
    including transportation.'
    """
    return miles_from_end_use_location_to_recycling_facility() * \
           cost_of_transportation() + recycle_process_cost() + \
           fraction_remanufactured_product_to_recycle() * \
           (miles_from_remanufacturing_facility_to_recycling_facility() *
            cost_of_transportation() + recycle_process_cost()) + \
           miles_from_recycling_to_distribution_facility() * \
           cost_of_transportation() - recycled_material_strategic_value()


@cache('step')
def linear_material_cost():
    """
    Real Name: b'linear material cost'
    Original Eqn: b'cost of extraction and production + miles from extraction
     to production facility * cost of transportation +
     miles from end use location to landfill * cost of transportation +
     miles from remanufacturing facility to landfill * cost of transportation +
     miles from recycling facility to landfill * cost of transportation +
     cost of landfilling'
    Units: b'USD/metric ton'
    Limits: (0.0, None)
    Type: component

    b'Total cost associated with using virgin materials in new turbines and
    then landfilling those materials at end of life, including transportation'
    """
    return cost_of_extraction_and_production() + \
           miles_from_extraction_to_production_facility() * \
           cost_of_transportation() + \
           miles_from_end_use_location_to_landfill() * cost_of_transportation() + \
           miles_from_remanufacturing_facility_to_landfill() * \
           cost_of_transportation() + miles_from_recycling_facility_to_landfill() * \
           cost_of_transportation() + cost_of_landfilling()


@cache('step')
def reused_material_cost():
    """
    Real Name: b'reused material cost'
    Original Eqn: b'miles from end use location to reuse facility *
    cost of transportation + Reuse Process Cost +
    miles from reuse facility to product distribution facility *
    cost of transportation - reused material strategic value'
    Units: b'USD/metric ton'
    Limits: (0.0, None)
    Type: component

    b'Total cost associated with using reused materials in new turbines,
    including transportation.'
    """
    return miles_from_end_use_location_to_reuse_facility() * \
           cost_of_transportation() + reuse_process_cost() + \
           miles_from_reuse_facility_to_product_distribution_facility() * \
           cost_of_transportation() - reused_material_strategic_value()


@cache('step')
def reuse_process_cost():
    """
    Real Name: b'Reuse Process Cost'
    Original Eqn: b'INTEG ( reuse process learning,
     initial cost of reuse process)'
    Units: b'USD/metric ton'
    Limits: (0.0, None)
    Type: component

    b''
    """
    return _integ_reuse_process_cost()


@cache('run')
def initial_cost_of_recycling_process():
    """
    Real Name: b'initial cost of recycling process'
    Original Eqn: b'200'
    Units: b'USD/metric ton'
    Limits: (0.0, None)
    Type: constant

    b''
    """
    return 200


@cache('run')
def initial_cost_of_remanufacturing_process():
    """
    Real Name: b'initial cost of remanufacturing process'
    Original Eqn: b'250'
    Units: b'USD/metric ton'
    Limits: (0.0, None, 0.01)
    Type: constant

    b''
    """
    return 250


@cache('run')
def initial_cost_of_reuse_process():
    """
    Real Name: b'initial cost of reuse process'
    Original Eqn: b'125'
    Units: b'USD/metric ton'
    Limits: (0.0, None)
    Type: constant

    b''
    """
    return 125


@cache('step')
def cost_of_transportation():
    """
    Real Name: b'cost of transportation'
    Original Eqn: b'WITH LOOKUP ( Time, ([(1980,0)-(2050,0.5)],(1980,0.5),
    (2020,0.5),(2050,0.5) ))'
    Units: b'USD/metric ton/mile'
    Limits: (0.0, None)
    Type: component

    b'NREL technical report, "Analysis of Transportation and Logistics
    Challenges Affecting the Deployment of Larger Wind Turbines: Summary of
    Results"'
    """
    return functions.lookup(time(), [1980, 2020, 2050], [0.5, 0.5, 0.5])


@cache('step')
def cost_of_landfilling():
    """
    Real Name: b'cost of landfilling'
    Original Eqn: b'WITH LOOKUP ( Time, ([(1980,60)-(2050,100)],(1980,95),
    (2050,95) ))'
    Units: b'USD/metric ton'
    Limits: (0.0, None)
    Type: component

    b'$70 - $120 USD/metric ton is the range from source, "Construction and
    Demolition Waste Characterization and Market Analysis Report",
    prepared for CT Dept of Energy and Env Protection by Green Seal
    Environmental, Inc. Value used is midpoint of the above range.'
    """
    return functions.lookup(time(), [1980, 2050], [95, 95])


@cache('run')
def recycled_material_strategic_value():
    """
    Real Name: b'recycled material strategic value'
    Original Eqn: b'0'
    Units: b'USD/metric ton'
    Limits: (0.0, 100.0)
    Type: constant

    b'value of using recycled material  - reduces overall cost of recycled
    material'
    """
    return 0


@cache('run')
def remanufactured_material_strategic_value():
    """
    Real Name: b'remanufactured material strategic value'
    Original Eqn: b'0'
    Units: b'USD/metric ton'
    Limits: (0.0, 100.0)
    Type: constant

    b'value of using remanufactured material - reduces overall remanufactured
    material cost'
    """
    return 0


@cache('run')
def reused_material_strategic_value():
    """
    Real Name: b'reused material strategic value'
    Original Eqn: b'0'
    Units: b'USD/metric ton'
    Limits: (0.0, 100.0)
    Type: constant

    b'value of using reused materials - reduces overall reused material cost'
    """
    return 0


@cache('run')
def miles_from_end_use_location_to_recycling_facility():
    """
    Real Name: b'miles from end use location to recycling facility'
    Original Eqn: b'100'
    Units: b'mile'
    Limits: (0.0, 500.0, 1.0)
    Type: constant

    b''
    """
    return 100


@cache('run')
def miles_from_end_use_location_to_remanufacturing_facility():
    """
    Real Name: b'miles from end use location to remanufacturing facility'
    Original Eqn: b'100'
    Units: b'mile'
    Limits: (0.0, 500.0, 1.0)
    Type: constant

    b''
    """
    return 100


@cache('run')
def miles_from_end_use_location_to_reuse_facility():
    """
    Real Name: b'miles from end use location to reuse facility'
    Original Eqn: b'100'
    Units: b'mile'
    Limits: (0.0, 500.0, 1.0)
    Type: constant

    b''
    """
    return 100


@cache('run')
def miles_from_reuse_facility_to_product_distribution_facility():
    """
    Real Name: b'miles from reuse facility to product distribution facility'
    Original Eqn: b'100'
    Units: b'mile'
    Limits: (0.0, 500.0, 1.0)
    Type: constant

    b''
    """
    return 100


@cache('run')
def miles_from_reuse_facility_to_remanufacturing_facility():
    """
    Real Name: b'miles from reuse facility to remanufacturing facility'
    Original Eqn: b'0'
    Units: b'mile'
    Limits: (0.0, 500.0, 1.0)
    Type: constant

    b''
    """
    return 0


@cache('run')
def miles_from_recycling_facility_to_landfill():
    """
    Real Name: b'miles from recycling facility to landfill'
    Original Eqn: b'100'
    Units: b'mile'
    Limits: (0.0, 500.0, 1.0)
    Type: constant

    b''
    """
    return 100


@cache('run')
def miles_from_remanufacturing_facility_to_landfill():
    """
    Real Name: b'miles from remanufacturing facility to landfill'
    Original Eqn: b'100'
    Units: b'mile'
    Limits: (0.0, 500.0, 1.0)
    Type: constant

    b''
    """
    return 100


@cache('run')
def miles_from_end_use_location_to_landfill():
    """
    Real Name: b'miles from end use location to landfill'
    Original Eqn: b'200'
    Units: b'mile'
    Limits: (0.0, 500.0, 1.0)
    Type: constant

    b''
    """
    return 200


@cache('run')
def miles_from_recycling_to_distribution_facility():
    """
    Real Name: b'miles from recycling to distribution facility'
    Original Eqn: b'100'
    Units: b'mile'
    Limits: (0.0, 500.0, 1.0)
    Type: constant

    b''
    """
    return 100


@cache('run')
def miles_from_remanufacturing_facility_to_recycling_facility():
    """
    Real Name: b'miles from remanufacturing facility to recycling facility'
    Original Eqn: b'0'
    Units: b'mile'
    Limits: (0.0, 500.0, 1.0)
    Type: constant

    b''
    """
    return 0


@cache('run')
def miles_from_remanufacturing_facility_to_product_distribution_facility():
    """
    Real Name: b'miles from remanufacturing facility to product distribution
    facility'
    Original Eqn: b'100'
    Units: b'mile'
    Limits: (0.0, 500.0, 1.0)
    Type: constant

    b''
    """
    return 100


@cache('step')
def average_turbine_capacity_data():
    """
    Real Name: b'average turbine capacity data'
    Original Eqn: b'WITH LOOKUP ( Time, ([(0,0)-(2019,10)],(1980,0.1),
    (2019,2.1) ))'
    Units: b'MW'
    Limits: (None, None)
    Type: component
    @todo test data input
    b'Historical data on the average turbine capacity installed in each year
    1980 - 2019'
    """

    capacity_data = read_csv("C:\\Users\\rhanes\\Box Sync\\Circular Economy LDRD\\data\\wind\\wind.csv",
                             usecols=['year','avg turbine capacity mw'])

    return functions.lookup(time(),
                            np.array(capacity_data['year']),
                            np.array(capacity_data['avg turbine capacity mw']))


@cache('step')
def average_turbine_capacity():
    """
    Real Name: b'average turbine capacity'
    Original Eqn: b'IF THEN ELSE(Time <= 2019, average turbine capacity data,
     average turbine capacity trendline)'
    Units: b'MW'
    Limits: (0.0, None)
    Type: component

    b'Switch variable that returns the historical capacity data for 2019 and
    prior time steps, and the trendline projections for times after 2019.'
    """
    _out = np.nan

    if time() <= 2019:
        _out = average_turbine_capacity_data()
    else:
        _out = average_turbine_capacity_trendline()

    return _out


@cache('step')
def fiberglass_use_metric_ton_per_mw():
    """
    Real Name: b'fiberglass use metric ton per MW'
    Original Eqn: b'WITH LOOKUP ( average turbine capacity, ([(0,0)-(10,20)],
    (0.001,14.35),(0.1,14.05),(0.2,13.75),(0.5,12.84),(1,11.32),(1.5,9.8),
    (2,8.281),(2.5,6.762),(3,6.8),(10,6.8) ))'
    Units: b'metric ton/MW'
    Limits: (0.0, None)
    Type: component

    b'Data taken from and interpolated from USGS Wind Energy in the US report,
     values for fiberglass. Approximate fiberglass use in metric tons per MW
     turbine nameplate capacity, developed from USGS data tables and estimated
      change in fiberglass use per change in MW.'
    """
    return functions.lookup(average_turbine_capacity(),
                            [0.001, 0.1, 0.2, 0.5, 1, 1.5, 2, 2.5, 3, 10],
                            [14.35, 14.05, 13.75, 12.84, 11.32, 9.8, 8.281,
                             6.762, 6.8, 6.8])


@cache('step')
def material_use_per_year():
    """
    Real Name: b'material use per year'
    Original Eqn: b'installed capacity per year data * ( steel use metric ton
    per MW*material selection + fiberglass use metric ton per MW
    *(1-material selection) )'
    Units: b'metric ton/year'
    Limits: (0.0, None)
    Type: component

    b'Converts installed capacity data to material use using the materal use
     per MW data for either steel or fiberglass, depending on the value of
     material selection. material selection is a Boolean parameter that
     controls whether the steel or fiberglass data is used in this calculation'
    """
    return installed_capacity_per_year_data() * (
        steel_use_metric_ton_per_mw() * material_selection() +
        fiberglass_use_metric_ton_per_mw() * (1 - material_selection()))


@cache('run')
def material_selection():
    """
    Real Name: b'material selection'
    Original Eqn: b'1'
    Units: b'Dmnl'
    Limits: (0.0, 1.0, 1.0)
    Type: constant

    b'select 1 for steel, 0 for fiberglass'
    """
    return 1


@cache('step')
def steel_use_metric_ton_per_mw():
    """
    Real Name: b'steel use metric ton per MW'
    Original Eqn: b'WITH LOOKUP ( average turbine capacity, ([(0,0)-(6,200)],
    (0,0),(0.001,132.1),(0.01,132.1),(0.1,131.1),(0.5,126.5),(1,120.75 ),
    (1.5,115),(2,109.2),(2.5,103.5),(3,103),(3.5,102.5),(4,102),(4.5,101.5),
    (5,101),(6,100) ))'
    Units: b'metric ton/MW'
    Limits: (0.0, None)
    Type: component

    b'Approximate steel use in metric tons per MW turbine nameplate capacity,
    developed from USGS data tables and estimated change in steel use per
    change in MW.'
    """
    return functions.lookup(average_turbine_capacity(),
                            [0, 0.001, 0.01, 0.1, 0.5, 1, 1.5, 2, 2.5, 3, 3.5,
                             4, 4.5, 5, 6],
                            [0, 132.1, 132.1, 131.1, 126.5, 120.75, 115, 109.2,
                             103.5, 103, 102.5, 102, 101.5, 101, 100])


@cache('step')
def average_turbine_capacity_trendline():
    """
    Real Name: b'average turbine capacity trendline'
    Original Eqn: b'one MW * (0.0694 * Time / one Year - 137.81)'
    Units: b'MW'
    Limits: (None, None)
    Type: component

    b'Linear trendline based on average turbine capacity data from the US Wind
    Turbine Database (same data as in average turbine capacity data)'
    """
    return one_mw() * (0.0694 * time() / one_year() - 137.81)


@cache('step')
def adding_capacity():
    """
    Real Name: b'adding capacity'
    Original Eqn: b'installed capacity per year data'
    Units: b'MW/year'
    Limits: (0.0, None)
    Type: component

    b'Converts installed capacity data into a flow for cumulative tracking'
    """
    return installed_capacity_per_year_data()


@cache('step')
def cumulative_capacity():
    """
    Real Name: b'Cumulative Capacity'
    Original Eqn: b'INTEG ( adding capacity, 0)'
    Units: b'MW'
    Limits: (0.0, None)
    Type: component

    b'Cumulative installed turbine capacity without accounting for turbines
    aging out of use and not being replaced'
    """
    return _integ_cumulative_capacity()


@cache('step')
def installed_capacity_per_year_data():
    """
    Real Name: b'installed capacity per year data'
    Original Eqn: b'WITH LOOKUP ( Time, ([(1980,0)-(2050,40)],(1980,1),
    (1990,10),(2000,20),(2010,40),(2020,30),(2030,30),(2040,30),(2050,30) ))'
    Units: b'MW/year'
    Limits: (0.0, None)
    Type: component
    @todo test data input
    b'Contains historical data on installed turbine capacity for years 1980 -
    2019 and projected installation for years 2020 - 2050.'
    """

    installation_data = read_csv("C:\\Users\\rhanes\\Box Sync\\Circular Economy LDRD\\data\\wind\\wind.csv",
                             usecols=['year','mw installed'])

    return functions.lookup(time(),
                            np.array(installation_data['year']),
                            np.array(installation_data['mw installed']))


@cache('step')
def changing_fraction_reuse():
    """
    Real Name: b'changing fraction reuse'
    Original Eqn: b'IF THEN ELSE(check fraction sum < 1 - rate of increasing
    reuse fraction :AND: Fraction Reuse < 1 - rate of increasing reuse fraction,
     increase reuse * rate of increasing reuse fraction / TIME STEP, 0)'
    Units: b'Dmnl/year'
    Limits: (None, None)
    Type: component

    b'Increases the fraction of end-of-life material sent through the reuse
    pathway, if that increase will not put the total fraction of material sent
    through circular pathways or the fraction sent to reuse over 1'
    """
    _out = np.nan

    if check_fraction_sum() < 1 - rate_of_increasing_reuse_fraction() &\
            fraction_reuse() < 1 - rate_of_increasing_reuse_fraction():
        _out = increase_reuse() * rate_of_increasing_reuse_fraction() / time_step()
    else:
        _out = 0

    return _out


@cache('step')
def check_fraction_sum():
    """
    Real Name: b'check fraction sum'
    Original Eqn: b'Fraction Reuse + Fraction Remanufacture + Fraction Recycle'
    Units: b'Dmnl'
    Limits: (0.0, 1.0)
    Type: component

    b'adds the material fractions sent through circularity pathways as a mass
    balance check'
    """
    return fraction_reuse() + fraction_remanufacture() + fraction_recycle()


@cache('step')
def fraction_recycle():
    """
    Real Name: b'Fraction Recycle'
    Original Eqn: b'INTEG ( increasing fraction recycle, fraction used product
    recycled initial value)'
    Units: b'Dmnl'
    Limits: (0.0, 1.0)
    Type: component

    b'fraction of end-of-life material sent to recycling in each time step,
    before system losses and leakage'
    """
    return _integ_fraction_recycle()


@cache('step')
def fraction_remanufacture():
    """
    Real Name: b'Fraction Remanufacture'
    Original Eqn: b'INTEG ( increasing fraction remanufacture, fraction used
    product remanufactured initial value)'
    Units: b'Dmnl'
    Limits: (0.0, 1.0)
    Type: component

    b'fraction of end-of-life material sent to remanufacturing in each time
    step, before system losses and leakage'
    """
    return _integ_fraction_remanufacture()


@cache('step')
def fraction_reuse():
    """
    Real Name: b'Fraction Reuse'
    Original Eqn: b'INTEG ( changing fraction reuse, fraction used product
    reused initial value)'
    Units: b'Dmnl'
    Limits: (0.0, 1.0)
    Type: component

    b'fraction of end-of-life material sent to remanufacturing in each time
    step, before system losses and leakage'
    """
    return _integ_fraction_reuse()


@cache('step')
def rate_of_increasing_reuse_fraction():
    """
    Real Name: b'rate of increasing reuse fraction'
    Original Eqn: b'WITH LOOKUP ( reuse favorability, ([(0,0)-(10,0.01)],
    (0,0.0075),(0.275229,0.006),(0.519878,0.005),(0.99,0.004),(1,0),(2,0),
    (10,0) ))'
    Units: b'Dmnl'
    Limits: (None, None)
    Type: component

    b'\\n    !reuse favorability
        !rate of increasing fraction reuse Graphical function translating
        degree of favorability that reuse has over the other circular pathways
        into an increase in the fraction of end-of-life materials sent to reuse'
    """
    return functions.lookup(reuse_favorability(),
                            [0, 0.275229, 0.519878, 0.99, 1, 2, 10],
                            [0.0075, 0.006, 0.005, 0.004, 0, 0, 0])


@cache('step')
def recycle_favorability():
    """
    Real Name: b'recycle favorability'
    Original Eqn: b'IF THEN ELSE(lowest cost pathway = recycle favorability
    over linear, recycle favorability over linear, 10)'
    Units: b'Dmnl'
    Limits: (0.0, None)
    Type: component

    b'Returns recycle favorability over linear only if recycling is the lowest
    cost among the circular pathways; otherwise, returns 10 and recycling is
    not implemented/increased in that time step'
    """
    _out = np.nan

    if lowest_cost_pathway() == recycle_favorability_over_linear():
        _out = recycle_favorability_over_linear()
    else:
        _out = 10

    return _out


@cache('step')
def recycle_favorability_over_linear():
    """
    Real Name: b'recycle favorability over linear'
    Original Eqn: b'recycled material cost / linear material cost'
    Units: b'Dmnl'
    Limits: (0.0, None)
    Type: component

    b'Ratio of recycled to linear material cost. A lower favorability value
    indicates a lower-cost pathway'
    """
    return recycled_material_cost() / linear_material_cost()


@cache('step')
def increase_recycle():
    """
    Real Name: b'increase recycle'
    Original Eqn: b'IF THEN ELSE(recycle favorability over linear < 1, 1, 0)'
    Units: b'Dmnl'
    Limits: (0.0, 1.0)
    Type: component

    b'Returns 1 if recycling is lower cost compared to the linear pathway. This
    makes it possible to implement or increase recycling, if recycling is also
    lowest cost compared to the other circular pathways. Otherwise, recycling
    is not implemented/increased.'
    """
    _out = np.nan

    if recycle_favorability_over_linear() < 1:
        _out = 1
    else:
        _out = 0

    return _out


@cache('step')
def increase_remanufacture():
    """
    Real Name: b'increase remanufacture'
    Original Eqn: b'IF THEN ELSE(remanufacture favorability over linear < 1,
     1, 0)'
    Units: b'Dmnl'
    Limits: (0.0, 1.0)
    Type: component

    b'Returns 1 if remanufacturing is lower cost compared to the linear pathway.
    This makes it possible to implement or increase remanufacturing, if
    remanufacturing is also lowest cost compared to the other circular
    pathways. Otherwise, remanufacturing is not implemented/increased.'
    """
    _out = np.nan

    if remanufacture_favorability_over_linear() < 1:
        _out = 1
    else:
        _out = 0

    return _out


@cache('step')
def increase_reuse():
    """
    Real Name: b'increase reuse'
    Original Eqn: b'IF THEN ELSE(reuse favorability over linear < 1, 1, 0)'
    Units: b'Dmnl'
    Limits: (0.0, 1.0)
    Type: component

    b'Returns 1 if reusing is lower cost compared to the linear pathway. This
    makes it possible to implement or increase reusing, if reusing is also
    lowest cost compared to the other circular pathways. Otherwise, reusing is
    not implemented/increased.'
    """
    _out = np.nan

    if reuse_favorability_over_linear() < 1:
        _out = 1
    else:
        _out = 0

    return _out


@cache('step')
def increasing_fraction_recycle():
    """
    Real Name: b'increasing fraction recycle'
    Original Eqn: b'IF THEN ELSE(check fraction sum < 1 - rate of increasing
    recycle fraction :AND: Fraction Recycle < 1 - rate of increasing recycle
    fraction, increase recycle * rate of increasing recycle fraction / TIME STEP,
     0)'
    Units: b'Dmnl/year'
    Limits: (None, None)
    Type: component

    b'Defines the conditions under which the fraction of end-of-life material
    sent to recycling increases. The total material fraction sent through
    circular pathways, including the prospective increase in recycling (rate
    of increasing recycle fraction), must be less than 1. The recycle
    fraction, including the prospective increase, must also be less than 1.
    Under those conditions, the prospective increase in recycling is
    implemented.'
    """
    _out = np.nan

    if check_fraction_sum() < 1 - rate_of_increasing_recycle_fraction() & \
            fraction_recycle() < 1 - rate_of_increasing_recycle_fraction():
        _out = increase_recycle() * rate_of_increasing_recycle_fraction() / time_step()
    else:
        _out = 0

    return _out


@cache('step')
def increasing_fraction_remanufacture():
    """
    Real Name: b'increasing fraction remanufacture'
    Original Eqn: b'IF THEN ELSE(check fraction sum < 1 - rate of increasing
     remanufacture fraction :AND: Fraction Remanufacture < 1 -
     rate of increasing remanufacture fraction, increase remanufacture *
     rate of increasing remanufacture fraction / TIME STEP\\\\ , 0)'
    Units: b'Dmnl/year'
    Limits: (None, None)
    Type: component

    b'Defines the conditions under which the fraction of end-of-life material
    sent to remanufacturing increases. The total material fraction sent
    through circular pathways, including the prospective increase in
    remanufacturing (rate of increasing remanufacture fraction), must be less
    than 1. The remanufacture fraction, including the prospective increase,
    must also be less than 1. Under those conditions, the prospective increase
    in remanufacturing is implemented.'
    """
    _out = np.nan

    if check_fraction_sum() < 1 - rate_of_increasing_remanufacture_fraction() & \
            fraction_remanufacture() < 1 - rate_of_increasing_remanufacture_fraction():
        _out = increase_remanufacture() * rate_of_increasing_remanufacture_fraction() / time_step()
    else:
        _out = 0

    return _out


@cache('step')
def lowest_cost_pathway():
    """
    Real Name: b'lowest cost pathway'
    Original Eqn: b'MINLIST(reuse favorability over linear, remanufacture
    favorability over linear, recycle favorability over linear , 1000)'
    Units: b'Dmnl'
    Limits: (0.0, None)
    Type: component

    b'Uses the MINLIST macro to determine which of the three circular pathways
    \\n    \\t\\thas the lowest favorability parameter and is thus the lowest cost pathway.'
    """
    return _macro_minlist_reuse_favorability_over_linear_remanufacture_favorability_over_linear_recycle_favorability_over_linear_()


@cache('step')
def rate_of_increasing_recycle_fraction():
    """
    Real Name: b'rate of increasing recycle fraction'
    Original Eqn: b'WITH LOOKUP ( recycle favorability, ([(0,0)-(10,0.01)],
    (0,0.01),(0.275229,0.00964912),(0.422018,0.00995614),(1,0.0090825\\\\ ),
    (1.40673,0.00929825),(2,0),(10,0 ) ))'
    Units: b'Dmnl'
    Limits: (None, None)
    Type: component

    b'\\n    !recycle favorability\\t\\tGraphical function translating degree
    of favorability that recycle has \\n    \\t\\tover the other circular
    pathways into an increase in the fraction of \\n    \\t\\tend-of-life
    materials sent to recycling'
    """
    return functions.lookup(recycle_favorability(),
                            [0, 0.275229, 0.422018, 1, 1.40673, 2, 10],
                            [0.01, 0.00964912, 0.00995614, 0.0090825,
                             0.00929825, 0, 0])


@cache('step')
def rate_of_increasing_remanufacture_fraction():
    """
    Real Name: b'rate of increasing remanufacture fraction'
    Original Eqn: b'WITH LOOKUP ( remanufacture favorability, ([(0,0)-(10,0.008)],
    (0,0.00736842),(0.165138,0.00526316),(0.360856,0.00342105),(0.550459
    ,0.00184211),(1,0),(2,0),(10,0 ) ))'
    Units: b'Dmnl'
    Limits: (None, None)
    Type: component

    b'\\n    !remanufacture favorability\\t\\tGraphical function translating
    degree of favorability that remanufacture \\n    \\t\\thas over the other
     circular pathways into an increase in the fraction of end-of-life
     materials sent to remanufacture'
    """
    return functions.lookup(remanufacture_favorability(),
                            [0, 0.165138, 0.360856, 0.550459, 1, 2, 10],
                            [0.00736842, 0.00526316, 0.00342105, 0.00184211, 0, 0, 0])


@cache('step')
def reuse_favorability():
    """
    Real Name: b'reuse favorability'
    Original Eqn: b'IF THEN ELSE(lowest cost pathway = reuse favorability over
    linear, reuse favorability over linear, 10)'
    Units: b'Dmnl'
    Limits: (0.0, None)
    Type: component

    b'Returns reuse favorability over linear only if reusing is the lowest cost
    among the circular pathways; otherwise, returns 10 and reusing is not
    \\n    \\t\\timplemented/increased in that time step'
    """
    _out = np.nan

    if lowest_cost_pathway() == reuse_favorability_over_linear():
        _out = reuse_favorability_over_linear()
    else:
        _out = 10

    return _out


@cache('step')
def reuse_favorability_over_linear():
    """
    Real Name: b'reuse favorability over linear'
    Original Eqn: b'reused material cost / linear material cost'
    Units: b'Dmnl'
    Limits: (0.0, None)
    Type: component

    b'Ratio of reused to linear material cost. A lower favorability value, less
    \\n    \\t\\tthan 1, indicates a lower-cost pathway'
    """
    return reused_material_cost() / linear_material_cost()


@cache('step')
def remanufacture_favorability_over_linear():
    """
    Real Name: b'remanufacture favorability over linear'
    Original Eqn: b'remanufactured material cost / linear material cost'
    Units: b'Dmnl'
    Limits: (0.0, None)
    Type: component

    b'Ratio of remanufactured to linear material cost. A lower favorability
    \\n    \\t\\tvalue, less than 1, indicates a lower-cost pathway'
    """
    return remanufactured_material_cost() / linear_material_cost()


@cache('step')
def remanufacture_favorability():
    """
    Real Name: b'remanufacture favorability'
    Original Eqn: b'IF THEN ELSE(lowest cost pathway = remanufacture
    favorability over linear, remanufacture favorability over linear, 10)'
    Units: b'Dmnl'
    Limits: (0.0, None)
    Type: component

    b'Returns remanufacture favorability over linear only if remanufacturing is
    \\n    \\t\\tthe lowest cost among the circular pathways; otherwise,
    returns 10 and \\n    \\t\\tremanufacturing is not implemented/increased
    in that time step'
    """
    _out = np.nan

    if lowest_cost_pathway() == remanufacture_favorability_over_linear():
        _out = remanufacture_favorability_over_linear()
    else:
        _out = 10

    return _out


@cache('run')
def fraction_used_product_reused_initial_value():
    """
    Real Name: b'fraction used product reused initial value'
    Original Eqn: b'0'
    Units: b'Dmnl'
    Limits: (0.0, 1.0, 0.01)
    Type: constant

    b'Fraction of end-of-life material sent to the reuse pathway at the
    \\n    \\t\\tbeginning of the model run, year 1980.'
    """
    return 0


@cache('run')
def fraction_used_product_recycled_initial_value():
    """
    Real Name: b'fraction used product recycled initial value'
    Original Eqn: b'0.3'
    Units: b'Dmnl'
    Limits: (0.0, 1.0, 0.01)
    Type: constant

    b'Fraction of end-of-life material sent to the recycle pathway at the
    beginning of the \\t\\n    \\t\\tmodel run, year 1980.\\t\\tStarting value
    is an estimate of early-80s steel recycling rates, \\n    \\t\\t
    approximated from a 1991 steel production statistic from the USGS Iron &
     \\n    \\t\\tSteel Mineral Commodity Summary from 1996. Source link:
     https://s3-us-west-2.amazonaws.com/prd-wret/assets/palladium/production/mineral-pubs/iron-steel/isteemcs96.pdf'
    """
    return 0.3


@cache('run')
def fraction_used_product_remanufactured_initial_value():
    """
    Real Name: b'fraction used product remanufactured initial value'
    Original Eqn: b'0'
    Units: b'Dmnl'
    Limits: (0.0, 1.0, 0.01)
    Type: constant

    b'Fraction of end-of-life material sent to the remanufacture pathway at the
     \\n    \\t\\tbeginning of the model run, year 1980.'
    """
    return 0


@cache('step')
def products_at_end_of_life():
    """
    Real Name: b'Products at End of Life'
    Original Eqn: b'INTEG ( reaching end of life-landfilling-recycling-remanufacturing-reusing-reusing in other sectors\\\\ , 0)'
    Units: b'metric ton'
    Limits: (-1.0, None)
    Type: component

    b'Flow splitter'
    """
    return _integ_products_at_end_of_life()


@cache('step')
def landfilling():
    """
    Real Name: b'landfilling'
    Original Eqn: b'reaching end of life - reusing - remanufacturing -
    recycling - reusing in other sectors'
    Units: b'metric ton/year'
    Limits: (0.0, None)
    Type: component

    b''
    """
    return reaching_end_of_life() - reusing() - remanufacturing() - recycling(
    ) - reusing_in_other_sectors()


@cache('step')
def landfill_and_incineration():
    """
    Real Name: b'Landfill and Incineration'
    Original Eqn: b'INTEG ( landfilling+landfilling failed remanufactured+
    landfilling nonrecyclables, 0)'
    Units: b'metric ton'
    Limits: (0.0, None)
    Type: component

    b'Accumulates total end-of-life materials landfilled or incinerated;
    \\n    \\t\\tRepresents total system losses.'
    """
    return _integ_landfill_and_incineration()


@cache('step')
def total_fraction():
    """
    Real Name: b'total fraction'
    Original Eqn: b'fraction used product disposed+check fraction sum+fraction
    used product reused in other sectors'
    Units: b''
    Limits: (None, None)
    Type: component

    b''
    """
    return fraction_used_product_disposed() + check_fraction_sum(
    ) + fraction_used_product_reused_in_other_sectors()


@cache('step')
def annual_demand():
    """
    Real Name: b'annual demand'
    Original Eqn: b'material use per year'
    Units: b'metric ton/year'
    Limits: (0.0, None, 10000.0)
    Type: component

    b'quantifies demand for materials of all type going into newly installed
    \\n    \\t\\twind turbines in each time step'
    """
    return material_use_per_year()


@cache('step')
def aggregating_recycled_materials():
    """
    Real Name: b'aggregating recycled materials'
    Original Eqn: b'recycling + recycling failed remanufactured - landfilling
    nonrecyclables'
    Units: b'metric ton/year'
    Limits: (0.0, None)
    Type: component

    b'Total recycled materials available in each time step, accounting for
    \\n    \\t\\tleakage'
    """
    return recycling() + recycling_failed_remanufactured() - \
           landfilling_nonrecyclables()


@cache('step')
def aggregating_remanufactured_products():
    """
    Real Name: b'aggregating remanufactured products'
    Original Eqn: b'remanufacturing + remanufacturing nonreusables -
    landfilling failed remanufactured - recycling failed remanufactured'
    Units: b'metric ton/year'
    Limits: (0.0, None)
    Type: component

    b'Total remanufactured materials available in each time step, accounting
    for \\n    \\t\\tleakage'
    """
    return remanufacturing() + remanufacturing_nonreusables() - \
           landfilling_failed_remanufactured() - \
           recycling_failed_remanufactured()


@cache('step')
def aggregating_reused_products():
    """
    Real Name: b'aggregating reused products'
    Original Eqn: b'reusing - remanufacturing nonreusables'
    Units: b'metric ton/year'
    Limits: (0.0, None)
    Type: component

    b'Total reused materials available in each time step, accounting for leakage'
    """
    return reusing() - remanufacturing_nonreusables()


@cache('step')
def annual_virgin_material_demand():
    """
    Real Name: b'annual virgin material demand'
    Original Eqn: b'MAX(0, annual demand - aggregating recycled materials -
    aggregating reused products - aggregating remanufactured products\\\\ )'
    Units: b'metric ton/year'
    Limits: (0.0, None)
    Type: component

    b'Takes the difference between total material demand and available secondary
    \\n    \\t\\tmaterial, to calculate the quantity of virgin material needed'
    """
    return np.maximum(
        0,
        annual_demand() - aggregating_recycled_materials() -
        aggregating_reused_products() - aggregating_remanufactured_products())


@cache('step')
def product_reuse():
    """
    Real Name: b'Product Reuse'
    Original Eqn: b'INTEG ( reusing-aggregating reused products-
    remanufacturing nonreusables, 0)'
    Units: b'metric ton'
    Limits: (-10.0, 10.0)
    Type: component

    b'Flow aggregator and splitter'
    """
    return _integ_product_reuse()


@cache('step')
def distributing():
    """
    Real Name: b'distributing'
    Original Eqn: b'extracting + aggregating recycled materials'
    Units: b'metric ton/year'
    Limits: (0.0, None)
    Type: component

    b'Recycled materials and freshly extracted virgin materials are aggregated
    \\n    \\t\\tand sent to material distribution'
    """
    return extracting() + aggregating_recycled_materials()


@cache('step')
def extracting():
    """
    Real Name: b'extracting'
    Original Eqn: b'annual virgin material demand'
    Units: b'metric ton/year'
    Limits: (0.0, None)
    Type: component

    b''
    """
    return annual_virgin_material_demand()


@cache('step')
def products_sent_to_other_sectors():
    """
    Real Name: b'Products Sent to Other Sectors'
    Original Eqn: b'INTEG ( reusing in other sectors, 0)'
    Units: b'metric ton'
    Limits: (0.0, None)
    Type: component

    b'Accumulates the mass of end-of-life materials that leave the energy
    \\n    \\t\\ttechnology system for another sector, instead of being kept
    within the \\n    \\t\\toriginal system'
    """
    return _integ_products_sent_to_other_sectors()


@cache('step')
def raw_material_extraction():
    """
    Real Name: b'Raw Material Extraction'
    Original Eqn: b'INTEG ( -extracting, 1e+15)'
    Units: b'metric ton'
    Limits: (0.0, None)
    Type: component

    b'Tracks cumulative raw material extraction. Starting value is set
     \\n    \\t\\tarbitrarily high.'
    """
    return _integ_raw_material_extraction()


@cache('step')
def reaching_end_of_life():
    """
    Real Name: b'reaching end of life'
    Original Eqn: b'DELAY N(shipping , component lifetime , 0 , 1 )'
    Units: b'metric ton/year'
    Limits: (0.0, None)
    Type: component

    b'Outflow of materials in turbines at end-of-life'
    """
    return _delay_shipping_component_lifetime_0_1()


@cache('step')
def recycling():
    """
    Real Name: b'recycling'
    Original Eqn: b'INTEGER(reaching end of life * Fraction Recycle)'
    Units: b'metric ton/year'
    Limits: (0.0, None)
    Type: component

    b'Materials in end-of-life products being sent for recycling - will be
    \\n    \\t\\tbroken down into component materials and re-made into a
    functionally new \\n    \\t\\tproduct'
    """
    return int(reaching_end_of_life() * fraction_recycle())


@cache('step')
def fraction_used_product_disposed():
    """
    Real Name: b'fraction used product disposed'
    Original Eqn: b'1 - Fraction Reuse - fraction used product reused in
    other sectors - Fraction Remanufacture\\\\ - Fraction Recycle'
    Units: b'Dmnl'
    Limits: (0.0, 1.0)
    Type: component

    b'Fraction of end-of-life materials not sent to a circular pathway or
    \\n    \\t\\tanother sector, calculated by difference. Logic checks on the
     circularity \\n    \\t\\tfractions ensure the disposed fraction does not
     drop below 0.'
    """
    return 1 - fraction_reuse() - \
           fraction_used_product_reused_in_other_sectors() - \
           fraction_remanufacture() - fraction_recycle()


@cache('step')
def remanufacturing():
    """
    Real Name: b'remanufacturing'
    Original Eqn: b'reaching end of life * Fraction Remanufacture'
    Units: b'metric ton/year'
    Limits: (0.0, None)
    Type: component

    b'Materials in end-of-life products being sent for remanufacturing'
    """
    return reaching_end_of_life() * fraction_remanufacture()


@cache('step')
def remanufacturing_nonreusables():
    """
    Real Name: b'remanufacturing nonreusables'
    Original Eqn: b'reusing * fraction reused product remanufactured'
    Units: b'metric ton/year'
    Limits: (0.0, None)
    Type: component

    b'Leakage from the reuse pathway to the remanufacture pathway. Represents
     \\n    \\t\\tmaterials in products where reuse was attempted but not
     possible.'
    """
    return reusing() * fraction_reused_product_remanufactured()


@cache('step')
def landfilling_failed_remanufactured():
    """
    Real Name: b'landfilling failed remanufactured'
    Original Eqn: b'(remanufacturing + remanufacturing nonreusables) *
    fraction of remanufacture to landfill'
    Units: b'metric ton/year'
    Limits: (0.0, None)
    Type: component

    b'System loss representing materials in products that were sent for
    \\n    \\t\\tremanufacturing but were lost along the way'
    """
    return (remanufacturing() +
            remanufacturing_nonreusables()) * \
           fraction_of_remanufacture_to_landfill()


@cache('step')
def landfilling_nonrecyclables():
    """
    Real Name: b'landfilling nonrecyclables'
    Original Eqn: b'(recycling + recycling failed remanufactured) *
    fraction of recycling to landfill'
    Units: b'metric ton/year'
    Limits: (0.0, None)
    Type: component

    b'System loss representing materials that were too contaminated or
    \\n    \\t\\tothwerwise could not be recycled'
    """
    return (recycling() + recycling_failed_remanufactured()) * \
           fraction_of_recycling_to_landfill()


@cache('step')
def material_distribution():
    """
    Real Name: b'Material Distribution'
    Original Eqn: b'INTEG ( aggregating recycled materials+extracting-distributing,
     0)'
    Units: b'metric ton'
    Limits: (0.0, None)
    Type: component

    b'Flow aggregator. Value should remain very close to zero (allowing for
    some \\n    \\t\\trounding error) throughout model run'
    """
    return _integ_material_distribution()


@cache('step')
def material_recycle():
    """
    Real Name: b'Material Recycle'
    Original Eqn: b'INTEG ( recycling + recycling failed remanufactured -
    aggregating recycled materials - landfilling nonrecyclables, 0)'
    Units: b'metric ton'
    Limits: (-0.1, None)
    Type: component

    b'Flow aggregator and splitter. Value should remain very close to zero
    \\n    \\t\\tthroughout model run.'
    """
    return _integ_material_recycle()


@cache('step')
def producing():
    """
    Real Name: b'producing'
    Original Eqn: b'distributing + aggregating remanufactured products'
    Units: b'metric ton/year'
    Limits: (0.0, None)
    Type: component

    b'remanufactured products and newly manufactured products containing
    virgin \\n    \\t\\tmaterials and/or recycled materials'
    """
    return distributing() + aggregating_remanufactured_products()


@cache('step')
def product_distribution():
    """
    Real Name: b'Product Distribution'
    Original Eqn: b'INTEG ( aggregating reused products + producing -
    shipping, 0)'
    Units: b'metric ton'
    Limits: (0.0, None)
    Type: component

    b'Flow aggregator. Value should remain very close to zero (allowing for
    some \\n    \\t\\trounding error) throughout model run'
    """
    return _integ_product_distribution()


@cache('step')
def product_remanufacture():
    """
    Real Name: b'Product Remanufacture'
    Original Eqn: b'INTEG ( remanufacturing + remanufacturing nonreusables -
    aggregating remanufactured products - landfilling failed remanufactured -
    recycling failed remanufactured, 0)'
    Units: b'metric ton'
    Limits: (-10.0, 10.0)
    Type: component

    b'Flow aggregator and splitter'
    """
    return _integ_product_remanufacture()


@cache('step')
def tallying_extraction():
    """
    Real Name: b'tallying extraction'
    Original Eqn: b'extracting'
    Units: b'metric ton/year'
    Limits: (0.0, None)
    Type: component

    b'Flow to keep track of total virgin material extraction'
    """
    return extracting()


@cache('step')
def production():
    """
    Real Name: b'Production'
    Original Eqn: b'INTEG ( aggregating remanufactured products +
    distributing - producing, 0)'
    Units: b'metric ton'
    Limits: (0.0, None)
    Type: component

    b'Flow aggregator. Value should remain very close to zero (allowing for
    some \\n    \\t\\trounding error) throughout model run'
    """
    return _integ_production()


@cache('step')
def products_in_use():
    """
    Real Name: b'Products in Use'
    Original Eqn: b'INTEG ( shipping-reaching end of life, initial
    components in use)'
    Units: b'metric ton'
    Limits: (0.0, None)
    Type: component

    b'Materials within turbines currently in use - may be virgin, recycled,
    or \\n    \\t\\tremanufactured or reused products'
    """
    return _integ_products_in_use()


@cache('step')
def total_extraction():
    """
    Real Name: b'Total Extraction'
    Original Eqn: b'INTEG ( tallying extraction, 0)'
    Units: b'metric ton'
    Limits: (0.0, None)
    Type: component

    b'Keeps track of cumulative virgin material extraction, for calculating
     \\n    \\t\\tcircularity metrics or other bookkeeping'
    """
    return _integ_total_extraction()


@cache('step')
def reusing_in_other_sectors():
    """
    Real Name: b'reusing in other sectors'
    Original Eqn: b'reaching end of life * fraction used product reused
    in other sectors'
    Units: b'metric ton/year'
    Limits: (0.0, None)
    Type: component

    b'End-of-life materials sent for use in another sector'
    """
    return reaching_end_of_life() * \
           fraction_used_product_reused_in_other_sectors()


@cache('step')
def recycling_failed_remanufactured():
    """
    Real Name: b'recycling failed remanufactured'
    Original Eqn: b'(remanufacturing + remanufacturing nonreusables) *
    fraction remanufactured product to recycle'
    Units: b'metric ton/year'
    Limits: (0.0, None)
    Type: component

    b'end-of-life materials in components that could not be put back into a
     \\n    \\t\\tworking product'
    """
    return (remanufacturing() +
            remanufacturing_nonreusables()) * \
           fraction_remanufactured_product_to_recycle()


@cache('step')
def reusing():
    """
    Real Name: b'reusing'
    Original Eqn: b'INTEGER( reaching end of life * Fraction Reuse)'
    Units: b'metric ton/year'
    Limits: (0.0, None)
    Type: component

    b'End-of-life materials contained in products to be reused'
    """
    return int(reaching_end_of_life() * fraction_reuse())


@cache('step')
def shipping():
    """
    Real Name: b'shipping'
    Original Eqn: b'DELAY1(producing + aggregating reused products,
     supply chain delay)'
    Units: b'metric ton/year'
    Limits: (0.0, None)
    Type: component

    b'reused products are combined with newly manufactured and remanufactured
    \\n    \\t\\tproducts, with an assumed delay caused by supply chain logistics'
    """
    return _delay_producingaggregating_reused_products_supply_chain_delay_producingaggregating_reused_products_1(
    )


@cache('run')
def fraction_used_product_reused_in_other_sectors():
    """
    Real Name: b'fraction used product reused in other sectors'
    Original Eqn: b'0'
    Units: b'Dmnl'
    Limits: (0.0, 1.0, 0.01)
    Type: constant

    b'Fraction of end-of-life materials sent for use (etc) in another sector
     \\n    \\t\\trather than the original energy technology system'
    """
    return 0


@cache('run')
def supply_chain_delay():
    """
    Real Name: b'supply chain delay'
    Original Eqn: b'0.5'
    Units: b'year'
    Limits: (0.0, 3.0, 0.25)
    Type: constant

    b'Shipping and other logistical delays in the energy technology supply
     \\n    \\t\\tchain. Default value 0.5 years or 6 months'
    """
    return 0.5


@cache('run')
def initial_components_in_use():
    """
    Real Name: b'initial components in use'
    Original Eqn: b'0'
    Units: b'metric ton'
    Limits: (0.0, None)
    Type: constant

    b'Set to 0 to assume no commercial-scale wind turbines installed prior to
     \\n    \\t\\t1980 - simplifying assumption.'
    """
    return 0


@cache('run')
def fraction_of_recycling_to_landfill():
    """
    Real Name: b'fraction of recycling to landfill'
    Original Eqn: b'0.05'
    Units: b'Dmnl'
    Limits: (0.0, 1.0, 0.01)
    Type: constant

    b'Loss fraction: amount of materials sent to recycling that are lost and
    \\n    \\t\\tlandfilled or incinerated instead. Default value 0.01'
    """
    return 0.05


@cache('run')
def fraction_of_remanufacture_to_landfill():
    """
    Real Name: b'fraction of remanufacture to landfill'
    Original Eqn: b'0.05'
    Units: b'Dmnl'
    Limits: (0.0, 1.0, 0.01)
    Type: constant

    b'Loss fraction: amount of materials sent to remanufacturing that are lost
    \\n    \\t\\tand landfilled or incinerated instead. Default value 0.01'
    """
    return 0.05


@cache('run')
def fraction_remanufactured_product_to_recycle():
    """
    Real Name: b'fraction remanufactured product to recycle'
    Original Eqn: b'0.01'
    Units: b'Dmnl'
    Limits: (0.0, 1.0, 0.01)
    Type: constant

    b'Leakage fraction: amount of materials sent to remanufacturing that were
    \\n    \\t\\ttoo degraded and had to be recycled instead.'
    """
    return 0.01


@cache('run')
def fraction_reused_product_remanufactured():
    """
    Real Name: b'fraction reused product remanufactured'
    Original Eqn: b'0.01'
    Units: b'Dmnl'
    Limits: (None, None)
    Type: constant

    b'Leakage fraction: amount of materials in components sent for reuse that
     \\n    \\t\\twere too degraded and had to be remanufactured instead.'
    """
    return 0.01


@cache('run')
def component_lifetime():
    """
    Real Name: b'component lifetime'
    Original Eqn: b'20'
    Units: b'year'
    Limits: (0.0, 50.0, 0.5)
    Type: constant

    b'Years that newly installed wind turbines remain in use, on average,
     before \\n    \\t\\tan end-of-life process is needed. Default value 20 or
      25, depending on \\n    \\t\\tassumptions.'
    """
    return 20


@cache('step')
def relative_landfill():
    """
    Real Name: b'relative landfill'
    Original Eqn: b'( reaching end of life - (landfilling + landfilling failed
    remanufactured + landfilling nonrecyclables\\\\ ) ) / ( reaching end of
    life + 0.001)'
    Units: b'Dmnl'
    Limits: (None, None)
    Type: component

    b'Circularity metric placeholder'
    """
    return (reaching_end_of_life() -
            (landfilling() + landfilling_failed_remanufactured() +
             landfilling_nonrecyclables())) / (reaching_end_of_life() + 0.001)


@cache('step')
def externalities_from_landfill_transportation():
    """
    Real Name: b'externalities from landfill transportation'
    Original Eqn: b'externality factor of transportation * landfilling * miles
     from end use location to landfill'
    Units: b'impact/year'
    Limits: (None, None)
    Type: component

    b'Calculates externalities from transportation to landfill'
    """
    return externality_factor_of_transportation() * landfilling(
    ) * miles_from_end_use_location_to_landfill()


@cache('step')
def externalities_total():
    """
    Real Name: b'externalities total'
    Original Eqn: b'IF THEN ELSE(annual demand = 0, 0, ( externalities from
    reusing + externalities from remanufacturing + externalities from recycling
     + externalities from extracting +
     externalities from total transportation ) / annual demand )'
    Units: b'impact/metric ton'
    Limits: (0.0, None)
    Type: component

    b'Calculates total externalities from energy technology system operation
    \\n    \\t\\twhen annual demand is greater than zero; otherwise, returns
     zero.'
    """
    _out = np.nan

    if annual_demand() == 0:
        _out = 0
    else:
        _out = (externalities_from_reusing() + externalities_from_remanufacturing() +
         externalities_from_recycling() + externalities_from_extracting() +
         externalities_from_total_transportation()) / annual_demand()

    return _out


@cache('step')
def externalities_from_total_transportation():
    """
    Real Name: b'externalities from total transportation'
    Original Eqn: b'externalities from recycling transportation+externalities
     from landfill transportation\\\\ +externalities from remanufacturing
      transportation+externalities from reuse transportation'
    Units: b'impact/year'
    Limits: (0.0, None)
    Type: component

    b'Calculates total externalities from all forms of transportation in the
     \\n    \\t\\tenergy technology system.'
    """
    return externalities_from_recycling_transportation(
    ) + externalities_from_landfill_transportation(
    ) + externalities_from_remanufacturing_transportation(
    ) + externalities_from_reuse_transportation()


@cache('step')
def externalities_from_extracting():
    """
    Real Name: b'externalities from extracting'
    Original Eqn: b'extracting * externality factor of extracting process'
    Units: b'impact/year'
    Limits: (0.0, None)
    Type: component

    b'Calculates total externalities due to extracting virgin materials'
    """
    return extracting() * externality_factor_of_extracting_process()


@cache('step')
def externalities_from_recycling():
    """
    Real Name: b'externalities from recycling'
    Original Eqn: b'aggregating recycled materials * externality factor of
     recycling process'
    Units: b'impact/year'
    Limits: (0.0, None)
    Type: component

    b'Calculates externalities from recycling process only
    ( no transportation )'
    """
    return aggregating_recycled_materials() * \
           externality_factor_of_recycling_process()


@cache('step')
def externalities_from_remanufacturing():
    """
    Real Name: b'externalities from remanufacturing'
    Original Eqn: b'aggregating remanufactured products *
    externality factor of remanufacturing process'
    Units: b'impact/year'
    Limits: (None, None)
    Type: component

    b'Calculates externalities from remanufacturing only, no transportation'
    """
    return aggregating_remanufactured_products() * \
           externality_factor_of_remanufacturing_process()


@cache('step')
def externalities_from_reusing():
    """
    Real Name: b'externalities from reusing'
    Original Eqn: b'aggregating reused products * externality factor of
    reusing process'
    Units: b'impact/year'
    Limits: (0.0, None)
    Type: component

    b'Calculates externalities from reusing only, no transportation'
    """
    return aggregating_reused_products() *\
           externality_factor_of_reusing_process()


@cache('step')
def cumulative_landfill_fraction():
    """
    Real Name: b'cumulative landfill fraction'
    Original Eqn: b'Landfill and Incineration / (Total Extraction + 0.001)'
    Units: b'Dmnl'
    Limits: (0.0, None)
    Type: component

    b'Circularity metric placeholder'
    """
    return landfill_and_incineration() / (total_extraction() + 0.001)


@cache('step')
def externalities_from_recycling_transportation():
    """
    Real Name: b'externalities from recycling transportation'
    Original Eqn: b'externality factor of transportation * ( recycling *
    miles from end use location to recycling facility + recycling failed
    remanufactured * miles from remanufacturing facility to recycling facility
     + landfilling nonrecyclables * miles from recycling facility to landfill
      + aggregating recycled materials * miles from recycling to distribution
       facility )'
    Units: b'impact/year'
    Limits: (None, None)
    Type: component

    b'Calculates externalities from all transportation associated with the
     \\n    \\t\\trecycling pathway'
    """
    return externality_factor_of_transportation() * (
        recycling() * miles_from_end_use_location_to_recycling_facility() +
        recycling_failed_remanufactured() *
        miles_from_remanufacturing_facility_to_recycling_facility() +
        landfilling_nonrecyclables() *
        miles_from_recycling_facility_to_landfill() +
        aggregating_recycled_materials() *
        miles_from_recycling_to_distribution_facility())


@cache('step')
def externalities_from_remanufacturing_transportation():
    """
    Real Name: b'externalities from remanufacturing transportation'
    Original Eqn: b'externality factor of transportation * ( remanufacturing *
     miles from end use location to remanufacturing facility + remanufacturing
      nonreusables * miles from reuse facility to remanufacturing facility +
       aggregating remanufactured products * miles from remanufacturing facility
        to product distribution facility\\\\ + landfilling failed remanufactured
         * miles from remanufacturing facility to landfill\\\\ )'
    Units: b'impact/year'
    Limits: (None, None)
    Type: component

    b'Calculates externalities from all transportation associated with the
    \\n    \\t\\tremanufacturing pathway'
    """
    return externality_factor_of_transportation() * (
        remanufacturing() *
        miles_from_end_use_location_to_remanufacturing_facility() +
        remanufacturing_nonreusables() *
        miles_from_reuse_facility_to_remanufacturing_facility() +
        aggregating_remanufactured_products() *
        miles_from_remanufacturing_facility_to_product_distribution_facility() +
        landfilling_failed_remanufactured() *
        miles_from_remanufacturing_facility_to_landfill())


@cache('step')
def externalities_from_reuse_transportation():
    """
    Real Name: b'externalities from reuse transportation'
    Original Eqn: b'externality factor of transportation * ( reusing *
    miles from end use location to reuse facility + aggregating reused products *
     miles from reuse facility to product distribution facility\\\\ )'
    Units: b'impact/year'
    Limits: (None, None)
    Type: component

    b'Calculates externalities from all transportation associated with the
     \\n    \\t\\treusing pathway'
    """
    return externality_factor_of_transportation() * (
        reusing() * miles_from_end_use_location_to_reuse_facility() +
        aggregating_reused_products() *
        miles_from_reuse_facility_to_product_distribution_facility())


@cache('run')
def externality_factor_of_extracting_process():
    """
    Real Name: b'externality factor of extracting process'
    Original Eqn: b'15'
    Units: b'impact/metric ton'
    Limits: (0.0, None)
    Type: constant

    b'Generic externality factor for extracting virgin materials'
    """
    return 15


@cache('run')
def externality_factor_of_recycling_process():
    """
    Real Name: b'externality factor of recycling process'
    Original Eqn: b'11'
    Units: b'impact/metric ton'
    Limits: (0.0, None)
    Type: constant

    b'Generic externality factor for recycling technology'
    """
    return 11


@cache('run')
def externality_factor_of_remanufacturing_process():
    """
    Real Name: b'externality factor of remanufacturing process'
    Original Eqn: b'8'
    Units: b'impact/metric ton'
    Limits: (0.0, None)
    Type: constant

    b'Generic externality factor for remanufacturing technology'
    """
    return 8


@cache('run')
def externality_factor_of_transportation():
    """
    Real Name: b'externality factor of transportation'
    Original Eqn: b'0.01'
    Units: b'impact/(metric ton*mile)'
    Limits: (0.0, None)
    Type: constant

    b'Generic externality factor for all types of transportation'
    """
    return 0.01


@cache('run')
def externality_factor_of_reusing_process():
    """
    Real Name: b'externality factor of reusing process'
    Original Eqn: b'5'
    Units: b'impact/metric ton'
    Limits: (0.0, None)
    Type: constant

    b'Generic externality factor for reusing technology'
    """
    return 5


@cache('run')
def final_time():
    """
    Real Name: b'FINAL TIME'
    Original Eqn: b'2050'
    Units: b'year'
    Limits: (None, None)
    Type: constant
    @note this matches the Vensim model
    b'The final time for the simulation.'
    """
    return 2050


@cache('run')
def initial_time():
    """
    Real Name: b'INITIAL TIME'
    Original Eqn: b'1982'
    Units: b'year'
    Limits: (None, None)
    Type: constant
    @note this matches the Vensim model
    b'The initial time for the simulation.'
    """
    return 1982


@cache('step')
def saveper():
    """
    Real Name: b'SAVEPER'
    Original Eqn: b'TIME STEP'
    Units: b'year'
    Limits: (0.0, None)
    Type: component

    b'The frequency with which output is stored.'
    """
    return time_step()


@cache('run')
def time_step():
    """
    Real Name: b'TIME STEP'
    Original Eqn: b'0.25'
    Units: b'year'
    Limits: (0.0, None)
    Type: constant
    @note this matches the Vensim model - both the value and the units
    b'The time step for the simulation.'
    """
    return 0.25


_integ_cumulative_recycle = functions.Integ(lambda: tallying_recycle(),
                                            lambda: 0)

_integ_cumulative_remanufacture = functions.Integ(lambda:
                                                  tallying_remanufacture(),
                                                  lambda: 0)

_integ_cumulative_reuse = functions.Integ(lambda: tallying_reuse(), lambda: 0)

_trend_cumulative_remanufacture_05_0 = functions.Trend(lambda:
                                                       cumulative_remanufacture(),
                                                       lambda: 0.5, lambda: 0)

_trend_cumulative_recycle_05_0 = functions.Trend(lambda: cumulative_recycle(),
                                                 lambda: 0.5,
                                                 lambda: 0)

_trend_cumulative_reuse_05_0 = functions.Trend(lambda: cumulative_reuse(),
                                               lambda: 0.5, lambda: 0)

_integ_remanufacture_process_cost = functions.Integ(lambda:
                                                    remanufacture_process_learning(),
                                                    lambda:
                                                    initial_cost_of_remanufacturing_process())

_integ_recycle_process_cost = functions.Integ(lambda: recycle_process_learning(),
                                              lambda:
                                              initial_cost_of_recycling_process())

_integ_reuse_process_cost = functions.Integ(lambda: reuse_process_learning(),
                                            lambda: initial_cost_of_reuse_process())

_integ_cumulative_capacity = functions.Integ(lambda: adding_capacity(), lambda: 0)

_integ_fraction_recycle = functions.Integ(lambda: increasing_fraction_recycle(),
                                          lambda:
                                          fraction_used_product_recycled_initial_value())

_integ_fraction_remanufacture = functions.Integ(
    lambda: increasing_fraction_remanufacture(),
    lambda: fraction_used_product_remanufactured_initial_value())

_integ_fraction_reuse = functions.Integ(lambda: changing_fraction_reuse(),
                                        lambda:
                                        fraction_used_product_reused_initial_value())

_macro_minlist_reuse_favorability_over_linear_remanufacture_favorability_over_linear_recycle_favorability_over_linear_ = functions.Macro(
    'C://Users//rhanes//Documents//GitHub//tiny-lca//tinysd//vensim model//national-scale/minlist.py',
    {
        'input1': lambda: reuse_favorability_over_linear(),
        'input2': lambda: remanufacture_favorability_over_linear(),
        'input3': lambda: recycle_favorability_over_linear(),
        'input4': lambda: 1000
    },
    'minlist',
    time_initialization=lambda: __data['time'])

_integ_products_at_end_of_life = functions.Integ(
    lambda: reaching_end_of_life() - landfilling() - recycling() -
            remanufacturing() - reusing() -
    reusing_in_other_sectors(), lambda: 0)

_integ_landfill_and_incineration = functions.Integ(
    lambda: landfilling() + landfilling_failed_remanufactured() +
            landfilling_nonrecyclables(),
    lambda: 0)

_integ_product_reuse = functions.Integ(
    lambda: reusing() - aggregating_reused_products() -
            remanufacturing_nonreusables(), lambda: 0)

_integ_products_sent_to_other_sectors = functions.Integ(lambda:
                                                        reusing_in_other_sectors(),
                                                        lambda: 0)

_integ_raw_material_extraction = functions.Integ(lambda: -extracting(),
                                                 lambda: 1e+15)

_delay_shipping_component_lifetime_0_1 = functions.Delay(lambda: shipping(),
                                                         lambda:
                                                         component_lifetime(),
                                                         lambda: 0,
                                                         lambda: 1)

_integ_material_distribution = functions.Integ(
    lambda: aggregating_recycled_materials() + extracting() -
            distributing(), lambda: 0)

_integ_material_recycle = functions.Integ(
    lambda: recycling() + recycling_failed_remanufactured() -
            aggregating_recycled_materials() -
    landfilling_nonrecyclables(), lambda: 0)

_integ_product_distribution = functions.Integ(
    lambda: aggregating_reused_products() + producing() - shipping(), lambda: 0)

_integ_product_remanufacture = functions.Integ(
    lambda: remanufacturing() + remanufacturing_nonreusables(
    ) - aggregating_remanufactured_products() -
            landfilling_failed_remanufactured() -
    recycling_failed_remanufactured(), lambda: 0)

_integ_production = functions.Integ(
    lambda: aggregating_remanufactured_products() + distributing() -
            producing(), lambda: 0)

_integ_products_in_use = functions.Integ(lambda: shipping() -
                                                 reaching_end_of_life(),
                                         lambda: initial_components_in_use())

_integ_total_extraction = functions.Integ(lambda: tallying_extraction(),
                                          lambda: 0)

_delay_producingaggregating_reused_products_supply_chain_delay_producingaggregating_reused_products_1 = functions.Delay(
    lambda: producing() + aggregating_reused_products(), lambda: supply_chain_delay(),
    lambda: producing() + aggregating_reused_products(), lambda: 1)
=======
"""
Python model "tiny-sd-all-US-pysd-importable.py"
Translated using PySD version 0.10.0
"""
from __future__ import division
import numpy as np
from pysd import utils
import xarray as xr

from pysd.py_backend.functions import cache
from pysd.py_backend import functions

from pandas import read_csv

_subscript_dict = {}

_namespace = {
    'TIME': 'time',
    'Time': 'time',
    'MINLIST': 'minlist',
    'one MW': 'one_mw',
    'one Year': 'one_year',
    'tallying reuse': 'tallying_reuse',
    'Cumulative Recycle': 'cumulative_recycle',
    'Cumulative Remanufacture': 'cumulative_remanufacture',
    'Cumulative Reuse': 'cumulative_reuse',
    'tallying recycle': 'tallying_recycle',
    'tallying remanufacture': 'tallying_remanufacture',
    'miles from extraction to production facility':
        'miles_from_extraction_to_production_facility',
    'annual change in cost of extraction and production':
    'annual_change_in_cost_of_extraction_and_production',
    'cost of extraction and production': 'cost_of_extraction_and_production',
    'remanufacture process learning': 'remanufacture_process_learning',
    'recycle learning rate': 'recycle_learning_rate',
    'initial cost of extraction and production':
        'initial_cost_of_extraction_and_production',
    'recycle process learning': 'recycle_process_learning',
    'remanufacture learning rate': 'remanufacture_learning_rate',
    'reuse process learning': 'reuse_process_learning',
    'reuse learning rate': 'reuse_learning_rate',
    'Remanufacture Process Cost': 'remanufacture_process_cost',
    'remanufactured material cost': 'remanufactured_material_cost',
    'Recycle Process Cost': 'recycle_process_cost',
    'recycled material cost': 'recycled_material_cost',
    'linear material cost': 'linear_material_cost',
    'reused material cost': 'reused_material_cost',
    'Reuse Process Cost': 'reuse_process_cost',
    'initial cost of recycling process': 'initial_cost_of_recycling_process',
    'initial cost of remanufacturing process':
        'initial_cost_of_remanufacturing_process',
    'initial cost of reuse process': 'initial_cost_of_reuse_process',
    'cost of transportation': 'cost_of_transportation',
    'cost of landfilling': 'cost_of_landfilling',
    'recycled material strategic value': 'recycled_material_strategic_value',
    'remanufactured material strategic value':
        'remanufactured_material_strategic_value',
    'reused material strategic value': 'reused_material_strategic_value',
    'miles from end use location to recycling facility':
    'miles_from_end_use_location_to_recycling_facility',
    'miles from end use location to remanufacturing facility':
    'miles_from_end_use_location_to_remanufacturing_facility',
    'miles from end use location to reuse facility':
    'miles_from_end_use_location_to_reuse_facility',
    'miles from reuse facility to product distribution facility':
    'miles_from_reuse_facility_to_product_distribution_facility',
    'miles from reuse facility to remanufacturing facility':
    'miles_from_reuse_facility_to_remanufacturing_facility',
    'miles from recycling facility to landfill':
        'miles_from_recycling_facility_to_landfill',
    'miles from remanufacturing facility to landfill':
    'miles_from_remanufacturing_facility_to_landfill',
    'miles from end use location to landfill':
        'miles_from_end_use_location_to_landfill',
    'miles from recycling to distribution facility':
    'miles_from_recycling_to_distribution_facility',
    'miles from remanufacturing facility to recycling facility':
    'miles_from_remanufacturing_facility_to_recycling_facility',
    'miles from remanufacturing facility to product distribution facility':
    'miles_from_remanufacturing_facility_to_product_distribution_facility',
    'average turbine capacity data': 'average_turbine_capacity_data',
    'average turbine capacity': 'average_turbine_capacity',
    'fiberglass use metric ton per MW': 'fiberglass_use_metric_ton_per_mw',
    'material use per year': 'material_use_per_year',
    'material selection': 'material_selection',
    'steel use metric ton per MW': 'steel_use_metric_ton_per_mw',
    'average turbine capacity trendline': 'average_turbine_capacity_trendline',
    'adding capacity': 'adding_capacity',
    'Cumulative Capacity': 'cumulative_capacity',
    'installed capacity per year data': 'installed_capacity_per_year_data',
    'changing fraction reuse': 'changing_fraction_reuse',
    'check fraction sum': 'check_fraction_sum',
    'Fraction Recycle': 'fraction_recycle',
    'Fraction Remanufacture': 'fraction_remanufacture',
    'Fraction Reuse': 'fraction_reuse',
    'rate of increasing reuse fraction': 'rate_of_increasing_reuse_fraction',
    'recycle favorability': 'recycle_favorability',
    'recycle favorability over linear': 'recycle_favorability_over_linear',
    'increase recycle': 'increase_recycle',
    'increase remanufacture': 'increase_remanufacture',
    'increase reuse': 'increase_reuse',
    'increasing fraction recycle': 'increasing_fraction_recycle',
    'increasing fraction remanufacture': 'increasing_fraction_remanufacture',
    'lowest cost pathway': 'lowest_cost_pathway',
    'rate of increasing recycle fraction':
        'rate_of_increasing_recycle_fraction',
    'rate of increasing remanufacture fraction':
        'rate_of_increasing_remanufacture_fraction',
    'reuse favorability': 'reuse_favorability',
    'reuse favorability over linear': 'reuse_favorability_over_linear',
    'remanufacture favorability over linear':
        'remanufacture_favorability_over_linear',
    'remanufacture favorability': 'remanufacture_favorability',
    'fraction used product reused initial value':
        'fraction_used_product_reused_initial_value',
    'fraction used product recycled initial value':
        'fraction_used_product_recycled_initial_value',
    'fraction used product remanufactured initial value':
    'fraction_used_product_remanufactured_initial_value',
    'Products at End of Life': 'products_at_end_of_life',
    'landfilling': 'landfilling',
    'Landfill and Incineration': 'landfill_and_incineration',
    'total fraction': 'total_fraction',
    'annual demand': 'annual_demand',
    'aggregating recycled materials': 'aggregating_recycled_materials',
    'aggregating remanufactured products':
        'aggregating_remanufactured_products',
    'aggregating reused products': 'aggregating_reused_products',
    'annual virgin material demand': 'annual_virgin_material_demand',
    'Product Reuse': 'product_reuse',
    'distributing': 'distributing',
    'extracting': 'extracting',
    'Products Sent to Other Sectors': 'products_sent_to_other_sectors',
    'Raw Material Extraction': 'raw_material_extraction',
    'reaching end of life': 'reaching_end_of_life',
    'recycling': 'recycling',
    'fraction used product disposed': 'fraction_used_product_disposed',
    'remanufacturing': 'remanufacturing',
    'remanufacturing nonreusables': 'remanufacturing_nonreusables',
    'landfilling failed remanufactured': 'landfilling_failed_remanufactured',
    'landfilling nonrecyclables': 'landfilling_nonrecyclables',
    'Material Distribution': 'material_distribution',
    'Material Recycle': 'material_recycle',
    'producing': 'producing',
    'Product Distribution': 'product_distribution',
    'Product Remanufacture': 'product_remanufacture',
    'tallying extraction': 'tallying_extraction',
    'Production': 'production',
    'Products in Use': 'products_in_use',
    'Total Extraction': 'total_extraction',
    'reusing in other sectors': 'reusing_in_other_sectors',
    'recycling failed remanufactured': 'recycling_failed_remanufactured',
    'reusing': 'reusing',
    'shipping': 'shipping',
    'fraction used product reused in other sectors':
    'fraction_used_product_reused_in_other_sectors',
    'supply chain delay': 'supply_chain_delay',
    'initial components in use': 'initial_components_in_use',
    'fraction of recycling to landfill': 'fraction_of_recycling_to_landfill',
    'fraction of remanufacture to landfill':
        'fraction_of_remanufacture_to_landfill',
    'fraction remanufactured product to recycle':
        'fraction_remanufactured_product_to_recycle',
    'fraction reused product remanufactured':
        'fraction_reused_product_remanufactured',
    'component lifetime': 'component_lifetime',
    'relative landfill': 'relative_landfill',
    'externalities from landfill transportation':
        'externalities_from_landfill_transportation',
    'externalities total': 'externalities_total',
    'externalities from total transportation':
        'externalities_from_total_transportation',
    'externalities from extracting': 'externalities_from_extracting',
    'externalities from recycling': 'externalities_from_recycling',
    'externalities from remanufacturing': 'externalities_from_remanufacturing',
    'externalities from reusing': 'externalities_from_reusing',
    'cumulative landfill fraction': 'cumulative_landfill_fraction',
    'externalities from recycling transportation':
        'externalities_from_recycling_transportation',
    'externalities from remanufacturing transportation':
    'externalities_from_remanufacturing_transportation',
    'externalities from reuse transportation':
        'externalities_from_reuse_transportation',
    'externality factor of extracting process':
        'externality_factor_of_extracting_process',
    'externality factor of recycling process':
        'externality_factor_of_recycling_process',
    'externality factor of remanufacturing process':
    'externality_factor_of_remanufacturing_process',
    'externality factor of transportation':
        'externality_factor_of_transportation',
    'externality factor of reusing process':
        'externality_factor_of_reusing_process',
    'FINAL TIME': 'final_time',
    'INITIAL TIME': 'initial_time',
    'SAVEPER': 'saveper',
    'TIME STEP': 'time_step'
}

__pysd_version__ = "0.10.0"

__data = {'scope': None, 'time': lambda: 0}


def _init_outer_references(data):
    for key in data:
        __data[key] = data[key]


def time():
    return __data['time']()


@cache('run')
def one_mw():
    """
    Real Name: b'one MW'
    Original Eqn: b'1'
    Units: b'MW'
    Limits: (1.0, 1.0, 1.0)
    Type: constant

    b'Conversion factor for 1 MW'
    """
    return 1


@cache('run')
def one_year():
    """
    Real Name: b'one Year'
    Original Eqn: b'1'
    Units: b'year'
    Limits: (1.0, 1.0)
    Type: constant

    b'Conversion factor for 1 year'
    """
    return 1


@cache('step')
def tallying_reuse():
    """
    Real Name: b'tallying reuse'
    Original Eqn: b'aggregating reused products'
    Units: b'metric ton/year'
    Limits: (0.0, None)
    Type: component

    b''
    """
    return aggregating_reused_products()


@cache('step')
def cumulative_recycle():
    """
    Real Name: b'Cumulative Recycle'
    Original Eqn: b'INTEG ( tallying recycle, 0)'
    Units: b'metric ton'
    Limits: (0.0, None)
    Type: component

    b'tracks total recycling in wind energy sector'
    """
    return _integ_cumulative_recycle()


@cache('step')
def cumulative_remanufacture():
    """
    Real Name: b'Cumulative Remanufacture'
    Original Eqn: b'INTEG ( tallying remanufacture, 0)'
    Units: b'metric ton'
    Limits: (0.0, None)
    Type: component

    b'tracks total remanufacturing by material mass in wind energy sector'
    """
    return _integ_cumulative_remanufacture()


@cache('step')
def cumulative_reuse():
    """
    Real Name: b'Cumulative Reuse'
    Original Eqn: b'INTEG ( tallying reuse, 0)'
    Units: b'metric ton'
    Limits: (0.0, None)
    Type: component

    b'tracks total reusing by material mass (not individual products) in wind
    energy sector'
    """
    return _integ_cumulative_reuse()


@cache('step')
def tallying_recycle():
    """
    Real Name: b'tallying recycle'
    Original Eqn: b'aggregating recycled materials'
    Units: b'metric ton/year'
    Limits: (0.0, None)
    Type: component

    b''
    """
    return aggregating_recycled_materials()


@cache('step')
def tallying_remanufacture():
    """
    Real Name: b'tallying remanufacture'
    Original Eqn: b'aggregating remanufactured products'
    Units: b'metric ton/year'
    Limits: (0.0, None)
    Type: component

    b''
    """
    return aggregating_remanufactured_products()


@cache('run')
def miles_from_extraction_to_production_facility():
    """
    Real Name: b'miles from extraction to production facility'
    Original Eqn: b'200'
    Units: b'mile'
    Limits: (0.0, 500.0, 1.0)
    Type: constant

    b''
    """
    return 200


@cache('run')
def annual_change_in_cost_of_extraction_and_production():
    """
    Real Name: b'annual change in cost of extraction and production'
    Original Eqn: b'-0.357'
    Units: b'USD/metric ton/year'
    Limits: (None, None)
    Type: constant

    b'accounts for learning-by-doing, assuming that extraction and production
    is always being used in economy even if not active in this model'
    """
    return -0.357


@cache('step')
def cost_of_extraction_and_production():
    """
    Real Name: b'cost of extraction and production'
    Original Eqn: b'initial cost of extraction and production + annual change
     in cost of extraction and production * (Time - 1980)'
    Units: b'USD/metric ton'
    Limits: (0.0, None)
    Type: component

    b'time dependent function for total extraction and production cost'
    """
    return initial_cost_of_extraction_and_production(
    ) + annual_change_in_cost_of_extraction_and_production() * (time() - 1980)


@cache('step')
def remanufacture_process_learning():
    """
    Real Name: b'remanufacture process learning'
    Original Eqn: b'remanufacture learning rate *
    TREND(Cumulative Remanufacture, 0.5 , 0 ) * MAX(0,
    Remanufacture Process Cost ) / one Year'
    Units: b'USD/metric ton/year'
    Limits: (None, None)
    Type: component

    b'Calculates learning-by-doing from the remanufacture learning rate, the
    trend over the last six months in cumulative remanufacturing, and the
    current remanufacture process cost. Does not allow the remanufacture
    process cost to decrease below zero.'
    """
    return remanufacture_learning_rate() * \
           _trend_cumulative_remanufacture_05_0() * \
           np.maximum(0, remanufacture_process_cost()) / one_year()


@cache('run')
def recycle_learning_rate():
    """
    Real Name: b'recycle learning rate'
    Original Eqn: b'-0.05'
    Units: b'Dmnl'
    Limits: (None, None)
    Type: constant

    b''
    """
    return -0.05


@cache('run')
def initial_cost_of_extraction_and_production():
    """
    Real Name: b'initial cost of extraction and production'
    Original Eqn: b'65'
    Units: b'USD/metric ton'
    Limits: (0.0, None, 1.0)
    Type: constant

    b''
    """
    return 65


@cache('step')
def recycle_process_learning():
    """
    Real Name: b'recycle process learning'
    Original Eqn: b'recycle learning rate * TREND(Cumulative Recycle, 0.5 , 0 )
     * MAX(0, Recycle Process Cost) / one Year'
    Units: b'USD/metric ton/year'
    Limits: (None, None)
    Type: component

    b'Calculates learning-by-doing from the recycle learning rate, the trend
    over the last six months of cumulative recycling, and the current recycle
    process cost. Does not allow the recycle process cost to decrease below
    zero.'
    """
    return recycle_learning_rate() * _trend_cumulative_recycle_05_0() * \
           np.maximum(0, recycle_process_cost()) / one_year()


@cache('run')
def remanufacture_learning_rate():
    """
    Real Name: b'remanufacture learning rate'
    Original Eqn: b'-0.005'
    Units: b'Dmnl'
    Limits: (None, None)
    Type: constant

    b''
    """
    return -0.005


@cache('step')
def reuse_process_learning():
    """
    Real Name: b'reuse process learning'
    Original Eqn: b'-reuse learning rate * TREND(Cumulative Reuse, 0.5 , 0 ) *
    MAX(0, Reuse Process Cost) / one Year'
    Units: b'USD/metric ton/year'
    Limits: (None, None)
    Type: component

    b'Calculates learning-by-doing from the reuse learning rate, the trend over
    the last six months of cumulative reusing, and the current reuse process
    cost. Does not allow the reuse process cost to decrease below zero. In
    reality this should also incorporate technical limitations on the number
    of times a product can be reused consecutively.'
    """
    return -reuse_learning_rate() * _trend_cumulative_reuse_05_0() * np.maximum(
        0, reuse_process_cost()) / one_year()


@cache('run')
def reuse_learning_rate():
    """
    Real Name: b'reuse learning rate'
    Original Eqn: b'-0.001'
    Units: b'Dmnl'
    Limits: (None, None)
    Type: constant

    b''
    """
    return -0.001


@cache('step')
def remanufacture_process_cost():
    """
    Real Name: b'Remanufacture Process Cost'
    Original Eqn: b'INTEG ( remanufacture process learning, initial cost of
    remanufacturing process)'
    Units: b'USD/metric ton'
    Limits: (0.0, None)
    Type: component

    b''
    """
    return _integ_remanufacture_process_cost()


@cache('step')
def remanufactured_material_cost():
    """
    Real Name: b'remanufactured material cost'
    Original Eqn: b'miles from end use location to remanufacturing facility *
    cost of transportation + Remanufacture Process Cost +
    fraction reused product remanufactured *
    ( miles from reuse facility to remanufacturing facility *
    cost of transportation + Remanufacture Process Cost ) +
    miles from remanufacturing facility to product distribution facility *
    cost of transportation - remanufactured material strategic value'
    Units: b'USD/metric ton'
    Limits: (0.0, None)
    Type: component

    b'Total cost associated with using remanufactured materials in new
    turbines, including transportation.'
    """
    return miles_from_end_use_location_to_remanufacturing_facility() * \
           cost_of_transportation() + remanufacture_process_cost() + \
           fraction_reused_product_remanufactured() * \
           (miles_from_reuse_facility_to_remanufacturing_facility() *
            cost_of_transportation() + remanufacture_process_cost()) + \
           miles_from_remanufacturing_facility_to_product_distribution_facility() * \
           cost_of_transportation() - \
           remanufactured_material_strategic_value()


@cache('step')
def recycle_process_cost():
    """
    Real Name: b'Recycle Process Cost'
    Original Eqn: b'INTEG ( recycle process learning, initial cost of
     recycling process)'
    Units: b'USD/metric ton'
    Limits: (0.0, None)
    Type: component

    b''
    """
    return _integ_recycle_process_cost()


@cache('step')
def recycled_material_cost():
    """
    Real Name: b'recycled material cost'
    Original Eqn: b'miles from end use location to recycling facility *
     cost of transportation + Recycle Process Cost +
     fraction remanufactured product to recycle *
     ( miles from remanufacturing facility to recycling facility *
     cost of transportation + Recycle Process Cost ) +
     miles from recycling to distribution facility * cost of transportation -
     recycled material strategic value'
    Units: b'USD/metric ton'
    Limits: (0.0, None)
    Type: component

    b'Total cost associated with using recycled materials in new turbines,
    including transportation.'
    """
    return miles_from_end_use_location_to_recycling_facility() * \
           cost_of_transportation() + recycle_process_cost() + \
           fraction_remanufactured_product_to_recycle() * \
           (miles_from_remanufacturing_facility_to_recycling_facility() *
            cost_of_transportation() + recycle_process_cost()) + \
           miles_from_recycling_to_distribution_facility() * \
           cost_of_transportation() - recycled_material_strategic_value()


@cache('step')
def linear_material_cost():
    """
    Real Name: b'linear material cost'
    Original Eqn: b'cost of extraction and production + miles from extraction
     to production facility * cost of transportation +
     miles from end use location to landfill * cost of transportation +
     miles from remanufacturing facility to landfill * cost of transportation +
     miles from recycling facility to landfill * cost of transportation +
     cost of landfilling'
    Units: b'USD/metric ton'
    Limits: (0.0, None)
    Type: component

    b'Total cost associated with using virgin materials in new turbines and
    then landfilling those materials at end of life, including transportation'
    """
    return cost_of_extraction_and_production() + \
           miles_from_extraction_to_production_facility() * \
           cost_of_transportation() + \
           miles_from_end_use_location_to_landfill() * cost_of_transportation() + \
           miles_from_remanufacturing_facility_to_landfill() * \
           cost_of_transportation() + miles_from_recycling_facility_to_landfill() * \
           cost_of_transportation() + cost_of_landfilling()


@cache('step')
def reused_material_cost():
    """
    Real Name: b'reused material cost'
    Original Eqn: b'miles from end use location to reuse facility *
    cost of transportation + Reuse Process Cost +
    miles from reuse facility to product distribution facility *
    cost of transportation - reused material strategic value'
    Units: b'USD/metric ton'
    Limits: (0.0, None)
    Type: component

    b'Total cost associated with using reused materials in new turbines,
    including transportation.'
    """
    return miles_from_end_use_location_to_reuse_facility() * \
           cost_of_transportation() + reuse_process_cost() + \
           miles_from_reuse_facility_to_product_distribution_facility() * \
           cost_of_transportation() - reused_material_strategic_value()


@cache('step')
def reuse_process_cost():
    """
    Real Name: b'Reuse Process Cost'
    Original Eqn: b'INTEG ( reuse process learning,
     initial cost of reuse process)'
    Units: b'USD/metric ton'
    Limits: (0.0, None)
    Type: component

    b''
    """
    return _integ_reuse_process_cost()


@cache('run')
def initial_cost_of_recycling_process():
    """
    Real Name: b'initial cost of recycling process'
    Original Eqn: b'200'
    Units: b'USD/metric ton'
    Limits: (0.0, None)
    Type: constant

    b''
    """
    return 200


@cache('run')
def initial_cost_of_remanufacturing_process():
    """
    Real Name: b'initial cost of remanufacturing process'
    Original Eqn: b'250'
    Units: b'USD/metric ton'
    Limits: (0.0, None, 0.01)
    Type: constant

    b''
    """
    return 250


@cache('run')
def initial_cost_of_reuse_process():
    """
    Real Name: b'initial cost of reuse process'
    Original Eqn: b'125'
    Units: b'USD/metric ton'
    Limits: (0.0, None)
    Type: constant

    b''
    """
    return 125


@cache('step')
def cost_of_transportation():
    """
    Real Name: b'cost of transportation'
    Original Eqn: b'WITH LOOKUP ( Time, ([(1980,0)-(2050,0.5)],(1980,0.5),
    (2020,0.5),(2050,0.5) ))'
    Units: b'USD/metric ton/mile'
    Limits: (0.0, None)
    Type: component

    b'NREL technical report, "Analysis of Transportation and Logistics
    Challenges Affecting the Deployment of Larger Wind Turbines: Summary of
    Results"'
    """
    return functions.lookup(time(), [1980, 2020, 2050], [0.5, 0.5, 0.5])


@cache('step')
def cost_of_landfilling():
    """
    Real Name: b'cost of landfilling'
    Original Eqn: b'WITH LOOKUP ( Time, ([(1980,60)-(2050,100)],(1980,95),
    (2050,95) ))'
    Units: b'USD/metric ton'
    Limits: (0.0, None)
    Type: component

    b'$70 - $120 USD/metric ton is the range from source, "Construction and
    Demolition Waste Characterization and Market Analysis Report",
    prepared for CT Dept of Energy and Env Protection by Green Seal
    Environmental, Inc. Value used is midpoint of the above range.'
    """
    return functions.lookup(time(), [1980, 2050], [95, 95])


@cache('run')
def recycled_material_strategic_value():
    """
    Real Name: b'recycled material strategic value'
    Original Eqn: b'0'
    Units: b'USD/metric ton'
    Limits: (0.0, 100.0)
    Type: constant

    b'value of using recycled material  - reduces overall cost of recycled
    material'
    """
    return 0


@cache('run')
def remanufactured_material_strategic_value():
    """
    Real Name: b'remanufactured material strategic value'
    Original Eqn: b'0'
    Units: b'USD/metric ton'
    Limits: (0.0, 100.0)
    Type: constant

    b'value of using remanufactured material - reduces overall remanufactured
    material cost'
    """
    return 0


@cache('run')
def reused_material_strategic_value():
    """
    Real Name: b'reused material strategic value'
    Original Eqn: b'0'
    Units: b'USD/metric ton'
    Limits: (0.0, 100.0)
    Type: constant

    b'value of using reused materials - reduces overall reused material cost'
    """
    return 0


@cache('run')
def miles_from_end_use_location_to_recycling_facility():
    """
    Real Name: b'miles from end use location to recycling facility'
    Original Eqn: b'100'
    Units: b'mile'
    Limits: (0.0, 500.0, 1.0)
    Type: constant

    b''
    """
    return 100


@cache('run')
def miles_from_end_use_location_to_remanufacturing_facility():
    """
    Real Name: b'miles from end use location to remanufacturing facility'
    Original Eqn: b'100'
    Units: b'mile'
    Limits: (0.0, 500.0, 1.0)
    Type: constant

    b''
    """
    return 100


@cache('run')
def miles_from_end_use_location_to_reuse_facility():
    """
    Real Name: b'miles from end use location to reuse facility'
    Original Eqn: b'100'
    Units: b'mile'
    Limits: (0.0, 500.0, 1.0)
    Type: constant

    b''
    """
    return 100


@cache('run')
def miles_from_reuse_facility_to_product_distribution_facility():
    """
    Real Name: b'miles from reuse facility to product distribution facility'
    Original Eqn: b'100'
    Units: b'mile'
    Limits: (0.0, 500.0, 1.0)
    Type: constant

    b''
    """
    return 100


@cache('run')
def miles_from_reuse_facility_to_remanufacturing_facility():
    """
    Real Name: b'miles from reuse facility to remanufacturing facility'
    Original Eqn: b'0'
    Units: b'mile'
    Limits: (0.0, 500.0, 1.0)
    Type: constant

    b''
    """
    return 0


@cache('run')
def miles_from_recycling_facility_to_landfill():
    """
    Real Name: b'miles from recycling facility to landfill'
    Original Eqn: b'100'
    Units: b'mile'
    Limits: (0.0, 500.0, 1.0)
    Type: constant

    b''
    """
    return 100


@cache('run')
def miles_from_remanufacturing_facility_to_landfill():
    """
    Real Name: b'miles from remanufacturing facility to landfill'
    Original Eqn: b'100'
    Units: b'mile'
    Limits: (0.0, 500.0, 1.0)
    Type: constant

    b''
    """
    return 100


@cache('run')
def miles_from_end_use_location_to_landfill():
    """
    Real Name: b'miles from end use location to landfill'
    Original Eqn: b'200'
    Units: b'mile'
    Limits: (0.0, 500.0, 1.0)
    Type: constant

    b''
    """
    return 200


@cache('run')
def miles_from_recycling_to_distribution_facility():
    """
    Real Name: b'miles from recycling to distribution facility'
    Original Eqn: b'100'
    Units: b'mile'
    Limits: (0.0, 500.0, 1.0)
    Type: constant

    b''
    """
    return 100


@cache('run')
def miles_from_remanufacturing_facility_to_recycling_facility():
    """
    Real Name: b'miles from remanufacturing facility to recycling facility'
    Original Eqn: b'0'
    Units: b'mile'
    Limits: (0.0, 500.0, 1.0)
    Type: constant

    b''
    """
    return 0


@cache('run')
def miles_from_remanufacturing_facility_to_product_distribution_facility():
    """
    Real Name: b'miles from remanufacturing facility to product distribution
    facility'
    Original Eqn: b'100'
    Units: b'mile'
    Limits: (0.0, 500.0, 1.0)
    Type: constant

    b''
    """
    return 100


@cache('step')
def average_turbine_capacity_data():
    """
    Real Name: b'average turbine capacity data'
    Original Eqn: b'WITH LOOKUP ( Time, ([(0,0)-(2019,10)],(1980,0.1),
    (2019,2.1) ))'
    Units: b'MW'
    Limits: (None, None)
    Type: component
    @todo add in data input
    b'Historical data on the average turbine capacity installed in each year
    1980 - 2019'
    """

    # capacity_data = read_csv("C:\\Users\\rhanes\\Box Sync\\Circular Economy LDRD\\data\\wind\\wind.csv",
    capacity_data = read_csv("tinysd/vensim model/national-scale/wind.csv",
                             usecols=['year','avg turbine capacity mw'])

    return functions.lookup(time(),
                            np.array(capacity_data['year']),
                            np.array(capacity_data['avg turbine capacity mw']))


@cache('step')
def average_turbine_capacity():
    """
    Real Name: b'average turbine capacity'
    Original Eqn: b'IF THEN ELSE(Time <= 2019, average turbine capacity data,
     average turbine capacity trendline)'
    Units: b'MW'
    Limits: (0.0, None)
    Type: component

    b'Switch variable that returns the historical capacity data for 2019 and
    prior time steps, and the trendline projections for times after 2019.'
    """
    return functions.if_then_else(time() <= 2019, average_turbine_capacity_data(),
                                  average_turbine_capacity_trendline())


@cache('step')
def fiberglass_use_metric_ton_per_mw():
    """
    Real Name: b'fiberglass use metric ton per MW'
    Original Eqn: b'WITH LOOKUP ( average turbine capacity, ([(0,0)-(10,20)],
    (0.001,14.35),(0.1,14.05),(0.2,13.75),(0.5,12.84),(1,11.32),(1.5,9.8),
    (2,8.281),(2.5,6.762),(3,6.8),(10,6.8) ))'
    Units: b'metric ton/MW'
    Limits: (0.0, None)
    Type: component

    b'Data taken from and interpolated from USGS Wind Energy in the US report,
     values for fiberglass. Approximate fiberglass use in metric tons per MW
     turbine nameplate capacity, developed from USGS data tables and estimated
      change in fiberglass use per change in MW.'
    """
    return functions.lookup(average_turbine_capacity(),
                            [0.001, 0.1, 0.2, 0.5, 1, 1.5, 2, 2.5, 3, 10],
                            [14.35, 14.05, 13.75, 12.84, 11.32, 9.8, 8.281,
                             6.762, 6.8, 6.8])


@cache('step')
def material_use_per_year():
    """
    Real Name: b'material use per year'
    Original Eqn: b'installed capacity per year data * ( steel use metric ton
    per MW*material selection + fiberglass use metric ton per MW
    *(1-material selection) )'
    Units: b'metric ton/year'
    Limits: (0.0, None)
    Type: component

    b'Converts installed capacity data to material use using the materal use
     per MW data for either steel or fiberglass, depending on the value of
     material selection. material selection is a Boolean parameter that
     controls whether the steel or fiberglass data is used in this calculation'
    """
    return installed_capacity_per_year_data() * (
        steel_use_metric_ton_per_mw() * material_selection() +
        fiberglass_use_metric_ton_per_mw() * (1 - material_selection()))


@cache('run')
def material_selection():
    """
    Real Name: b'material selection'
    Original Eqn: b'1'
    Units: b'Dmnl'
    Limits: (0.0, 1.0, 1.0)
    Type: constant

    b'select 1 for steel, 0 for fiberglass'
    """
    return 1


@cache('step')
def steel_use_metric_ton_per_mw():
    """
    Real Name: b'steel use metric ton per MW'
    Original Eqn: b'WITH LOOKUP ( average turbine capacity, ([(0,0)-(6,200)],
    (0,0),(0.001,132.1),(0.01,132.1),(0.1,131.1),(0.5,126.5),(1,120.75 ),
    (1.5,115),(2,109.2),(2.5,103.5),(3,103),(3.5,102.5),(4,102),(4.5,101.5),
    (5,101),(6,100) ))'
    Units: b'metric ton/MW'
    Limits: (0.0, None)
    Type: component

    b'Approximate steel use in metric tons per MW turbine nameplate capacity,
    developed from USGS data tables and estimated change in steel use per
    change in MW.'
    """
    return functions.lookup(average_turbine_capacity(),
                            [0, 0.001, 0.01, 0.1, 0.5, 1, 1.5, 2, 2.5, 3, 3.5,
                             4, 4.5, 5, 6],
                            [0, 132.1, 132.1, 131.1, 126.5, 120.75, 115, 109.2,
                             103.5, 103, 102.5, 102, 101.5, 101, 100])


@cache('step')
def average_turbine_capacity_trendline():
    """
    Real Name: b'average turbine capacity trendline'
    Original Eqn: b'one MW * (0.0694 * Time / one Year - 137.81)'
    Units: b'MW'
    Limits: (None, None)
    Type: component

    b'Linear trendline based on average turbine capacity data from the US Wind
    Turbine Database (same data as in average turbine capacity data)'
    """
    return one_mw() * (0.0694 * time() / one_year() - 137.81)


@cache('step')
def adding_capacity():
    """
    Real Name: b'adding capacity'
    Original Eqn: b'installed capacity per year data'
    Units: b'MW/year'
    Limits: (0.0, None)
    Type: component

    b'Converts installed capacity data into a flow for cumulative tracking'
    """
    return installed_capacity_per_year_data()


@cache('step')
def cumulative_capacity():
    """
    Real Name: b'Cumulative Capacity'
    Original Eqn: b'INTEG ( adding capacity, 0)'
    Units: b'MW'
    Limits: (0.0, None)
    Type: component

    b'Cumulative installed turbine capacity without accounting for turbines
    aging out of use and not being replaced'
    """
    return _integ_cumulative_capacity()


@cache('step')
def installed_capacity_per_year_data():
    """
    Real Name: b'installed capacity per year data'
    Original Eqn: b'WITH LOOKUP ( Time, ([(1980,0)-(2050,40)],(1980,1),
    (1990,10),(2000,20),(2010,40),(2020,30),(2030,30),(2040,30),(2050,30) ))'
    Units: b'MW/year'
    Limits: (0.0, None)
    Type: component
    @todo replace with data input from file
    b'Contains historical data on installed turbine capacity for years 1980 -
    2019 and projected installation for years 2020 - 2050.'
    """
    return functions.lookup(time(),
                            [1980, 1990, 2000, 2010, 2020, 2030, 2040, 2050],
                            [1, 10, 20, 40, 30, 30, 30, 30])


@cache('step')
def changing_fraction_reuse():
    """
    Real Name: b'changing fraction reuse'
    Original Eqn: b'IF THEN ELSE(check fraction sum < 1 - rate of increasing
    reuse fraction :AND: Fraction Reuse < 1 - rate of increasing reuse fraction,
     increase reuse * rate of increasing reuse fraction / TIME STEP, 0)'
    Units: b'Dmnl/year'
    Limits: (None, None)
    Type: component

    b'Increases the fraction of end-of-life material sent through the reuse
    pathway, if that increase will not put the total fraction of material sent
    through circular pathways or the fraction sent to reuse over 1'
    """
    return functions.if_then_else(
        check_fraction_sum() < 1 - rate_of_increasing_reuse_fraction()
        and fraction_reuse() < 1 - rate_of_increasing_reuse_fraction(),
        increase_reuse() * rate_of_increasing_reuse_fraction() / time_step(), 0)


@cache('step')
def check_fraction_sum():
    """
    Real Name: b'check fraction sum'
    Original Eqn: b'Fraction Reuse + Fraction Remanufacture + Fraction Recycle'
    Units: b'Dmnl'
    Limits: (0.0, 1.0)
    Type: component

    b'adds the material fractions sent through circularity pathways as a mass
    balance check'
    """
    return fraction_reuse() + fraction_remanufacture() + fraction_recycle()


@cache('step')
def fraction_recycle():
    """
    Real Name: b'Fraction Recycle'
    Original Eqn: b'INTEG ( increasing fraction recycle, fraction used product
    recycled initial value)'
    Units: b'Dmnl'
    Limits: (0.0, 1.0)
    Type: component

    b'fraction of end-of-life material sent to recycling in each time step,
    before system losses and leakage'
    """
    return _integ_fraction_recycle()


@cache('step')
def fraction_remanufacture():
    """
    Real Name: b'Fraction Remanufacture'
    Original Eqn: b'INTEG ( increasing fraction remanufacture, fraction used
    product remanufactured initial value)'
    Units: b'Dmnl'
    Limits: (0.0, 1.0)
    Type: component

    b'fraction of end-of-life material sent to remanufacturing in each time
    step, before system losses and leakage'
    """
    return _integ_fraction_remanufacture()


@cache('step')
def fraction_reuse():
    """
    Real Name: b'Fraction Reuse'
    Original Eqn: b'INTEG ( changing fraction reuse, fraction used product
    reused initial value)'
    Units: b'Dmnl'
    Limits: (0.0, 1.0)
    Type: component

    b'fraction of end-of-life material sent to remanufacturing in each time
    step, before system losses and leakage'
    """
    return _integ_fraction_reuse()


@cache('step')
def rate_of_increasing_reuse_fraction():
    """
    Real Name: b'rate of increasing reuse fraction'
    Original Eqn: b'WITH LOOKUP ( reuse favorability, ([(0,0)-(10,0.01)],
    (0,0.0075),(0.275229,0.006),(0.519878,0.005),(0.99,0.004),(1,0),(2,0),
    (10,0) ))'
    Units: b'Dmnl'
    Limits: (None, None)
    Type: component

    b'\\n    !reuse favorability
        !rate of increasing fraction reuse Graphical function translating
        degree of favorability that reuse has over the other circular pathways
        into an increase in the fraction of end-of-life materials sent to reuse'
    """
    return functions.lookup(reuse_favorability(),
                            [0, 0.275229, 0.519878, 0.99, 1, 2, 10],
                            [0.0075, 0.006, 0.005, 0.004, 0, 0, 0])


@cache('step')
def recycle_favorability():
    """
    Real Name: b'recycle favorability'
    Original Eqn: b'IF THEN ELSE(lowest cost pathway = recycle favorability
    over linear, recycle favorability over linear, 10)'
    Units: b'Dmnl'
    Limits: (0.0, None)
    Type: component

    b'Returns recycle favorability over linear only if recycling is the lowest
    cost among the circular pathways; otherwise, returns 10 and recycling is
    not implemented/increased in that time step'
    """
    return functions.if_then_else(lowest_cost_pathway() ==
                                  recycle_favorability_over_linear(),
                                  recycle_favorability_over_linear(),
                                  10)


@cache('step')
def recycle_favorability_over_linear():
    """
    Real Name: b'recycle favorability over linear'
    Original Eqn: b'recycled material cost / linear material cost'
    Units: b'Dmnl'
    Limits: (0.0, None)
    Type: component

    b'Ratio of recycled to linear material cost. A lower favorability value
    indicates a lower-cost pathway'
    """
    return recycled_material_cost() / linear_material_cost()


@cache('step')
def increase_recycle():
    """
    Real Name: b'increase recycle'
    Original Eqn: b'IF THEN ELSE(recycle favorability over linear < 1, 1, 0)'
    Units: b'Dmnl'
    Limits: (0.0, 1.0)
    Type: component

    b'Returns 1 if recycling is lower cost compared to the linear pathway. This
    makes it possible to implement or increase recycling, if recycling is also
    lowest cost compared to the other circular pathways. Otherwise, recycling
    is not implemented/increased.'
    """
    return functions.if_then_else(recycle_favorability_over_linear() < 1, 1, 0)


@cache('step')
def increase_remanufacture():
    """
    Real Name: b'increase remanufacture'
    Original Eqn: b'IF THEN ELSE(remanufacture favorability over linear < 1,
     1, 0)'
    Units: b'Dmnl'
    Limits: (0.0, 1.0)
    Type: component

    b'Returns 1 if remanufacturing is lower cost compared to the linear pathway.
    This makes it possible to implement or increase remanufacturing, if
    remanufacturing is also lowest cost compared to the other circular
    pathways. Otherwise, remanufacturing is not implemented/increased.'
    """
    return functions.if_then_else(remanufacture_favorability_over_linear() < 1,
                                  1, 0)


@cache('step')
def increase_reuse():
    """
    Real Name: b'increase reuse'
    Original Eqn: b'IF THEN ELSE(reuse favorability over linear < 1, 1, 0)'
    Units: b'Dmnl'
    Limits: (0.0, 1.0)
    Type: component

    b'Returns 1 if reusing is lower cost compared to the linear pathway. This
    makes it possible to implement or increase reusing, if reusing is also
    lowest cost compared to the other circular pathways. Otherwise, reusing is
    not implemented/increased.'
    """
    return functions.if_then_else(reuse_favorability_over_linear() < 1, 1, 0)


@cache('step')
def increasing_fraction_recycle():
    """
    Real Name: b'increasing fraction recycle'
    Original Eqn: b'IF THEN ELSE(check fraction sum < 1 - rate of increasing
    recycle fraction :AND: Fraction Recycle < 1 - rate of increasing recycle
    fraction, increase recycle * rate of increasing recycle fraction / TIME STEP,
     0)'
    Units: b'Dmnl/year'
    Limits: (None, None)
    Type: component

    b'Defines the conditions under which the fraction of end-of-life material
    sent to recycling increases. The total material fraction sent through
    circular pathways, including the prospective increase in recycling (rate
    of increasing recycle fraction), must be less than 1. The recycle
    fraction, including the prospective increase, must also be less than 1.
    Under those conditions, the prospective increase in recycling is
    implemented.'
    """
    return functions.if_then_else(
        check_fraction_sum() < 1 - rate_of_increasing_recycle_fraction()
        and fraction_recycle() < 1 - rate_of_increasing_recycle_fraction(),
        increase_recycle() * rate_of_increasing_recycle_fraction() / time_step(), 0)


@cache('step')
def increasing_fraction_remanufacture():
    """
    Real Name: b'increasing fraction remanufacture'
    Original Eqn: b'IF THEN ELSE(check fraction sum < 1 - rate of increasing
     remanufacture fraction :AND: Fraction Remanufacture < 1 -
     rate of increasing remanufacture fraction, increase remanufacture *
     rate of increasing remanufacture fraction / TIME STEP\\\\ , 0)'
    Units: b'Dmnl/year'
    Limits: (None, None)
    Type: component

    b'Defines the conditions under which the fraction of end-of-life material
    sent to remanufacturing increases. The total material fraction sent
    through circular pathways, including the prospective increase in
    remanufacturing (rate of increasing remanufacture fraction), must be less
    than 1. The remanufacture fraction, including the prospective increase,
    must also be less than 1. Under those conditions, the prospective increase
    in remanufacturing is implemented.'
    """
    return functions.if_then_else(
        check_fraction_sum() < 1 - rate_of_increasing_remanufacture_fraction()
        and fraction_remanufacture() < 1 - rate_of_increasing_remanufacture_fraction(),
        increase_remanufacture() * rate_of_increasing_remanufacture_fraction() /
        time_step(), 0)


@cache('step')
def lowest_cost_pathway():
    """
    Real Name: b'lowest cost pathway'
    Original Eqn: b'MINLIST(reuse favorability over linear, remanufacture
    favorability over linear, recycle favorability over linear , 1000)'
    Units: b'Dmnl'
    Limits: (0.0, None)
    Type: component

    b'Uses the MINLIST macro to determine which of the three circular pathways
    \\n    \\t\\thas the lowest favorability parameter and is thus the lowest cost pathway.'
    """
    return _macro_minlist_reuse_favorability_over_linear_remanufacture_favorability_over_linear_recycle_favorability_over_linear_()


@cache('step')
def rate_of_increasing_recycle_fraction():
    """
    Real Name: b'rate of increasing recycle fraction'
    Original Eqn: b'WITH LOOKUP ( recycle favorability, ([(0,0)-(10,0.01)],
    (0,0.01),(0.275229,0.00964912),(0.422018,0.00995614),(1,0.0090825\\\\ ),
    (1.40673,0.00929825),(2,0),(10,0 ) ))'
    Units: b'Dmnl'
    Limits: (None, None)
    Type: component

    b'\\n    !recycle favorability\\t\\tGraphical function translating degree
    of favorability that recycle has \\n    \\t\\tover the other circular
    pathways into an increase in the fraction of \\n    \\t\\tend-of-life
    materials sent to recycling'
    """
    return functions.lookup(recycle_favorability(),
                            [0, 0.275229, 0.422018, 1, 1.40673, 2, 10],
                            [0.01, 0.00964912, 0.00995614, 0.0090825,
                             0.00929825, 0, 0])


@cache('step')
def rate_of_increasing_remanufacture_fraction():
    """
    Real Name: b'rate of increasing remanufacture fraction'
    Original Eqn: b'WITH LOOKUP ( remanufacture favorability, ([(0,0)-(10,0.008)],
    (0,0.00736842),(0.165138,0.00526316),(0.360856,0.00342105),(0.550459
    ,0.00184211),(1,0),(2,0),(10,0 ) ))'
    Units: b'Dmnl'
    Limits: (None, None)
    Type: component

    b'\\n    !remanufacture favorability\\t\\tGraphical function translating
    degree of favorability that remanufacture \\n    \\t\\thas over the other
     circular pathways into an increase in the fraction of end-of-life
     materials sent to remanufacture'
    """
    return functions.lookup(remanufacture_favorability(),
                            [0, 0.165138, 0.360856, 0.550459, 1, 2, 10],
                            [0.00736842, 0.00526316, 0.00342105, 0.00184211, 0, 0, 0])


@cache('step')
def reuse_favorability():
    """
    Real Name: b'reuse favorability'
    Original Eqn: b'IF THEN ELSE(lowest cost pathway = reuse favorability over
    linear, reuse favorability over linear, 10)'
    Units: b'Dmnl'
    Limits: (0.0, None)
    Type: component

    b'Returns reuse favorability over linear only if reusing is the lowest cost
    among the circular pathways; otherwise, returns 10 and reusing is not
    \\n    \\t\\timplemented/increased in that time step'
    """
    return functions.if_then_else(lowest_cost_pathway() ==
                                  reuse_favorability_over_linear(),
                                  reuse_favorability_over_linear(), 10)


@cache('step')
def reuse_favorability_over_linear():
    """
    Real Name: b'reuse favorability over linear'
    Original Eqn: b'reused material cost / linear material cost'
    Units: b'Dmnl'
    Limits: (0.0, None)
    Type: component

    b'Ratio of reused to linear material cost. A lower favorability value, less
    \\n    \\t\\tthan 1, indicates a lower-cost pathway'
    """
    return reused_material_cost() / linear_material_cost()


@cache('step')
def remanufacture_favorability_over_linear():
    """
    Real Name: b'remanufacture favorability over linear'
    Original Eqn: b'remanufactured material cost / linear material cost'
    Units: b'Dmnl'
    Limits: (0.0, None)
    Type: component

    b'Ratio of remanufactured to linear material cost. A lower favorability
    \\n    \\t\\tvalue, less than 1, indicates a lower-cost pathway'
    """
    return remanufactured_material_cost() / linear_material_cost()


@cache('step')
def remanufacture_favorability():
    """
    Real Name: b'remanufacture favorability'
    Original Eqn: b'IF THEN ELSE(lowest cost pathway = remanufacture
    favorability over linear, remanufacture favorability over linear, 10)'
    Units: b'Dmnl'
    Limits: (0.0, None)
    Type: component

    b'Returns remanufacture favorability over linear only if remanufacturing is
    \\n    \\t\\tthe lowest cost among the circular pathways; otherwise,
    returns 10 and \\n    \\t\\tremanufacturing is not implemented/increased
    in that time step'
    """
    return functions.if_then_else(
        lowest_cost_pathway() == remanufacture_favorability_over_linear(),
        remanufacture_favorability_over_linear(), 10)


@cache('run')
def fraction_used_product_reused_initial_value():
    """
    Real Name: b'fraction used product reused initial value'
    Original Eqn: b'0'
    Units: b'Dmnl'
    Limits: (0.0, 1.0, 0.01)
    Type: constant

    b'Fraction of end-of-life material sent to the reuse pathway at the
    \\n    \\t\\tbeginning of the model run, year 1980.'
    """
    return 0


@cache('run')
def fraction_used_product_recycled_initial_value():
    """
    Real Name: b'fraction used product recycled initial value'
    Original Eqn: b'0.3'
    Units: b'Dmnl'
    Limits: (0.0, 1.0, 0.01)
    Type: constant

    b'Fraction of end-of-life material sent to the recycle pathway at the
    beginning of the \\t\\n    \\t\\tmodel run, year 1980.\\t\\tStarting value
    is an estimate of early-80s steel recycling rates, \\n    \\t\\t
    approximated from a 1991 steel production statistic from the USGS Iron &
     \\n    \\t\\tSteel Mineral Commodity Summary from 1996. Source link:
     https://s3-us-west-2.amazonaws.com/prd-wret/assets/palladium/production/mineral-pubs/iron-steel/isteemcs96.pdf'
    """
    return 0.3


@cache('run')
def fraction_used_product_remanufactured_initial_value():
    """
    Real Name: b'fraction used product remanufactured initial value'
    Original Eqn: b'0'
    Units: b'Dmnl'
    Limits: (0.0, 1.0, 0.01)
    Type: constant

    b'Fraction of end-of-life material sent to the remanufacture pathway at the
     \\n    \\t\\tbeginning of the model run, year 1980.'
    """
    return 0


@cache('step')
def products_at_end_of_life():
    """
    Real Name: b'Products at End of Life'
    Original Eqn: b'INTEG ( reaching end of life-landfilling-recycling-remanufacturing-reusing-reusing in other sectors\\\\ , 0)'
    Units: b'metric ton'
    Limits: (-1.0, None)
    Type: component

    b'Flow splitter'
    """
    return _integ_products_at_end_of_life()


@cache('step')
def landfilling():
    """
    Real Name: b'landfilling'
    Original Eqn: b'reaching end of life - reusing - remanufacturing -
    recycling - reusing in other sectors'
    Units: b'metric ton/year'
    Limits: (0.0, None)
    Type: component

    b''
    """
    return reaching_end_of_life() - reusing() - remanufacturing() - recycling(
    ) - reusing_in_other_sectors()


@cache('step')
def landfill_and_incineration():
    """
    Real Name: b'Landfill and Incineration'
    Original Eqn: b'INTEG ( landfilling+landfilling failed remanufactured+
    landfilling nonrecyclables, 0)'
    Units: b'metric ton'
    Limits: (0.0, None)
    Type: component

    b'Accumulates total end-of-life materials landfilled or incinerated;
    \\n    \\t\\tRepresents total system losses.'
    """
    return _integ_landfill_and_incineration()


@cache('step')
def total_fraction():
    """
    Real Name: b'total fraction'
    Original Eqn: b'fraction used product disposed+check fraction sum+fraction
    used product reused in other sectors'
    Units: b''
    Limits: (None, None)
    Type: component

    b''
    """
    return fraction_used_product_disposed() + check_fraction_sum(
    ) + fraction_used_product_reused_in_other_sectors()


@cache('step')
def annual_demand():
    """
    Real Name: b'annual demand'
    Original Eqn: b'material use per year'
    Units: b'metric ton/year'
    Limits: (0.0, None, 10000.0)
    Type: component

    b'quantifies demand for materials of all type going into newly installed
    \\n    \\t\\twind turbines in each time step'
    """
    return material_use_per_year()


@cache('step')
def aggregating_recycled_materials():
    """
    Real Name: b'aggregating recycled materials'
    Original Eqn: b'recycling + recycling failed remanufactured - landfilling
    nonrecyclables'
    Units: b'metric ton/year'
    Limits: (0.0, None)
    Type: component

    b'Total recycled materials available in each time step, accounting for
    \\n    \\t\\tleakage'
    """
    return recycling() + recycling_failed_remanufactured() - \
           landfilling_nonrecyclables()


@cache('step')
def aggregating_remanufactured_products():
    """
    Real Name: b'aggregating remanufactured products'
    Original Eqn: b'remanufacturing + remanufacturing nonreusables -
    landfilling failed remanufactured - recycling failed remanufactured'
    Units: b'metric ton/year'
    Limits: (0.0, None)
    Type: component

    b'Total remanufactured materials available in each time step, accounting
    for \\n    \\t\\tleakage'
    """
    return remanufacturing() + remanufacturing_nonreusables() - \
           landfilling_failed_remanufactured() - \
           recycling_failed_remanufactured()


@cache('step')
def aggregating_reused_products():
    """
    Real Name: b'aggregating reused products'
    Original Eqn: b'reusing - remanufacturing nonreusables'
    Units: b'metric ton/year'
    Limits: (0.0, None)
    Type: component

    b'Total reused materials available in each time step, accounting for leakage'
    """
    return reusing() - remanufacturing_nonreusables()


@cache('step')
def annual_virgin_material_demand():
    """
    Real Name: b'annual virgin material demand'
    Original Eqn: b'MAX(0, annual demand - aggregating recycled materials -
    aggregating reused products - aggregating remanufactured products\\\\ )'
    Units: b'metric ton/year'
    Limits: (0.0, None)
    Type: component

    b'Takes the difference between total material demand and available secondary
    \\n    \\t\\tmaterial, to calculate the quantity of virgin material needed'
    """
    return np.maximum(
        0,
        annual_demand() - aggregating_recycled_materials() -
        aggregating_reused_products() - aggregating_remanufactured_products())


@cache('step')
def product_reuse():
    """
    Real Name: b'Product Reuse'
    Original Eqn: b'INTEG ( reusing-aggregating reused products-
    remanufacturing nonreusables, 0)'
    Units: b'metric ton'
    Limits: (-10.0, 10.0)
    Type: component

    b'Flow aggregator and splitter'
    """
    return _integ_product_reuse()


@cache('step')
def distributing():
    """
    Real Name: b'distributing'
    Original Eqn: b'extracting + aggregating recycled materials'
    Units: b'metric ton/year'
    Limits: (0.0, None)
    Type: component

    b'Recycled materials and freshly extracted virgin materials are aggregated
    \\n    \\t\\tand sent to material distribution'
    """
    return extracting() + aggregating_recycled_materials()


@cache('step')
def extracting():
    """
    Real Name: b'extracting'
    Original Eqn: b'annual virgin material demand'
    Units: b'metric ton/year'
    Limits: (0.0, None)
    Type: component

    b''
    """
    return annual_virgin_material_demand()


@cache('step')
def products_sent_to_other_sectors():
    """
    Real Name: b'Products Sent to Other Sectors'
    Original Eqn: b'INTEG ( reusing in other sectors, 0)'
    Units: b'metric ton'
    Limits: (0.0, None)
    Type: component

    b'Accumulates the mass of end-of-life materials that leave the energy
    \\n    \\t\\ttechnology system for another sector, instead of being kept
    within the \\n    \\t\\toriginal system'
    """
    return _integ_products_sent_to_other_sectors()


@cache('step')
def raw_material_extraction():
    """
    Real Name: b'Raw Material Extraction'
    Original Eqn: b'INTEG ( -extracting, 1e+15)'
    Units: b'metric ton'
    Limits: (0.0, None)
    Type: component

    b'Tracks cumulative raw material extraction. Starting value is set
     \\n    \\t\\tarbitrarily high.'
    """
    return _integ_raw_material_extraction()


@cache('step')
def reaching_end_of_life():
    """
    Real Name: b'reaching end of life'
    Original Eqn: b'DELAY N(shipping , component lifetime , 0 , 1 )'
    Units: b'metric ton/year'
    Limits: (0.0, None)
    Type: component

    b'Outflow of materials in turbines at end-of-life'
    """
    return _delay_shipping_component_lifetime_0_1()


@cache('step')
def recycling():
    """
    Real Name: b'recycling'
    Original Eqn: b'INTEGER(reaching end of life * Fraction Recycle)'
    Units: b'metric ton/year'
    Limits: (0.0, None)
    Type: component

    b'Materials in end-of-life products being sent for recycling - will be
    \\n    \\t\\tbroken down into component materials and re-made into a
    functionally new \\n    \\t\\tproduct'
    """
    return int(reaching_end_of_life() * fraction_recycle())


@cache('step')
def fraction_used_product_disposed():
    """
    Real Name: b'fraction used product disposed'
    Original Eqn: b'1 - Fraction Reuse - fraction used product reused in
    other sectors - Fraction Remanufacture\\\\ - Fraction Recycle'
    Units: b'Dmnl'
    Limits: (0.0, 1.0)
    Type: component

    b'Fraction of end-of-life materials not sent to a circular pathway or
    \\n    \\t\\tanother sector, calculated by difference. Logic checks on the
     circularity \\n    \\t\\tfractions ensure the disposed fraction does not
     drop below 0.'
    """
    return 1 - fraction_reuse() - \
           fraction_used_product_reused_in_other_sectors() - \
           fraction_remanufacture() - fraction_recycle()


@cache('step')
def remanufacturing():
    """
    Real Name: b'remanufacturing'
    Original Eqn: b'reaching end of life * Fraction Remanufacture'
    Units: b'metric ton/year'
    Limits: (0.0, None)
    Type: component

    b'Materials in end-of-life products being sent for remanufacturing'
    """
    return reaching_end_of_life() * fraction_remanufacture()


@cache('step')
def remanufacturing_nonreusables():
    """
    Real Name: b'remanufacturing nonreusables'
    Original Eqn: b'reusing * fraction reused product remanufactured'
    Units: b'metric ton/year'
    Limits: (0.0, None)
    Type: component

    b'Leakage from the reuse pathway to the remanufacture pathway. Represents
     \\n    \\t\\tmaterials in products where reuse was attempted but not
     possible.'
    """
    return reusing() * fraction_reused_product_remanufactured()


@cache('step')
def landfilling_failed_remanufactured():
    """
    Real Name: b'landfilling failed remanufactured'
    Original Eqn: b'(remanufacturing + remanufacturing nonreusables) *
    fraction of remanufacture to landfill'
    Units: b'metric ton/year'
    Limits: (0.0, None)
    Type: component

    b'System loss representing materials in products that were sent for
    \\n    \\t\\tremanufacturing but were lost along the way'
    """
    return (remanufacturing() +
            remanufacturing_nonreusables()) * \
           fraction_of_remanufacture_to_landfill()


@cache('step')
def landfilling_nonrecyclables():
    """
    Real Name: b'landfilling nonrecyclables'
    Original Eqn: b'(recycling + recycling failed remanufactured) *
    fraction of recycling to landfill'
    Units: b'metric ton/year'
    Limits: (0.0, None)
    Type: component

    b'System loss representing materials that were too contaminated or
    \\n    \\t\\tothwerwise could not be recycled'
    """
    return (recycling() + recycling_failed_remanufactured()) * \
           fraction_of_recycling_to_landfill()


@cache('step')
def material_distribution():
    """
    Real Name: b'Material Distribution'
    Original Eqn: b'INTEG ( aggregating recycled materials+extracting-distributing,
     0)'
    Units: b'metric ton'
    Limits: (0.0, None)
    Type: component

    b'Flow aggregator. Value should remain very close to zero (allowing for
    some \\n    \\t\\trounding error) throughout model run'
    """
    return _integ_material_distribution()


@cache('step')
def material_recycle():
    """
    Real Name: b'Material Recycle'
    Original Eqn: b'INTEG ( recycling + recycling failed remanufactured -
    aggregating recycled materials - landfilling nonrecyclables, 0)'
    Units: b'metric ton'
    Limits: (-0.1, None)
    Type: component

    b'Flow aggregator and splitter. Value should remain very close to zero
    \\n    \\t\\tthroughout model run.'
    """
    return _integ_material_recycle()


@cache('step')
def producing():
    """
    Real Name: b'producing'
    Original Eqn: b'distributing + aggregating remanufactured products'
    Units: b'metric ton/year'
    Limits: (0.0, None)
    Type: component

    b'remanufactured products and newly manufactured products containing
    virgin \\n    \\t\\tmaterials and/or recycled materials'
    """
    return distributing() + aggregating_remanufactured_products()


@cache('step')
def product_distribution():
    """
    Real Name: b'Product Distribution'
    Original Eqn: b'INTEG ( aggregating reused products + producing -
    shipping, 0)'
    Units: b'metric ton'
    Limits: (0.0, None)
    Type: component

    b'Flow aggregator. Value should remain very close to zero (allowing for
    some \\n    \\t\\trounding error) throughout model run'
    """
    return _integ_product_distribution()


@cache('step')
def product_remanufacture():
    """
    Real Name: b'Product Remanufacture'
    Original Eqn: b'INTEG ( remanufacturing + remanufacturing nonreusables -
    aggregating remanufactured products - landfilling failed remanufactured -
    recycling failed remanufactured, 0)'
    Units: b'metric ton'
    Limits: (-10.0, 10.0)
    Type: component

    b'Flow aggregator and splitter'
    """
    return _integ_product_remanufacture()


@cache('step')
def tallying_extraction():
    """
    Real Name: b'tallying extraction'
    Original Eqn: b'extracting'
    Units: b'metric ton/year'
    Limits: (0.0, None)
    Type: component

    b'Flow to keep track of total virgin material extraction'
    """
    return extracting()


@cache('step')
def production():
    """
    Real Name: b'Production'
    Original Eqn: b'INTEG ( aggregating remanufactured products +
    distributing - producing, 0)'
    Units: b'metric ton'
    Limits: (0.0, None)
    Type: component

    b'Flow aggregator. Value should remain very close to zero (allowing for
    some \\n    \\t\\trounding error) throughout model run'
    """
    return _integ_production()


@cache('step')
def products_in_use():
    """
    Real Name: b'Products in Use'
    Original Eqn: b'INTEG ( shipping-reaching end of life, initial
    components in use)'
    Units: b'metric ton'
    Limits: (0.0, None)
    Type: component

    b'Materials within turbines currently in use - may be virgin, recycled,
    or \\n    \\t\\tremanufactured or reused products'
    """
    return _integ_products_in_use()


@cache('step')
def total_extraction():
    """
    Real Name: b'Total Extraction'
    Original Eqn: b'INTEG ( tallying extraction, 0)'
    Units: b'metric ton'
    Limits: (0.0, None)
    Type: component

    b'Keeps track of cumulative virgin material extraction, for calculating
     \\n    \\t\\tcircularity metrics or other bookkeeping'
    """
    return _integ_total_extraction()


@cache('step')
def reusing_in_other_sectors():
    """
    Real Name: b'reusing in other sectors'
    Original Eqn: b'reaching end of life * fraction used product reused
    in other sectors'
    Units: b'metric ton/year'
    Limits: (0.0, None)
    Type: component

    b'End-of-life materials sent for use in another sector'
    """
    return reaching_end_of_life() * \
           fraction_used_product_reused_in_other_sectors()


@cache('step')
def recycling_failed_remanufactured():
    """
    Real Name: b'recycling failed remanufactured'
    Original Eqn: b'(remanufacturing + remanufacturing nonreusables) *
    fraction remanufactured product to recycle'
    Units: b'metric ton/year'
    Limits: (0.0, None)
    Type: component

    b'end-of-life materials in components that could not be put back into a
     \\n    \\t\\tworking product'
    """
    return (remanufacturing() +
            remanufacturing_nonreusables()) * \
           fraction_remanufactured_product_to_recycle()


@cache('step')
def reusing():
    """
    Real Name: b'reusing'
    Original Eqn: b'INTEGER( reaching end of life * Fraction Reuse)'
    Units: b'metric ton/year'
    Limits: (0.0, None)
    Type: component

    b'End-of-life materials contained in products to be reused'
    """
    return int(reaching_end_of_life() * fraction_reuse())


@cache('step')
def shipping():
    """
    Real Name: b'shipping'
    Original Eqn: b'DELAY1(producing + aggregating reused products,
     supply chain delay)'
    Units: b'metric ton/year'
    Limits: (0.0, None)
    Type: component

    b'reused products are combined with newly manufactured and remanufactured
    \\n    \\t\\tproducts, with an assumed delay caused by supply chain logistics'
    """
    return _delay_producingaggregating_reused_products_supply_chain_delay_producingaggregating_reused_products_1(
    )


@cache('run')
def fraction_used_product_reused_in_other_sectors():
    """
    Real Name: b'fraction used product reused in other sectors'
    Original Eqn: b'0'
    Units: b'Dmnl'
    Limits: (0.0, 1.0, 0.01)
    Type: constant

    b'Fraction of end-of-life materials sent for use (etc) in another sector
     \\n    \\t\\trather than the original energy technology system'
    """
    return 0


@cache('run')
def supply_chain_delay():
    """
    Real Name: b'supply chain delay'
    Original Eqn: b'0.5'
    Units: b'year'
    Limits: (0.0, 3.0, 0.25)
    Type: constant

    b'Shipping and other logistical delays in the energy technology supply
     \\n    \\t\\tchain. Default value 0.5 years or 6 months'
    """
    return 0.5


@cache('run')
def initial_components_in_use():
    """
    Real Name: b'initial components in use'
    Original Eqn: b'0'
    Units: b'metric ton'
    Limits: (0.0, None)
    Type: constant

    b'Set to 0 to assume no commercial-scale wind turbines installed prior to
     \\n    \\t\\t1980 - simplifying assumption.'
    """
    return 0


@cache('run')
def fraction_of_recycling_to_landfill():
    """
    Real Name: b'fraction of recycling to landfill'
    Original Eqn: b'0.05'
    Units: b'Dmnl'
    Limits: (0.0, 1.0, 0.01)
    Type: constant

    b'Loss fraction: amount of materials sent to recycling that are lost and
    \\n    \\t\\tlandfilled or incinerated instead. Default value 0.01'
    """
    return 0.05


@cache('run')
def fraction_of_remanufacture_to_landfill():
    """
    Real Name: b'fraction of remanufacture to landfill'
    Original Eqn: b'0.05'
    Units: b'Dmnl'
    Limits: (0.0, 1.0, 0.01)
    Type: constant

    b'Loss fraction: amount of materials sent to remanufacturing that are lost
    \\n    \\t\\tand landfilled or incinerated instead. Default value 0.01'
    """
    return 0.05


@cache('run')
def fraction_remanufactured_product_to_recycle():
    """
    Real Name: b'fraction remanufactured product to recycle'
    Original Eqn: b'0.01'
    Units: b'Dmnl'
    Limits: (0.0, 1.0, 0.01)
    Type: constant

    b'Leakage fraction: amount of materials sent to remanufacturing that were
    \\n    \\t\\ttoo degraded and had to be recycled instead.'
    """
    return 0.01


@cache('run')
def fraction_reused_product_remanufactured():
    """
    Real Name: b'fraction reused product remanufactured'
    Original Eqn: b'0.01'
    Units: b'Dmnl'
    Limits: (None, None)
    Type: constant

    b'Leakage fraction: amount of materials in components sent for reuse that
     \\n    \\t\\twere too degraded and had to be remanufactured instead.'
    """
    return 0.01


@cache('run')
def component_lifetime():
    """
    Real Name: b'component lifetime'
    Original Eqn: b'20'
    Units: b'year'
    Limits: (0.0, 50.0, 0.5)
    Type: constant

    b'Years that newly installed wind turbines remain in use, on average,
     before \\n    \\t\\tan end-of-life process is needed. Default value 20 or
      25, depending on \\n    \\t\\tassumptions.'
    """
    return 20


@cache('step')
def relative_landfill():
    """
    Real Name: b'relative landfill'
    Original Eqn: b'( reaching end of life - (landfilling + landfilling failed
    remanufactured + landfilling nonrecyclables\\\\ ) ) / ( reaching end of
    life + 0.001)'
    Units: b'Dmnl'
    Limits: (None, None)
    Type: component

    b'Circularity metric placeholder'
    """
    return (reaching_end_of_life() -
            (landfilling() + landfilling_failed_remanufactured() +
             landfilling_nonrecyclables())) / (reaching_end_of_life() + 0.001)


@cache('step')
def externalities_from_landfill_transportation():
    """
    Real Name: b'externalities from landfill transportation'
    Original Eqn: b'externality factor of transportation * landfilling * miles
     from end use location to landfill'
    Units: b'impact/year'
    Limits: (None, None)
    Type: component

    b'Calculates externalities from transportation to landfill'
    """
    return externality_factor_of_transportation() * landfilling(
    ) * miles_from_end_use_location_to_landfill()


@cache('step')
def externalities_total():
    """
    Real Name: b'externalities total'
    Original Eqn: b'IF THEN ELSE(annual demand = 0, 0, ( externalities from
    reusing + externalities from remanufacturing + externalities from recycling
     + externalities from extracting +
     externalities from total transportation ) / annual demand )'
    Units: b'impact/metric ton'
    Limits: (0.0, None)
    Type: component

    b'Calculates total externalities from energy technology system operation
    \\n    \\t\\twhen annual demand is greater than zero; otherwise, returns
     zero.'
    """
    return functions.if_then_else(
        annual_demand() == 0, 0,
        (externalities_from_reusing() + externalities_from_remanufacturing() +
         externalities_from_recycling() + externalities_from_extracting() +
         externalities_from_total_transportation()) / annual_demand())


@cache('step')
def externalities_from_total_transportation():
    """
    Real Name: b'externalities from total transportation'
    Original Eqn: b'externalities from recycling transportation+externalities
     from landfill transportation\\\\ +externalities from remanufacturing
      transportation+externalities from reuse transportation'
    Units: b'impact/year'
    Limits: (0.0, None)
    Type: component

    b'Calculates total externalities from all forms of transportation in the
     \\n    \\t\\tenergy technology system.'
    """
    return externalities_from_recycling_transportation(
    ) + externalities_from_landfill_transportation(
    ) + externalities_from_remanufacturing_transportation(
    ) + externalities_from_reuse_transportation()


@cache('step')
def externalities_from_extracting():
    """
    Real Name: b'externalities from extracting'
    Original Eqn: b'extracting * externality factor of extracting process'
    Units: b'impact/year'
    Limits: (0.0, None)
    Type: component

    b'Calculates total externalities due to extracting virgin materials'
    """
    return extracting() * externality_factor_of_extracting_process()


@cache('step')
def externalities_from_recycling():
    """
    Real Name: b'externalities from recycling'
    Original Eqn: b'aggregating recycled materials * externality factor of
     recycling process'
    Units: b'impact/year'
    Limits: (0.0, None)
    Type: component

    b'Calculates externalities from recycling process only
    ( no transportation )'
    """
    return aggregating_recycled_materials() * \
           externality_factor_of_recycling_process()


@cache('step')
def externalities_from_remanufacturing():
    """
    Real Name: b'externalities from remanufacturing'
    Original Eqn: b'aggregating remanufactured products *
    externality factor of remanufacturing process'
    Units: b'impact/year'
    Limits: (None, None)
    Type: component

    b'Calculates externalities from remanufacturing only, no transportation'
    """
    return aggregating_remanufactured_products() * \
           externality_factor_of_remanufacturing_process()


@cache('step')
def externalities_from_reusing():
    """
    Real Name: b'externalities from reusing'
    Original Eqn: b'aggregating reused products * externality factor of
    reusing process'
    Units: b'impact/year'
    Limits: (0.0, None)
    Type: component

    b'Calculates externalities from reusing only, no transportation'
    """
    return aggregating_reused_products() *\
           externality_factor_of_reusing_process()


@cache('step')
def cumulative_landfill_fraction():
    """
    Real Name: b'cumulative landfill fraction'
    Original Eqn: b'Landfill and Incineration / (Total Extraction + 0.001)'
    Units: b'Dmnl'
    Limits: (0.0, None)
    Type: component

    b'Circularity metric placeholder'
    """
    return landfill_and_incineration() / (total_extraction() + 0.001)


@cache('step')
def externalities_from_recycling_transportation():
    """
    Real Name: b'externalities from recycling transportation'
    Original Eqn: b'externality factor of transportation * ( recycling *
    miles from end use location to recycling facility + recycling failed
    remanufactured * miles from remanufacturing facility to recycling facility
     + landfilling nonrecyclables * miles from recycling facility to landfill
      + aggregating recycled materials * miles from recycling to distribution
       facility )'
    Units: b'impact/year'
    Limits: (None, None)
    Type: component

    b'Calculates externalities from all transportation associated with the
     \\n    \\t\\trecycling pathway'
    """
    return externality_factor_of_transportation() * (
        recycling() * miles_from_end_use_location_to_recycling_facility() +
        recycling_failed_remanufactured() *
        miles_from_remanufacturing_facility_to_recycling_facility() +
        landfilling_nonrecyclables() *
        miles_from_recycling_facility_to_landfill() +
        aggregating_recycled_materials() *
        miles_from_recycling_to_distribution_facility())


@cache('step')
def externalities_from_remanufacturing_transportation():
    """
    Real Name: b'externalities from remanufacturing transportation'
    Original Eqn: b'externality factor of transportation * ( remanufacturing *
     miles from end use location to remanufacturing facility + remanufacturing
      nonreusables * miles from reuse facility to remanufacturing facility +
       aggregating remanufactured products * miles from remanufacturing facility
        to product distribution facility\\\\ + landfilling failed remanufactured
         * miles from remanufacturing facility to landfill\\\\ )'
    Units: b'impact/year'
    Limits: (None, None)
    Type: component

    b'Calculates externalities from all transportation associated with the
    \\n    \\t\\tremanufacturing pathway'
    """
    return externality_factor_of_transportation() * (
        remanufacturing() *
        miles_from_end_use_location_to_remanufacturing_facility() +
        remanufacturing_nonreusables() *
        miles_from_reuse_facility_to_remanufacturing_facility() +
        aggregating_remanufactured_products() *
        miles_from_remanufacturing_facility_to_product_distribution_facility() +
        landfilling_failed_remanufactured() *
        miles_from_remanufacturing_facility_to_landfill())


@cache('step')
def externalities_from_reuse_transportation():
    """
    Real Name: b'externalities from reuse transportation'
    Original Eqn: b'externality factor of transportation * ( reusing *
    miles from end use location to reuse facility + aggregating reused products *
     miles from reuse facility to product distribution facility\\\\ )'
    Units: b'impact/year'
    Limits: (None, None)
    Type: component

    b'Calculates externalities from all transportation associated with the
     \\n    \\t\\treusing pathway'
    """
    return externality_factor_of_transportation() * (
        reusing() * miles_from_end_use_location_to_reuse_facility() +
        aggregating_reused_products() *
        miles_from_reuse_facility_to_product_distribution_facility())


@cache('run')
def externality_factor_of_extracting_process():
    """
    Real Name: b'externality factor of extracting process'
    Original Eqn: b'15'
    Units: b'impact/metric ton'
    Limits: (0.0, None)
    Type: constant

    b'Generic externality factor for extracting virgin materials'
    """
    return 15


@cache('run')
def externality_factor_of_recycling_process():
    """
    Real Name: b'externality factor of recycling process'
    Original Eqn: b'11'
    Units: b'impact/metric ton'
    Limits: (0.0, None)
    Type: constant

    b'Generic externality factor for recycling technology'
    """
    return 11


@cache('run')
def externality_factor_of_remanufacturing_process():
    """
    Real Name: b'externality factor of remanufacturing process'
    Original Eqn: b'8'
    Units: b'impact/metric ton'
    Limits: (0.0, None)
    Type: constant

    b'Generic externality factor for remanufacturing technology'
    """
    return 8


@cache('run')
def externality_factor_of_transportation():
    """
    Real Name: b'externality factor of transportation'
    Original Eqn: b'0.01'
    Units: b'impact/(metric ton*mile)'
    Limits: (0.0, None)
    Type: constant

    b'Generic externality factor for all types of transportation'
    """
    return 0.01


@cache('run')
def externality_factor_of_reusing_process():
    """
    Real Name: b'externality factor of reusing process'
    Original Eqn: b'5'
    Units: b'impact/metric ton'
    Limits: (0.0, None)
    Type: constant

    b'Generic externality factor for reusing technology'
    """
    return 5


@cache('run')
def final_time():
    """
    Real Name: b'FINAL TIME'
    Original Eqn: b'2050'
    Units: b'year'
    Limits: (None, None)
    Type: constant
    @note this matches the Vensim model
    b'The final time for the simulation.'
    """
    return 2050


@cache('run')
def initial_time():
    """
    Real Name: b'INITIAL TIME'
    Original Eqn: b'1982'
    Units: b'year'
    Limits: (None, None)
    Type: constant
    @note this matches the Vensim model
    b'The initial time for the simulation.'
    """
    return 1982


@cache('step')
def saveper():
    """
    Real Name: b'SAVEPER'
    Original Eqn: b'TIME STEP'
    Units: b'year'
    Limits: (0.0, None)
    Type: component

    b'The frequency with which output is stored.'
    """
    return time_step()


@cache('run')
def time_step():
    """
    Real Name: b'TIME STEP'
    Original Eqn: b'0.25'
    Units: b'year'
    Limits: (0.0, None)
    Type: constant
    @note this matches the Vensim model - both the value and the units
    b'The time step for the simulation.'
    """
    return 0.25


_integ_cumulative_recycle = functions.Integ(lambda: tallying_recycle(),
                                            lambda: 0)

_integ_cumulative_remanufacture = functions.Integ(lambda:
                                                  tallying_remanufacture(),
                                                  lambda: 0)

_integ_cumulative_reuse = functions.Integ(lambda: tallying_reuse(), lambda: 0)

_trend_cumulative_remanufacture_05_0 = functions.Trend(lambda:
                                                       cumulative_remanufacture(),
                                                       lambda: 0.5, lambda: 0)

_trend_cumulative_recycle_05_0 = functions.Trend(lambda: cumulative_recycle(),
                                                 lambda: 0.5,
                                                 lambda: 0)

_trend_cumulative_reuse_05_0 = functions.Trend(lambda: cumulative_reuse(),
                                               lambda: 0.5, lambda: 0)

_integ_remanufacture_process_cost = functions.Integ(lambda:
                                                    remanufacture_process_learning(),
                                                    lambda:
                                                    initial_cost_of_remanufacturing_process())

_integ_recycle_process_cost = functions.Integ(lambda: recycle_process_learning(),
                                              lambda:
                                              initial_cost_of_recycling_process())

_integ_reuse_process_cost = functions.Integ(lambda: reuse_process_learning(),
                                            lambda: initial_cost_of_reuse_process())

_integ_cumulative_capacity = functions.Integ(lambda: adding_capacity(), lambda: 0)

_integ_fraction_recycle = functions.Integ(lambda: increasing_fraction_recycle(),
                                          lambda:
                                          fraction_used_product_recycled_initial_value())

_integ_fraction_remanufacture = functions.Integ(
    lambda: increasing_fraction_remanufacture(),
    lambda: fraction_used_product_remanufactured_initial_value())

_integ_fraction_reuse = functions.Integ(lambda: changing_fraction_reuse(),
                                        lambda:
                                        fraction_used_product_reused_initial_value())

_macro_minlist_reuse_favorability_over_linear_remanufacture_favorability_over_linear_recycle_favorability_over_linear_ = functions.Macro(
    # 'C://Users//rhanes//Documents//GitHub//tiny-lca//tinysd//vensim model//national-scale/minlist.py',
    'tinysd/vensim model/national-scale/minlist.py',
    {
        'input1': lambda: reuse_favorability_over_linear(),
        'input2': lambda: remanufacture_favorability_over_linear(),
        'input3': lambda: recycle_favorability_over_linear(),
        'input4': lambda: 1000
    },
    'minlist',
    time_initialization=lambda: __data['time'])

_integ_products_at_end_of_life = functions.Integ(
    lambda: reaching_end_of_life() - landfilling() - recycling() -
            remanufacturing() - reusing() -
    reusing_in_other_sectors(), lambda: 0)

_integ_landfill_and_incineration = functions.Integ(
    lambda: landfilling() + landfilling_failed_remanufactured() +
            landfilling_nonrecyclables(),
    lambda: 0)

_integ_product_reuse = functions.Integ(
    lambda: reusing() - aggregating_reused_products() -
            remanufacturing_nonreusables(), lambda: 0)

_integ_products_sent_to_other_sectors = functions.Integ(lambda:
                                                        reusing_in_other_sectors(),
                                                        lambda: 0)

_integ_raw_material_extraction = functions.Integ(lambda: -extracting(),
                                                 lambda: 1e+15)

_delay_shipping_component_lifetime_0_1 = functions.Delay(lambda: shipping(),
                                                         lambda:
                                                         component_lifetime(),
                                                         lambda: 0,
                                                         lambda: 1)

_integ_material_distribution = functions.Integ(
    lambda: aggregating_recycled_materials() + extracting() -
            distributing(), lambda: 0)

_integ_material_recycle = functions.Integ(
    lambda: recycling() + recycling_failed_remanufactured() -
            aggregating_recycled_materials() -
    landfilling_nonrecyclables(), lambda: 0)

_integ_product_distribution = functions.Integ(
    lambda: aggregating_reused_products() + producing() - shipping(), lambda: 0)

_integ_product_remanufacture = functions.Integ(
    lambda: remanufacturing() + remanufacturing_nonreusables(
    ) - aggregating_remanufactured_products() -
            landfilling_failed_remanufactured() -
    recycling_failed_remanufactured(), lambda: 0)

_integ_production = functions.Integ(
    lambda: aggregating_remanufactured_products() + distributing() -
            producing(), lambda: 0)

_integ_products_in_use = functions.Integ(lambda: shipping() -
                                                 reaching_end_of_life(),
                                         lambda: initial_components_in_use())

_integ_total_extraction = functions.Integ(lambda: tallying_extraction(),
                                          lambda: 0)

_delay_producingaggregating_reused_products_supply_chain_delay_producingaggregating_reused_products_1 = functions.Delay(
    lambda: producing() + aggregating_reused_products(), lambda: supply_chain_delay(),
    lambda: producing() + aggregating_reused_products(), lambda: 1)
>>>>>>> a8330c4b
<|MERGE_RESOLUTION|>--- conflicted
+++ resolved
@@ -1,5360 +1,2709 @@
-<<<<<<< HEAD
-"""
-Python model "tiny-sd-all-US-pysd-importable.py"
-Translated using PySD version 0.10.0
-"""
-from __future__ import division
-import numpy as np
-from pysd import utils
-import xarray as xr
-
-from pysd.py_backend.functions import cache
-from pysd.py_backend import functions
-
-from pandas import read_csv
-
-_subscript_dict = {}
-
-_namespace = {
-    'TIME': 'time',
-    'Time': 'time',
-    'MINLIST': 'minlist',
-    'one MW': 'one_mw',
-    'one Year': 'one_year',
-    'tallying reuse': 'tallying_reuse',
-    'Cumulative Recycle': 'cumulative_recycle',
-    'Cumulative Remanufacture': 'cumulative_remanufacture',
-    'Cumulative Reuse': 'cumulative_reuse',
-    'tallying recycle': 'tallying_recycle',
-    'tallying remanufacture': 'tallying_remanufacture',
-    'miles from extraction to production facility':
-        'miles_from_extraction_to_production_facility',
-    'annual change in cost of extraction and production':
-    'annual_change_in_cost_of_extraction_and_production',
-    'cost of extraction and production': 'cost_of_extraction_and_production',
-    'remanufacture process learning': 'remanufacture_process_learning',
-    'recycle learning rate': 'recycle_learning_rate',
-    'initial cost of extraction and production':
-        'initial_cost_of_extraction_and_production',
-    'recycle process learning': 'recycle_process_learning',
-    'remanufacture learning rate': 'remanufacture_learning_rate',
-    'reuse process learning': 'reuse_process_learning',
-    'reuse learning rate': 'reuse_learning_rate',
-    'Remanufacture Process Cost': 'remanufacture_process_cost',
-    'remanufactured material cost': 'remanufactured_material_cost',
-    'Recycle Process Cost': 'recycle_process_cost',
-    'recycled material cost': 'recycled_material_cost',
-    'linear material cost': 'linear_material_cost',
-    'reused material cost': 'reused_material_cost',
-    'Reuse Process Cost': 'reuse_process_cost',
-    'initial cost of recycling process': 'initial_cost_of_recycling_process',
-    'initial cost of remanufacturing process':
-        'initial_cost_of_remanufacturing_process',
-    'initial cost of reuse process': 'initial_cost_of_reuse_process',
-    'cost of transportation': 'cost_of_transportation',
-    'cost of landfilling': 'cost_of_landfilling',
-    'recycled material strategic value': 'recycled_material_strategic_value',
-    'remanufactured material strategic value':
-        'remanufactured_material_strategic_value',
-    'reused material strategic value': 'reused_material_strategic_value',
-    'miles from end use location to recycling facility':
-    'miles_from_end_use_location_to_recycling_facility',
-    'miles from end use location to remanufacturing facility':
-    'miles_from_end_use_location_to_remanufacturing_facility',
-    'miles from end use location to reuse facility':
-    'miles_from_end_use_location_to_reuse_facility',
-    'miles from reuse facility to product distribution facility':
-    'miles_from_reuse_facility_to_product_distribution_facility',
-    'miles from reuse facility to remanufacturing facility':
-    'miles_from_reuse_facility_to_remanufacturing_facility',
-    'miles from recycling facility to landfill':
-        'miles_from_recycling_facility_to_landfill',
-    'miles from remanufacturing facility to landfill':
-    'miles_from_remanufacturing_facility_to_landfill',
-    'miles from end use location to landfill':
-        'miles_from_end_use_location_to_landfill',
-    'miles from recycling to distribution facility':
-    'miles_from_recycling_to_distribution_facility',
-    'miles from remanufacturing facility to recycling facility':
-    'miles_from_remanufacturing_facility_to_recycling_facility',
-    'miles from remanufacturing facility to product distribution facility':
-    'miles_from_remanufacturing_facility_to_product_distribution_facility',
-    'average turbine capacity data': 'average_turbine_capacity_data',
-    'average turbine capacity': 'average_turbine_capacity',
-    'fiberglass use metric ton per MW': 'fiberglass_use_metric_ton_per_mw',
-    'material use per year': 'material_use_per_year',
-    'material selection': 'material_selection',
-    'steel use metric ton per MW': 'steel_use_metric_ton_per_mw',
-    'average turbine capacity trendline': 'average_turbine_capacity_trendline',
-    'adding capacity': 'adding_capacity',
-    'Cumulative Capacity': 'cumulative_capacity',
-    'installed capacity per year data': 'installed_capacity_per_year_data',
-    'changing fraction reuse': 'changing_fraction_reuse',
-    'check fraction sum': 'check_fraction_sum',
-    'Fraction Recycle': 'fraction_recycle',
-    'Fraction Remanufacture': 'fraction_remanufacture',
-    'Fraction Reuse': 'fraction_reuse',
-    'rate of increasing reuse fraction': 'rate_of_increasing_reuse_fraction',
-    'recycle favorability': 'recycle_favorability',
-    'recycle favorability over linear': 'recycle_favorability_over_linear',
-    'increase recycle': 'increase_recycle',
-    'increase remanufacture': 'increase_remanufacture',
-    'increase reuse': 'increase_reuse',
-    'increasing fraction recycle': 'increasing_fraction_recycle',
-    'increasing fraction remanufacture': 'increasing_fraction_remanufacture',
-    'lowest cost pathway': 'lowest_cost_pathway',
-    'rate of increasing recycle fraction':
-        'rate_of_increasing_recycle_fraction',
-    'rate of increasing remanufacture fraction':
-        'rate_of_increasing_remanufacture_fraction',
-    'reuse favorability': 'reuse_favorability',
-    'reuse favorability over linear': 'reuse_favorability_over_linear',
-    'remanufacture favorability over linear':
-        'remanufacture_favorability_over_linear',
-    'remanufacture favorability': 'remanufacture_favorability',
-    'fraction used product reused initial value':
-        'fraction_used_product_reused_initial_value',
-    'fraction used product recycled initial value':
-        'fraction_used_product_recycled_initial_value',
-    'fraction used product remanufactured initial value':
-    'fraction_used_product_remanufactured_initial_value',
-    'Products at End of Life': 'products_at_end_of_life',
-    'landfilling': 'landfilling',
-    'Landfill and Incineration': 'landfill_and_incineration',
-    'total fraction': 'total_fraction',
-    'annual demand': 'annual_demand',
-    'aggregating recycled materials': 'aggregating_recycled_materials',
-    'aggregating remanufactured products':
-        'aggregating_remanufactured_products',
-    'aggregating reused products': 'aggregating_reused_products',
-    'annual virgin material demand': 'annual_virgin_material_demand',
-    'Product Reuse': 'product_reuse',
-    'distributing': 'distributing',
-    'extracting': 'extracting',
-    'Products Sent to Other Sectors': 'products_sent_to_other_sectors',
-    'Raw Material Extraction': 'raw_material_extraction',
-    'reaching end of life': 'reaching_end_of_life',
-    'recycling': 'recycling',
-    'fraction used product disposed': 'fraction_used_product_disposed',
-    'remanufacturing': 'remanufacturing',
-    'remanufacturing nonreusables': 'remanufacturing_nonreusables',
-    'landfilling failed remanufactured': 'landfilling_failed_remanufactured',
-    'landfilling nonrecyclables': 'landfilling_nonrecyclables',
-    'Material Distribution': 'material_distribution',
-    'Material Recycle': 'material_recycle',
-    'producing': 'producing',
-    'Product Distribution': 'product_distribution',
-    'Product Remanufacture': 'product_remanufacture',
-    'tallying extraction': 'tallying_extraction',
-    'Production': 'production',
-    'Products in Use': 'products_in_use',
-    'Total Extraction': 'total_extraction',
-    'reusing in other sectors': 'reusing_in_other_sectors',
-    'recycling failed remanufactured': 'recycling_failed_remanufactured',
-    'reusing': 'reusing',
-    'shipping': 'shipping',
-    'fraction used product reused in other sectors':
-    'fraction_used_product_reused_in_other_sectors',
-    'supply chain delay': 'supply_chain_delay',
-    'initial components in use': 'initial_components_in_use',
-    'fraction of recycling to landfill': 'fraction_of_recycling_to_landfill',
-    'fraction of remanufacture to landfill':
-        'fraction_of_remanufacture_to_landfill',
-    'fraction remanufactured product to recycle':
-        'fraction_remanufactured_product_to_recycle',
-    'fraction reused product remanufactured':
-        'fraction_reused_product_remanufactured',
-    'component lifetime': 'component_lifetime',
-    'relative landfill': 'relative_landfill',
-    'externalities from landfill transportation':
-        'externalities_from_landfill_transportation',
-    'externalities total': 'externalities_total',
-    'externalities from total transportation':
-        'externalities_from_total_transportation',
-    'externalities from extracting': 'externalities_from_extracting',
-    'externalities from recycling': 'externalities_from_recycling',
-    'externalities from remanufacturing': 'externalities_from_remanufacturing',
-    'externalities from reusing': 'externalities_from_reusing',
-    'cumulative landfill fraction': 'cumulative_landfill_fraction',
-    'externalities from recycling transportation':
-        'externalities_from_recycling_transportation',
-    'externalities from remanufacturing transportation':
-    'externalities_from_remanufacturing_transportation',
-    'externalities from reuse transportation':
-        'externalities_from_reuse_transportation',
-    'externality factor of extracting process':
-        'externality_factor_of_extracting_process',
-    'externality factor of recycling process':
-        'externality_factor_of_recycling_process',
-    'externality factor of remanufacturing process':
-    'externality_factor_of_remanufacturing_process',
-    'externality factor of transportation':
-        'externality_factor_of_transportation',
-    'externality factor of reusing process':
-        'externality_factor_of_reusing_process',
-    'FINAL TIME': 'final_time',
-    'INITIAL TIME': 'initial_time',
-    'SAVEPER': 'saveper',
-    'TIME STEP': 'time_step'
-}
-
-__pysd_version__ = "0.10.0"
-
-__data = {'scope': None, 'time': lambda: 0}
-
-
-def _init_outer_references(data):
-    for key in data:
-        __data[key] = data[key]
-
-
-def time():
-    return __data['time']()
-
-
-@cache('run')
-def one_mw():
-    """
-    Real Name: b'one MW'
-    Original Eqn: b'1'
-    Units: b'MW'
-    Limits: (1.0, 1.0, 1.0)
-    Type: constant
-
-    b'Conversion factor for 1 MW'
-    """
-    return 1
-
-
-@cache('run')
-def one_year():
-    """
-    Real Name: b'one Year'
-    Original Eqn: b'1'
-    Units: b'year'
-    Limits: (1.0, 1.0)
-    Type: constant
-
-    b'Conversion factor for 1 year'
-    """
-    return 1
-
-
-@cache('step')
-def tallying_reuse():
-    """
-    Real Name: b'tallying reuse'
-    Original Eqn: b'aggregating reused products'
-    Units: b'metric ton/year'
-    Limits: (0.0, None)
-    Type: component
-
-    b''
-    """
-    return aggregating_reused_products()
-
-
-@cache('step')
-def cumulative_recycle():
-    """
-    Real Name: b'Cumulative Recycle'
-    Original Eqn: b'INTEG ( tallying recycle, 0)'
-    Units: b'metric ton'
-    Limits: (0.0, None)
-    Type: component
-
-    b'tracks total recycling in wind energy sector'
-    """
-    return _integ_cumulative_recycle()
-
-
-@cache('step')
-def cumulative_remanufacture():
-    """
-    Real Name: b'Cumulative Remanufacture'
-    Original Eqn: b'INTEG ( tallying remanufacture, 0)'
-    Units: b'metric ton'
-    Limits: (0.0, None)
-    Type: component
-
-    b'tracks total remanufacturing by material mass in wind energy sector'
-    """
-    return _integ_cumulative_remanufacture()
-
-
-@cache('step')
-def cumulative_reuse():
-    """
-    Real Name: b'Cumulative Reuse'
-    Original Eqn: b'INTEG ( tallying reuse, 0)'
-    Units: b'metric ton'
-    Limits: (0.0, None)
-    Type: component
-
-    b'tracks total reusing by material mass (not individual products) in wind
-    energy sector'
-    """
-    return _integ_cumulative_reuse()
-
-
-@cache('step')
-def tallying_recycle():
-    """
-    Real Name: b'tallying recycle'
-    Original Eqn: b'aggregating recycled materials'
-    Units: b'metric ton/year'
-    Limits: (0.0, None)
-    Type: component
-
-    b''
-    """
-    return aggregating_recycled_materials()
-
-
-@cache('step')
-def tallying_remanufacture():
-    """
-    Real Name: b'tallying remanufacture'
-    Original Eqn: b'aggregating remanufactured products'
-    Units: b'metric ton/year'
-    Limits: (0.0, None)
-    Type: component
-
-    b''
-    """
-    return aggregating_remanufactured_products()
-
-
-@cache('run')
-def miles_from_extraction_to_production_facility():
-    """
-    Real Name: b'miles from extraction to production facility'
-    Original Eqn: b'200'
-    Units: b'mile'
-    Limits: (0.0, 500.0, 1.0)
-    Type: constant
-
-    b''
-    """
-    return 200
-
-
-@cache('run')
-def annual_change_in_cost_of_extraction_and_production():
-    """
-    Real Name: b'annual change in cost of extraction and production'
-    Original Eqn: b'-0.357'
-    Units: b'USD/metric ton/year'
-    Limits: (None, None)
-    Type: constant
-
-    b'accounts for learning-by-doing, assuming that extraction and production
-    is always being used in economy even if not active in this model'
-    """
-    return -0.357
-
-
-@cache('step')
-def cost_of_extraction_and_production():
-    """
-    Real Name: b'cost of extraction and production'
-    Original Eqn: b'initial cost of extraction and production + annual change
-     in cost of extraction and production * (Time - 1980)'
-    Units: b'USD/metric ton'
-    Limits: (0.0, None)
-    Type: component
-
-    b'time dependent function for total extraction and production cost'
-    """
-    return initial_cost_of_extraction_and_production(
-    ) + annual_change_in_cost_of_extraction_and_production() * (time() - 1980)
-
-
-@cache('step')
-def remanufacture_process_learning():
-    """
-    Real Name: b'remanufacture process learning'
-    Original Eqn: b'remanufacture learning rate *
-    TREND(Cumulative Remanufacture, 0.5 , 0 ) * MAX(0,
-    Remanufacture Process Cost ) / one Year'
-    Units: b'USD/metric ton/year'
-    Limits: (None, None)
-    Type: component
-
-    b'Calculates learning-by-doing from the remanufacture learning rate, the
-    trend over the last six months in cumulative remanufacturing, and the
-    current remanufacture process cost. Does not allow the remanufacture
-    process cost to decrease below zero.'
-    """
-    return remanufacture_learning_rate() * \
-           _trend_cumulative_remanufacture_05_0() * \
-           np.maximum(0, remanufacture_process_cost()) / one_year()
-
-
-@cache('run')
-def recycle_learning_rate():
-    """
-    Real Name: b'recycle learning rate'
-    Original Eqn: b'-0.05'
-    Units: b'Dmnl'
-    Limits: (None, None)
-    Type: constant
-
-    b''
-    """
-    return -0.05
-
-
-@cache('run')
-def initial_cost_of_extraction_and_production():
-    """
-    Real Name: b'initial cost of extraction and production'
-    Original Eqn: b'65'
-    Units: b'USD/metric ton'
-    Limits: (0.0, None, 1.0)
-    Type: constant
-
-    b''
-    """
-    return 65
-
-
-@cache('step')
-def recycle_process_learning():
-    """
-    Real Name: b'recycle process learning'
-    Original Eqn: b'recycle learning rate * TREND(Cumulative Recycle, 0.5 , 0 )
-     * MAX(0, Recycle Process Cost) / one Year'
-    Units: b'USD/metric ton/year'
-    Limits: (None, None)
-    Type: component
-
-    b'Calculates learning-by-doing from the recycle learning rate, the trend
-    over the last six months of cumulative recycling, and the current recycle
-    process cost. Does not allow the recycle process cost to decrease below
-    zero.'
-    """
-    return recycle_learning_rate() * _trend_cumulative_recycle_05_0() * \
-           np.maximum(0, recycle_process_cost()) / one_year()
-
-
-@cache('run')
-def remanufacture_learning_rate():
-    """
-    Real Name: b'remanufacture learning rate'
-    Original Eqn: b'-0.005'
-    Units: b'Dmnl'
-    Limits: (None, None)
-    Type: constant
-
-    b''
-    """
-    return -0.005
-
-
-@cache('step')
-def reuse_process_learning():
-    """
-    Real Name: b'reuse process learning'
-    Original Eqn: b'-reuse learning rate * TREND(Cumulative Reuse, 0.5 , 0 ) *
-    MAX(0, Reuse Process Cost) / one Year'
-    Units: b'USD/metric ton/year'
-    Limits: (None, None)
-    Type: component
-
-    b'Calculates learning-by-doing from the reuse learning rate, the trend over
-    the last six months of cumulative reusing, and the current reuse process
-    cost. Does not allow the reuse process cost to decrease below zero. In
-    reality this should also incorporate technical limitations on the number
-    of times a product can be reused consecutively.'
-    """
-    return -reuse_learning_rate() * _trend_cumulative_reuse_05_0() * np.maximum(
-        0, reuse_process_cost()) / one_year()
-
-
-@cache('run')
-def reuse_learning_rate():
-    """
-    Real Name: b'reuse learning rate'
-    Original Eqn: b'-0.001'
-    Units: b'Dmnl'
-    Limits: (None, None)
-    Type: constant
-
-    b''
-    """
-    return -0.001
-
-
-@cache('step')
-def remanufacture_process_cost():
-    """
-    Real Name: b'Remanufacture Process Cost'
-    Original Eqn: b'INTEG ( remanufacture process learning, initial cost of
-    remanufacturing process)'
-    Units: b'USD/metric ton'
-    Limits: (0.0, None)
-    Type: component
-
-    b''
-    """
-    return _integ_remanufacture_process_cost()
-
-
-@cache('step')
-def remanufactured_material_cost():
-    """
-    Real Name: b'remanufactured material cost'
-    Original Eqn: b'miles from end use location to remanufacturing facility *
-    cost of transportation + Remanufacture Process Cost +
-    fraction reused product remanufactured *
-    ( miles from reuse facility to remanufacturing facility *
-    cost of transportation + Remanufacture Process Cost ) +
-    miles from remanufacturing facility to product distribution facility *
-    cost of transportation - remanufactured material strategic value'
-    Units: b'USD/metric ton'
-    Limits: (0.0, None)
-    Type: component
-
-    b'Total cost associated with using remanufactured materials in new
-    turbines, including transportation.'
-    """
-    return miles_from_end_use_location_to_remanufacturing_facility() * \
-           cost_of_transportation() + remanufacture_process_cost() + \
-           fraction_reused_product_remanufactured() * \
-           (miles_from_reuse_facility_to_remanufacturing_facility() *
-            cost_of_transportation() + remanufacture_process_cost()) + \
-           miles_from_remanufacturing_facility_to_product_distribution_facility() * \
-           cost_of_transportation() - \
-           remanufactured_material_strategic_value()
-
-
-@cache('step')
-def recycle_process_cost():
-    """
-    Real Name: b'Recycle Process Cost'
-    Original Eqn: b'INTEG ( recycle process learning, initial cost of
-     recycling process)'
-    Units: b'USD/metric ton'
-    Limits: (0.0, None)
-    Type: component
-
-    b''
-    """
-    return _integ_recycle_process_cost()
-
-
-@cache('step')
-def recycled_material_cost():
-    """
-    Real Name: b'recycled material cost'
-    Original Eqn: b'miles from end use location to recycling facility *
-     cost of transportation + Recycle Process Cost +
-     fraction remanufactured product to recycle *
-     ( miles from remanufacturing facility to recycling facility *
-     cost of transportation + Recycle Process Cost ) +
-     miles from recycling to distribution facility * cost of transportation -
-     recycled material strategic value'
-    Units: b'USD/metric ton'
-    Limits: (0.0, None)
-    Type: component
-
-    b'Total cost associated with using recycled materials in new turbines,
-    including transportation.'
-    """
-    return miles_from_end_use_location_to_recycling_facility() * \
-           cost_of_transportation() + recycle_process_cost() + \
-           fraction_remanufactured_product_to_recycle() * \
-           (miles_from_remanufacturing_facility_to_recycling_facility() *
-            cost_of_transportation() + recycle_process_cost()) + \
-           miles_from_recycling_to_distribution_facility() * \
-           cost_of_transportation() - recycled_material_strategic_value()
-
-
-@cache('step')
-def linear_material_cost():
-    """
-    Real Name: b'linear material cost'
-    Original Eqn: b'cost of extraction and production + miles from extraction
-     to production facility * cost of transportation +
-     miles from end use location to landfill * cost of transportation +
-     miles from remanufacturing facility to landfill * cost of transportation +
-     miles from recycling facility to landfill * cost of transportation +
-     cost of landfilling'
-    Units: b'USD/metric ton'
-    Limits: (0.0, None)
-    Type: component
-
-    b'Total cost associated with using virgin materials in new turbines and
-    then landfilling those materials at end of life, including transportation'
-    """
-    return cost_of_extraction_and_production() + \
-           miles_from_extraction_to_production_facility() * \
-           cost_of_transportation() + \
-           miles_from_end_use_location_to_landfill() * cost_of_transportation() + \
-           miles_from_remanufacturing_facility_to_landfill() * \
-           cost_of_transportation() + miles_from_recycling_facility_to_landfill() * \
-           cost_of_transportation() + cost_of_landfilling()
-
-
-@cache('step')
-def reused_material_cost():
-    """
-    Real Name: b'reused material cost'
-    Original Eqn: b'miles from end use location to reuse facility *
-    cost of transportation + Reuse Process Cost +
-    miles from reuse facility to product distribution facility *
-    cost of transportation - reused material strategic value'
-    Units: b'USD/metric ton'
-    Limits: (0.0, None)
-    Type: component
-
-    b'Total cost associated with using reused materials in new turbines,
-    including transportation.'
-    """
-    return miles_from_end_use_location_to_reuse_facility() * \
-           cost_of_transportation() + reuse_process_cost() + \
-           miles_from_reuse_facility_to_product_distribution_facility() * \
-           cost_of_transportation() - reused_material_strategic_value()
-
-
-@cache('step')
-def reuse_process_cost():
-    """
-    Real Name: b'Reuse Process Cost'
-    Original Eqn: b'INTEG ( reuse process learning,
-     initial cost of reuse process)'
-    Units: b'USD/metric ton'
-    Limits: (0.0, None)
-    Type: component
-
-    b''
-    """
-    return _integ_reuse_process_cost()
-
-
-@cache('run')
-def initial_cost_of_recycling_process():
-    """
-    Real Name: b'initial cost of recycling process'
-    Original Eqn: b'200'
-    Units: b'USD/metric ton'
-    Limits: (0.0, None)
-    Type: constant
-
-    b''
-    """
-    return 200
-
-
-@cache('run')
-def initial_cost_of_remanufacturing_process():
-    """
-    Real Name: b'initial cost of remanufacturing process'
-    Original Eqn: b'250'
-    Units: b'USD/metric ton'
-    Limits: (0.0, None, 0.01)
-    Type: constant
-
-    b''
-    """
-    return 250
-
-
-@cache('run')
-def initial_cost_of_reuse_process():
-    """
-    Real Name: b'initial cost of reuse process'
-    Original Eqn: b'125'
-    Units: b'USD/metric ton'
-    Limits: (0.0, None)
-    Type: constant
-
-    b''
-    """
-    return 125
-
-
-@cache('step')
-def cost_of_transportation():
-    """
-    Real Name: b'cost of transportation'
-    Original Eqn: b'WITH LOOKUP ( Time, ([(1980,0)-(2050,0.5)],(1980,0.5),
-    (2020,0.5),(2050,0.5) ))'
-    Units: b'USD/metric ton/mile'
-    Limits: (0.0, None)
-    Type: component
-
-    b'NREL technical report, "Analysis of Transportation and Logistics
-    Challenges Affecting the Deployment of Larger Wind Turbines: Summary of
-    Results"'
-    """
-    return functions.lookup(time(), [1980, 2020, 2050], [0.5, 0.5, 0.5])
-
-
-@cache('step')
-def cost_of_landfilling():
-    """
-    Real Name: b'cost of landfilling'
-    Original Eqn: b'WITH LOOKUP ( Time, ([(1980,60)-(2050,100)],(1980,95),
-    (2050,95) ))'
-    Units: b'USD/metric ton'
-    Limits: (0.0, None)
-    Type: component
-
-    b'$70 - $120 USD/metric ton is the range from source, "Construction and
-    Demolition Waste Characterization and Market Analysis Report",
-    prepared for CT Dept of Energy and Env Protection by Green Seal
-    Environmental, Inc. Value used is midpoint of the above range.'
-    """
-    return functions.lookup(time(), [1980, 2050], [95, 95])
-
-
-@cache('run')
-def recycled_material_strategic_value():
-    """
-    Real Name: b'recycled material strategic value'
-    Original Eqn: b'0'
-    Units: b'USD/metric ton'
-    Limits: (0.0, 100.0)
-    Type: constant
-
-    b'value of using recycled material  - reduces overall cost of recycled
-    material'
-    """
-    return 0
-
-
-@cache('run')
-def remanufactured_material_strategic_value():
-    """
-    Real Name: b'remanufactured material strategic value'
-    Original Eqn: b'0'
-    Units: b'USD/metric ton'
-    Limits: (0.0, 100.0)
-    Type: constant
-
-    b'value of using remanufactured material - reduces overall remanufactured
-    material cost'
-    """
-    return 0
-
-
-@cache('run')
-def reused_material_strategic_value():
-    """
-    Real Name: b'reused material strategic value'
-    Original Eqn: b'0'
-    Units: b'USD/metric ton'
-    Limits: (0.0, 100.0)
-    Type: constant
-
-    b'value of using reused materials - reduces overall reused material cost'
-    """
-    return 0
-
-
-@cache('run')
-def miles_from_end_use_location_to_recycling_facility():
-    """
-    Real Name: b'miles from end use location to recycling facility'
-    Original Eqn: b'100'
-    Units: b'mile'
-    Limits: (0.0, 500.0, 1.0)
-    Type: constant
-
-    b''
-    """
-    return 100
-
-
-@cache('run')
-def miles_from_end_use_location_to_remanufacturing_facility():
-    """
-    Real Name: b'miles from end use location to remanufacturing facility'
-    Original Eqn: b'100'
-    Units: b'mile'
-    Limits: (0.0, 500.0, 1.0)
-    Type: constant
-
-    b''
-    """
-    return 100
-
-
-@cache('run')
-def miles_from_end_use_location_to_reuse_facility():
-    """
-    Real Name: b'miles from end use location to reuse facility'
-    Original Eqn: b'100'
-    Units: b'mile'
-    Limits: (0.0, 500.0, 1.0)
-    Type: constant
-
-    b''
-    """
-    return 100
-
-
-@cache('run')
-def miles_from_reuse_facility_to_product_distribution_facility():
-    """
-    Real Name: b'miles from reuse facility to product distribution facility'
-    Original Eqn: b'100'
-    Units: b'mile'
-    Limits: (0.0, 500.0, 1.0)
-    Type: constant
-
-    b''
-    """
-    return 100
-
-
-@cache('run')
-def miles_from_reuse_facility_to_remanufacturing_facility():
-    """
-    Real Name: b'miles from reuse facility to remanufacturing facility'
-    Original Eqn: b'0'
-    Units: b'mile'
-    Limits: (0.0, 500.0, 1.0)
-    Type: constant
-
-    b''
-    """
-    return 0
-
-
-@cache('run')
-def miles_from_recycling_facility_to_landfill():
-    """
-    Real Name: b'miles from recycling facility to landfill'
-    Original Eqn: b'100'
-    Units: b'mile'
-    Limits: (0.0, 500.0, 1.0)
-    Type: constant
-
-    b''
-    """
-    return 100
-
-
-@cache('run')
-def miles_from_remanufacturing_facility_to_landfill():
-    """
-    Real Name: b'miles from remanufacturing facility to landfill'
-    Original Eqn: b'100'
-    Units: b'mile'
-    Limits: (0.0, 500.0, 1.0)
-    Type: constant
-
-    b''
-    """
-    return 100
-
-
-@cache('run')
-def miles_from_end_use_location_to_landfill():
-    """
-    Real Name: b'miles from end use location to landfill'
-    Original Eqn: b'200'
-    Units: b'mile'
-    Limits: (0.0, 500.0, 1.0)
-    Type: constant
-
-    b''
-    """
-    return 200
-
-
-@cache('run')
-def miles_from_recycling_to_distribution_facility():
-    """
-    Real Name: b'miles from recycling to distribution facility'
-    Original Eqn: b'100'
-    Units: b'mile'
-    Limits: (0.0, 500.0, 1.0)
-    Type: constant
-
-    b''
-    """
-    return 100
-
-
-@cache('run')
-def miles_from_remanufacturing_facility_to_recycling_facility():
-    """
-    Real Name: b'miles from remanufacturing facility to recycling facility'
-    Original Eqn: b'0'
-    Units: b'mile'
-    Limits: (0.0, 500.0, 1.0)
-    Type: constant
-
-    b''
-    """
-    return 0
-
-
-@cache('run')
-def miles_from_remanufacturing_facility_to_product_distribution_facility():
-    """
-    Real Name: b'miles from remanufacturing facility to product distribution
-    facility'
-    Original Eqn: b'100'
-    Units: b'mile'
-    Limits: (0.0, 500.0, 1.0)
-    Type: constant
-
-    b''
-    """
-    return 100
-
-
-@cache('step')
-def average_turbine_capacity_data():
-    """
-    Real Name: b'average turbine capacity data'
-    Original Eqn: b'WITH LOOKUP ( Time, ([(0,0)-(2019,10)],(1980,0.1),
-    (2019,2.1) ))'
-    Units: b'MW'
-    Limits: (None, None)
-    Type: component
-    @todo test data input
-    b'Historical data on the average turbine capacity installed in each year
-    1980 - 2019'
-    """
-
-    capacity_data = read_csv("C:\\Users\\rhanes\\Box Sync\\Circular Economy LDRD\\data\\wind\\wind.csv",
-                             usecols=['year','avg turbine capacity mw'])
-
-    return functions.lookup(time(),
-                            np.array(capacity_data['year']),
-                            np.array(capacity_data['avg turbine capacity mw']))
-
-
-@cache('step')
-def average_turbine_capacity():
-    """
-    Real Name: b'average turbine capacity'
-    Original Eqn: b'IF THEN ELSE(Time <= 2019, average turbine capacity data,
-     average turbine capacity trendline)'
-    Units: b'MW'
-    Limits: (0.0, None)
-    Type: component
-
-    b'Switch variable that returns the historical capacity data for 2019 and
-    prior time steps, and the trendline projections for times after 2019.'
-    """
-    _out = np.nan
-
-    if time() <= 2019:
-        _out = average_turbine_capacity_data()
-    else:
-        _out = average_turbine_capacity_trendline()
-
-    return _out
-
-
-@cache('step')
-def fiberglass_use_metric_ton_per_mw():
-    """
-    Real Name: b'fiberglass use metric ton per MW'
-    Original Eqn: b'WITH LOOKUP ( average turbine capacity, ([(0,0)-(10,20)],
-    (0.001,14.35),(0.1,14.05),(0.2,13.75),(0.5,12.84),(1,11.32),(1.5,9.8),
-    (2,8.281),(2.5,6.762),(3,6.8),(10,6.8) ))'
-    Units: b'metric ton/MW'
-    Limits: (0.0, None)
-    Type: component
-
-    b'Data taken from and interpolated from USGS Wind Energy in the US report,
-     values for fiberglass. Approximate fiberglass use in metric tons per MW
-     turbine nameplate capacity, developed from USGS data tables and estimated
-      change in fiberglass use per change in MW.'
-    """
-    return functions.lookup(average_turbine_capacity(),
-                            [0.001, 0.1, 0.2, 0.5, 1, 1.5, 2, 2.5, 3, 10],
-                            [14.35, 14.05, 13.75, 12.84, 11.32, 9.8, 8.281,
-                             6.762, 6.8, 6.8])
-
-
-@cache('step')
-def material_use_per_year():
-    """
-    Real Name: b'material use per year'
-    Original Eqn: b'installed capacity per year data * ( steel use metric ton
-    per MW*material selection + fiberglass use metric ton per MW
-    *(1-material selection) )'
-    Units: b'metric ton/year'
-    Limits: (0.0, None)
-    Type: component
-
-    b'Converts installed capacity data to material use using the materal use
-     per MW data for either steel or fiberglass, depending on the value of
-     material selection. material selection is a Boolean parameter that
-     controls whether the steel or fiberglass data is used in this calculation'
-    """
-    return installed_capacity_per_year_data() * (
-        steel_use_metric_ton_per_mw() * material_selection() +
-        fiberglass_use_metric_ton_per_mw() * (1 - material_selection()))
-
-
-@cache('run')
-def material_selection():
-    """
-    Real Name: b'material selection'
-    Original Eqn: b'1'
-    Units: b'Dmnl'
-    Limits: (0.0, 1.0, 1.0)
-    Type: constant
-
-    b'select 1 for steel, 0 for fiberglass'
-    """
-    return 1
-
-
-@cache('step')
-def steel_use_metric_ton_per_mw():
-    """
-    Real Name: b'steel use metric ton per MW'
-    Original Eqn: b'WITH LOOKUP ( average turbine capacity, ([(0,0)-(6,200)],
-    (0,0),(0.001,132.1),(0.01,132.1),(0.1,131.1),(0.5,126.5),(1,120.75 ),
-    (1.5,115),(2,109.2),(2.5,103.5),(3,103),(3.5,102.5),(4,102),(4.5,101.5),
-    (5,101),(6,100) ))'
-    Units: b'metric ton/MW'
-    Limits: (0.0, None)
-    Type: component
-
-    b'Approximate steel use in metric tons per MW turbine nameplate capacity,
-    developed from USGS data tables and estimated change in steel use per
-    change in MW.'
-    """
-    return functions.lookup(average_turbine_capacity(),
-                            [0, 0.001, 0.01, 0.1, 0.5, 1, 1.5, 2, 2.5, 3, 3.5,
-                             4, 4.5, 5, 6],
-                            [0, 132.1, 132.1, 131.1, 126.5, 120.75, 115, 109.2,
-                             103.5, 103, 102.5, 102, 101.5, 101, 100])
-
-
-@cache('step')
-def average_turbine_capacity_trendline():
-    """
-    Real Name: b'average turbine capacity trendline'
-    Original Eqn: b'one MW * (0.0694 * Time / one Year - 137.81)'
-    Units: b'MW'
-    Limits: (None, None)
-    Type: component
-
-    b'Linear trendline based on average turbine capacity data from the US Wind
-    Turbine Database (same data as in average turbine capacity data)'
-    """
-    return one_mw() * (0.0694 * time() / one_year() - 137.81)
-
-
-@cache('step')
-def adding_capacity():
-    """
-    Real Name: b'adding capacity'
-    Original Eqn: b'installed capacity per year data'
-    Units: b'MW/year'
-    Limits: (0.0, None)
-    Type: component
-
-    b'Converts installed capacity data into a flow for cumulative tracking'
-    """
-    return installed_capacity_per_year_data()
-
-
-@cache('step')
-def cumulative_capacity():
-    """
-    Real Name: b'Cumulative Capacity'
-    Original Eqn: b'INTEG ( adding capacity, 0)'
-    Units: b'MW'
-    Limits: (0.0, None)
-    Type: component
-
-    b'Cumulative installed turbine capacity without accounting for turbines
-    aging out of use and not being replaced'
-    """
-    return _integ_cumulative_capacity()
-
-
-@cache('step')
-def installed_capacity_per_year_data():
-    """
-    Real Name: b'installed capacity per year data'
-    Original Eqn: b'WITH LOOKUP ( Time, ([(1980,0)-(2050,40)],(1980,1),
-    (1990,10),(2000,20),(2010,40),(2020,30),(2030,30),(2040,30),(2050,30) ))'
-    Units: b'MW/year'
-    Limits: (0.0, None)
-    Type: component
-    @todo test data input
-    b'Contains historical data on installed turbine capacity for years 1980 -
-    2019 and projected installation for years 2020 - 2050.'
-    """
-
-    installation_data = read_csv("C:\\Users\\rhanes\\Box Sync\\Circular Economy LDRD\\data\\wind\\wind.csv",
-                             usecols=['year','mw installed'])
-
-    return functions.lookup(time(),
-                            np.array(installation_data['year']),
-                            np.array(installation_data['mw installed']))
-
-
-@cache('step')
-def changing_fraction_reuse():
-    """
-    Real Name: b'changing fraction reuse'
-    Original Eqn: b'IF THEN ELSE(check fraction sum < 1 - rate of increasing
-    reuse fraction :AND: Fraction Reuse < 1 - rate of increasing reuse fraction,
-     increase reuse * rate of increasing reuse fraction / TIME STEP, 0)'
-    Units: b'Dmnl/year'
-    Limits: (None, None)
-    Type: component
-
-    b'Increases the fraction of end-of-life material sent through the reuse
-    pathway, if that increase will not put the total fraction of material sent
-    through circular pathways or the fraction sent to reuse over 1'
-    """
-    _out = np.nan
-
-    if check_fraction_sum() < 1 - rate_of_increasing_reuse_fraction() &\
-            fraction_reuse() < 1 - rate_of_increasing_reuse_fraction():
-        _out = increase_reuse() * rate_of_increasing_reuse_fraction() / time_step()
-    else:
-        _out = 0
-
-    return _out
-
-
-@cache('step')
-def check_fraction_sum():
-    """
-    Real Name: b'check fraction sum'
-    Original Eqn: b'Fraction Reuse + Fraction Remanufacture + Fraction Recycle'
-    Units: b'Dmnl'
-    Limits: (0.0, 1.0)
-    Type: component
-
-    b'adds the material fractions sent through circularity pathways as a mass
-    balance check'
-    """
-    return fraction_reuse() + fraction_remanufacture() + fraction_recycle()
-
-
-@cache('step')
-def fraction_recycle():
-    """
-    Real Name: b'Fraction Recycle'
-    Original Eqn: b'INTEG ( increasing fraction recycle, fraction used product
-    recycled initial value)'
-    Units: b'Dmnl'
-    Limits: (0.0, 1.0)
-    Type: component
-
-    b'fraction of end-of-life material sent to recycling in each time step,
-    before system losses and leakage'
-    """
-    return _integ_fraction_recycle()
-
-
-@cache('step')
-def fraction_remanufacture():
-    """
-    Real Name: b'Fraction Remanufacture'
-    Original Eqn: b'INTEG ( increasing fraction remanufacture, fraction used
-    product remanufactured initial value)'
-    Units: b'Dmnl'
-    Limits: (0.0, 1.0)
-    Type: component
-
-    b'fraction of end-of-life material sent to remanufacturing in each time
-    step, before system losses and leakage'
-    """
-    return _integ_fraction_remanufacture()
-
-
-@cache('step')
-def fraction_reuse():
-    """
-    Real Name: b'Fraction Reuse'
-    Original Eqn: b'INTEG ( changing fraction reuse, fraction used product
-    reused initial value)'
-    Units: b'Dmnl'
-    Limits: (0.0, 1.0)
-    Type: component
-
-    b'fraction of end-of-life material sent to remanufacturing in each time
-    step, before system losses and leakage'
-    """
-    return _integ_fraction_reuse()
-
-
-@cache('step')
-def rate_of_increasing_reuse_fraction():
-    """
-    Real Name: b'rate of increasing reuse fraction'
-    Original Eqn: b'WITH LOOKUP ( reuse favorability, ([(0,0)-(10,0.01)],
-    (0,0.0075),(0.275229,0.006),(0.519878,0.005),(0.99,0.004),(1,0),(2,0),
-    (10,0) ))'
-    Units: b'Dmnl'
-    Limits: (None, None)
-    Type: component
-
-    b'\\n    !reuse favorability
-        !rate of increasing fraction reuse Graphical function translating
-        degree of favorability that reuse has over the other circular pathways
-        into an increase in the fraction of end-of-life materials sent to reuse'
-    """
-    return functions.lookup(reuse_favorability(),
-                            [0, 0.275229, 0.519878, 0.99, 1, 2, 10],
-                            [0.0075, 0.006, 0.005, 0.004, 0, 0, 0])
-
-
-@cache('step')
-def recycle_favorability():
-    """
-    Real Name: b'recycle favorability'
-    Original Eqn: b'IF THEN ELSE(lowest cost pathway = recycle favorability
-    over linear, recycle favorability over linear, 10)'
-    Units: b'Dmnl'
-    Limits: (0.0, None)
-    Type: component
-
-    b'Returns recycle favorability over linear only if recycling is the lowest
-    cost among the circular pathways; otherwise, returns 10 and recycling is
-    not implemented/increased in that time step'
-    """
-    _out = np.nan
-
-    if lowest_cost_pathway() == recycle_favorability_over_linear():
-        _out = recycle_favorability_over_linear()
-    else:
-        _out = 10
-
-    return _out
-
-
-@cache('step')
-def recycle_favorability_over_linear():
-    """
-    Real Name: b'recycle favorability over linear'
-    Original Eqn: b'recycled material cost / linear material cost'
-    Units: b'Dmnl'
-    Limits: (0.0, None)
-    Type: component
-
-    b'Ratio of recycled to linear material cost. A lower favorability value
-    indicates a lower-cost pathway'
-    """
-    return recycled_material_cost() / linear_material_cost()
-
-
-@cache('step')
-def increase_recycle():
-    """
-    Real Name: b'increase recycle'
-    Original Eqn: b'IF THEN ELSE(recycle favorability over linear < 1, 1, 0)'
-    Units: b'Dmnl'
-    Limits: (0.0, 1.0)
-    Type: component
-
-    b'Returns 1 if recycling is lower cost compared to the linear pathway. This
-    makes it possible to implement or increase recycling, if recycling is also
-    lowest cost compared to the other circular pathways. Otherwise, recycling
-    is not implemented/increased.'
-    """
-    _out = np.nan
-
-    if recycle_favorability_over_linear() < 1:
-        _out = 1
-    else:
-        _out = 0
-
-    return _out
-
-
-@cache('step')
-def increase_remanufacture():
-    """
-    Real Name: b'increase remanufacture'
-    Original Eqn: b'IF THEN ELSE(remanufacture favorability over linear < 1,
-     1, 0)'
-    Units: b'Dmnl'
-    Limits: (0.0, 1.0)
-    Type: component
-
-    b'Returns 1 if remanufacturing is lower cost compared to the linear pathway.
-    This makes it possible to implement or increase remanufacturing, if
-    remanufacturing is also lowest cost compared to the other circular
-    pathways. Otherwise, remanufacturing is not implemented/increased.'
-    """
-    _out = np.nan
-
-    if remanufacture_favorability_over_linear() < 1:
-        _out = 1
-    else:
-        _out = 0
-
-    return _out
-
-
-@cache('step')
-def increase_reuse():
-    """
-    Real Name: b'increase reuse'
-    Original Eqn: b'IF THEN ELSE(reuse favorability over linear < 1, 1, 0)'
-    Units: b'Dmnl'
-    Limits: (0.0, 1.0)
-    Type: component
-
-    b'Returns 1 if reusing is lower cost compared to the linear pathway. This
-    makes it possible to implement or increase reusing, if reusing is also
-    lowest cost compared to the other circular pathways. Otherwise, reusing is
-    not implemented/increased.'
-    """
-    _out = np.nan
-
-    if reuse_favorability_over_linear() < 1:
-        _out = 1
-    else:
-        _out = 0
-
-    return _out
-
-
-@cache('step')
-def increasing_fraction_recycle():
-    """
-    Real Name: b'increasing fraction recycle'
-    Original Eqn: b'IF THEN ELSE(check fraction sum < 1 - rate of increasing
-    recycle fraction :AND: Fraction Recycle < 1 - rate of increasing recycle
-    fraction, increase recycle * rate of increasing recycle fraction / TIME STEP,
-     0)'
-    Units: b'Dmnl/year'
-    Limits: (None, None)
-    Type: component
-
-    b'Defines the conditions under which the fraction of end-of-life material
-    sent to recycling increases. The total material fraction sent through
-    circular pathways, including the prospective increase in recycling (rate
-    of increasing recycle fraction), must be less than 1. The recycle
-    fraction, including the prospective increase, must also be less than 1.
-    Under those conditions, the prospective increase in recycling is
-    implemented.'
-    """
-    _out = np.nan
-
-    if check_fraction_sum() < 1 - rate_of_increasing_recycle_fraction() & \
-            fraction_recycle() < 1 - rate_of_increasing_recycle_fraction():
-        _out = increase_recycle() * rate_of_increasing_recycle_fraction() / time_step()
-    else:
-        _out = 0
-
-    return _out
-
-
-@cache('step')
-def increasing_fraction_remanufacture():
-    """
-    Real Name: b'increasing fraction remanufacture'
-    Original Eqn: b'IF THEN ELSE(check fraction sum < 1 - rate of increasing
-     remanufacture fraction :AND: Fraction Remanufacture < 1 -
-     rate of increasing remanufacture fraction, increase remanufacture *
-     rate of increasing remanufacture fraction / TIME STEP\\\\ , 0)'
-    Units: b'Dmnl/year'
-    Limits: (None, None)
-    Type: component
-
-    b'Defines the conditions under which the fraction of end-of-life material
-    sent to remanufacturing increases. The total material fraction sent
-    through circular pathways, including the prospective increase in
-    remanufacturing (rate of increasing remanufacture fraction), must be less
-    than 1. The remanufacture fraction, including the prospective increase,
-    must also be less than 1. Under those conditions, the prospective increase
-    in remanufacturing is implemented.'
-    """
-    _out = np.nan
-
-    if check_fraction_sum() < 1 - rate_of_increasing_remanufacture_fraction() & \
-            fraction_remanufacture() < 1 - rate_of_increasing_remanufacture_fraction():
-        _out = increase_remanufacture() * rate_of_increasing_remanufacture_fraction() / time_step()
-    else:
-        _out = 0
-
-    return _out
-
-
-@cache('step')
-def lowest_cost_pathway():
-    """
-    Real Name: b'lowest cost pathway'
-    Original Eqn: b'MINLIST(reuse favorability over linear, remanufacture
-    favorability over linear, recycle favorability over linear , 1000)'
-    Units: b'Dmnl'
-    Limits: (0.0, None)
-    Type: component
-
-    b'Uses the MINLIST macro to determine which of the three circular pathways
-    \\n    \\t\\thas the lowest favorability parameter and is thus the lowest cost pathway.'
-    """
-    return _macro_minlist_reuse_favorability_over_linear_remanufacture_favorability_over_linear_recycle_favorability_over_linear_()
-
-
-@cache('step')
-def rate_of_increasing_recycle_fraction():
-    """
-    Real Name: b'rate of increasing recycle fraction'
-    Original Eqn: b'WITH LOOKUP ( recycle favorability, ([(0,0)-(10,0.01)],
-    (0,0.01),(0.275229,0.00964912),(0.422018,0.00995614),(1,0.0090825\\\\ ),
-    (1.40673,0.00929825),(2,0),(10,0 ) ))'
-    Units: b'Dmnl'
-    Limits: (None, None)
-    Type: component
-
-    b'\\n    !recycle favorability\\t\\tGraphical function translating degree
-    of favorability that recycle has \\n    \\t\\tover the other circular
-    pathways into an increase in the fraction of \\n    \\t\\tend-of-life
-    materials sent to recycling'
-    """
-    return functions.lookup(recycle_favorability(),
-                            [0, 0.275229, 0.422018, 1, 1.40673, 2, 10],
-                            [0.01, 0.00964912, 0.00995614, 0.0090825,
-                             0.00929825, 0, 0])
-
-
-@cache('step')
-def rate_of_increasing_remanufacture_fraction():
-    """
-    Real Name: b'rate of increasing remanufacture fraction'
-    Original Eqn: b'WITH LOOKUP ( remanufacture favorability, ([(0,0)-(10,0.008)],
-    (0,0.00736842),(0.165138,0.00526316),(0.360856,0.00342105),(0.550459
-    ,0.00184211),(1,0),(2,0),(10,0 ) ))'
-    Units: b'Dmnl'
-    Limits: (None, None)
-    Type: component
-
-    b'\\n    !remanufacture favorability\\t\\tGraphical function translating
-    degree of favorability that remanufacture \\n    \\t\\thas over the other
-     circular pathways into an increase in the fraction of end-of-life
-     materials sent to remanufacture'
-    """
-    return functions.lookup(remanufacture_favorability(),
-                            [0, 0.165138, 0.360856, 0.550459, 1, 2, 10],
-                            [0.00736842, 0.00526316, 0.00342105, 0.00184211, 0, 0, 0])
-
-
-@cache('step')
-def reuse_favorability():
-    """
-    Real Name: b'reuse favorability'
-    Original Eqn: b'IF THEN ELSE(lowest cost pathway = reuse favorability over
-    linear, reuse favorability over linear, 10)'
-    Units: b'Dmnl'
-    Limits: (0.0, None)
-    Type: component
-
-    b'Returns reuse favorability over linear only if reusing is the lowest cost
-    among the circular pathways; otherwise, returns 10 and reusing is not
-    \\n    \\t\\timplemented/increased in that time step'
-    """
-    _out = np.nan
-
-    if lowest_cost_pathway() == reuse_favorability_over_linear():
-        _out = reuse_favorability_over_linear()
-    else:
-        _out = 10
-
-    return _out
-
-
-@cache('step')
-def reuse_favorability_over_linear():
-    """
-    Real Name: b'reuse favorability over linear'
-    Original Eqn: b'reused material cost / linear material cost'
-    Units: b'Dmnl'
-    Limits: (0.0, None)
-    Type: component
-
-    b'Ratio of reused to linear material cost. A lower favorability value, less
-    \\n    \\t\\tthan 1, indicates a lower-cost pathway'
-    """
-    return reused_material_cost() / linear_material_cost()
-
-
-@cache('step')
-def remanufacture_favorability_over_linear():
-    """
-    Real Name: b'remanufacture favorability over linear'
-    Original Eqn: b'remanufactured material cost / linear material cost'
-    Units: b'Dmnl'
-    Limits: (0.0, None)
-    Type: component
-
-    b'Ratio of remanufactured to linear material cost. A lower favorability
-    \\n    \\t\\tvalue, less than 1, indicates a lower-cost pathway'
-    """
-    return remanufactured_material_cost() / linear_material_cost()
-
-
-@cache('step')
-def remanufacture_favorability():
-    """
-    Real Name: b'remanufacture favorability'
-    Original Eqn: b'IF THEN ELSE(lowest cost pathway = remanufacture
-    favorability over linear, remanufacture favorability over linear, 10)'
-    Units: b'Dmnl'
-    Limits: (0.0, None)
-    Type: component
-
-    b'Returns remanufacture favorability over linear only if remanufacturing is
-    \\n    \\t\\tthe lowest cost among the circular pathways; otherwise,
-    returns 10 and \\n    \\t\\tremanufacturing is not implemented/increased
-    in that time step'
-    """
-    _out = np.nan
-
-    if lowest_cost_pathway() == remanufacture_favorability_over_linear():
-        _out = remanufacture_favorability_over_linear()
-    else:
-        _out = 10
-
-    return _out
-
-
-@cache('run')
-def fraction_used_product_reused_initial_value():
-    """
-    Real Name: b'fraction used product reused initial value'
-    Original Eqn: b'0'
-    Units: b'Dmnl'
-    Limits: (0.0, 1.0, 0.01)
-    Type: constant
-
-    b'Fraction of end-of-life material sent to the reuse pathway at the
-    \\n    \\t\\tbeginning of the model run, year 1980.'
-    """
-    return 0
-
-
-@cache('run')
-def fraction_used_product_recycled_initial_value():
-    """
-    Real Name: b'fraction used product recycled initial value'
-    Original Eqn: b'0.3'
-    Units: b'Dmnl'
-    Limits: (0.0, 1.0, 0.01)
-    Type: constant
-
-    b'Fraction of end-of-life material sent to the recycle pathway at the
-    beginning of the \\t\\n    \\t\\tmodel run, year 1980.\\t\\tStarting value
-    is an estimate of early-80s steel recycling rates, \\n    \\t\\t
-    approximated from a 1991 steel production statistic from the USGS Iron &
-     \\n    \\t\\tSteel Mineral Commodity Summary from 1996. Source link:
-     https://s3-us-west-2.amazonaws.com/prd-wret/assets/palladium/production/mineral-pubs/iron-steel/isteemcs96.pdf'
-    """
-    return 0.3
-
-
-@cache('run')
-def fraction_used_product_remanufactured_initial_value():
-    """
-    Real Name: b'fraction used product remanufactured initial value'
-    Original Eqn: b'0'
-    Units: b'Dmnl'
-    Limits: (0.0, 1.0, 0.01)
-    Type: constant
-
-    b'Fraction of end-of-life material sent to the remanufacture pathway at the
-     \\n    \\t\\tbeginning of the model run, year 1980.'
-    """
-    return 0
-
-
-@cache('step')
-def products_at_end_of_life():
-    """
-    Real Name: b'Products at End of Life'
-    Original Eqn: b'INTEG ( reaching end of life-landfilling-recycling-remanufacturing-reusing-reusing in other sectors\\\\ , 0)'
-    Units: b'metric ton'
-    Limits: (-1.0, None)
-    Type: component
-
-    b'Flow splitter'
-    """
-    return _integ_products_at_end_of_life()
-
-
-@cache('step')
-def landfilling():
-    """
-    Real Name: b'landfilling'
-    Original Eqn: b'reaching end of life - reusing - remanufacturing -
-    recycling - reusing in other sectors'
-    Units: b'metric ton/year'
-    Limits: (0.0, None)
-    Type: component
-
-    b''
-    """
-    return reaching_end_of_life() - reusing() - remanufacturing() - recycling(
-    ) - reusing_in_other_sectors()
-
-
-@cache('step')
-def landfill_and_incineration():
-    """
-    Real Name: b'Landfill and Incineration'
-    Original Eqn: b'INTEG ( landfilling+landfilling failed remanufactured+
-    landfilling nonrecyclables, 0)'
-    Units: b'metric ton'
-    Limits: (0.0, None)
-    Type: component
-
-    b'Accumulates total end-of-life materials landfilled or incinerated;
-    \\n    \\t\\tRepresents total system losses.'
-    """
-    return _integ_landfill_and_incineration()
-
-
-@cache('step')
-def total_fraction():
-    """
-    Real Name: b'total fraction'
-    Original Eqn: b'fraction used product disposed+check fraction sum+fraction
-    used product reused in other sectors'
-    Units: b''
-    Limits: (None, None)
-    Type: component
-
-    b''
-    """
-    return fraction_used_product_disposed() + check_fraction_sum(
-    ) + fraction_used_product_reused_in_other_sectors()
-
-
-@cache('step')
-def annual_demand():
-    """
-    Real Name: b'annual demand'
-    Original Eqn: b'material use per year'
-    Units: b'metric ton/year'
-    Limits: (0.0, None, 10000.0)
-    Type: component
-
-    b'quantifies demand for materials of all type going into newly installed
-    \\n    \\t\\twind turbines in each time step'
-    """
-    return material_use_per_year()
-
-
-@cache('step')
-def aggregating_recycled_materials():
-    """
-    Real Name: b'aggregating recycled materials'
-    Original Eqn: b'recycling + recycling failed remanufactured - landfilling
-    nonrecyclables'
-    Units: b'metric ton/year'
-    Limits: (0.0, None)
-    Type: component
-
-    b'Total recycled materials available in each time step, accounting for
-    \\n    \\t\\tleakage'
-    """
-    return recycling() + recycling_failed_remanufactured() - \
-           landfilling_nonrecyclables()
-
-
-@cache('step')
-def aggregating_remanufactured_products():
-    """
-    Real Name: b'aggregating remanufactured products'
-    Original Eqn: b'remanufacturing + remanufacturing nonreusables -
-    landfilling failed remanufactured - recycling failed remanufactured'
-    Units: b'metric ton/year'
-    Limits: (0.0, None)
-    Type: component
-
-    b'Total remanufactured materials available in each time step, accounting
-    for \\n    \\t\\tleakage'
-    """
-    return remanufacturing() + remanufacturing_nonreusables() - \
-           landfilling_failed_remanufactured() - \
-           recycling_failed_remanufactured()
-
-
-@cache('step')
-def aggregating_reused_products():
-    """
-    Real Name: b'aggregating reused products'
-    Original Eqn: b'reusing - remanufacturing nonreusables'
-    Units: b'metric ton/year'
-    Limits: (0.0, None)
-    Type: component
-
-    b'Total reused materials available in each time step, accounting for leakage'
-    """
-    return reusing() - remanufacturing_nonreusables()
-
-
-@cache('step')
-def annual_virgin_material_demand():
-    """
-    Real Name: b'annual virgin material demand'
-    Original Eqn: b'MAX(0, annual demand - aggregating recycled materials -
-    aggregating reused products - aggregating remanufactured products\\\\ )'
-    Units: b'metric ton/year'
-    Limits: (0.0, None)
-    Type: component
-
-    b'Takes the difference between total material demand and available secondary
-    \\n    \\t\\tmaterial, to calculate the quantity of virgin material needed'
-    """
-    return np.maximum(
-        0,
-        annual_demand() - aggregating_recycled_materials() -
-        aggregating_reused_products() - aggregating_remanufactured_products())
-
-
-@cache('step')
-def product_reuse():
-    """
-    Real Name: b'Product Reuse'
-    Original Eqn: b'INTEG ( reusing-aggregating reused products-
-    remanufacturing nonreusables, 0)'
-    Units: b'metric ton'
-    Limits: (-10.0, 10.0)
-    Type: component
-
-    b'Flow aggregator and splitter'
-    """
-    return _integ_product_reuse()
-
-
-@cache('step')
-def distributing():
-    """
-    Real Name: b'distributing'
-    Original Eqn: b'extracting + aggregating recycled materials'
-    Units: b'metric ton/year'
-    Limits: (0.0, None)
-    Type: component
-
-    b'Recycled materials and freshly extracted virgin materials are aggregated
-    \\n    \\t\\tand sent to material distribution'
-    """
-    return extracting() + aggregating_recycled_materials()
-
-
-@cache('step')
-def extracting():
-    """
-    Real Name: b'extracting'
-    Original Eqn: b'annual virgin material demand'
-    Units: b'metric ton/year'
-    Limits: (0.0, None)
-    Type: component
-
-    b''
-    """
-    return annual_virgin_material_demand()
-
-
-@cache('step')
-def products_sent_to_other_sectors():
-    """
-    Real Name: b'Products Sent to Other Sectors'
-    Original Eqn: b'INTEG ( reusing in other sectors, 0)'
-    Units: b'metric ton'
-    Limits: (0.0, None)
-    Type: component
-
-    b'Accumulates the mass of end-of-life materials that leave the energy
-    \\n    \\t\\ttechnology system for another sector, instead of being kept
-    within the \\n    \\t\\toriginal system'
-    """
-    return _integ_products_sent_to_other_sectors()
-
-
-@cache('step')
-def raw_material_extraction():
-    """
-    Real Name: b'Raw Material Extraction'
-    Original Eqn: b'INTEG ( -extracting, 1e+15)'
-    Units: b'metric ton'
-    Limits: (0.0, None)
-    Type: component
-
-    b'Tracks cumulative raw material extraction. Starting value is set
-     \\n    \\t\\tarbitrarily high.'
-    """
-    return _integ_raw_material_extraction()
-
-
-@cache('step')
-def reaching_end_of_life():
-    """
-    Real Name: b'reaching end of life'
-    Original Eqn: b'DELAY N(shipping , component lifetime , 0 , 1 )'
-    Units: b'metric ton/year'
-    Limits: (0.0, None)
-    Type: component
-
-    b'Outflow of materials in turbines at end-of-life'
-    """
-    return _delay_shipping_component_lifetime_0_1()
-
-
-@cache('step')
-def recycling():
-    """
-    Real Name: b'recycling'
-    Original Eqn: b'INTEGER(reaching end of life * Fraction Recycle)'
-    Units: b'metric ton/year'
-    Limits: (0.0, None)
-    Type: component
-
-    b'Materials in end-of-life products being sent for recycling - will be
-    \\n    \\t\\tbroken down into component materials and re-made into a
-    functionally new \\n    \\t\\tproduct'
-    """
-    return int(reaching_end_of_life() * fraction_recycle())
-
-
-@cache('step')
-def fraction_used_product_disposed():
-    """
-    Real Name: b'fraction used product disposed'
-    Original Eqn: b'1 - Fraction Reuse - fraction used product reused in
-    other sectors - Fraction Remanufacture\\\\ - Fraction Recycle'
-    Units: b'Dmnl'
-    Limits: (0.0, 1.0)
-    Type: component
-
-    b'Fraction of end-of-life materials not sent to a circular pathway or
-    \\n    \\t\\tanother sector, calculated by difference. Logic checks on the
-     circularity \\n    \\t\\tfractions ensure the disposed fraction does not
-     drop below 0.'
-    """
-    return 1 - fraction_reuse() - \
-           fraction_used_product_reused_in_other_sectors() - \
-           fraction_remanufacture() - fraction_recycle()
-
-
-@cache('step')
-def remanufacturing():
-    """
-    Real Name: b'remanufacturing'
-    Original Eqn: b'reaching end of life * Fraction Remanufacture'
-    Units: b'metric ton/year'
-    Limits: (0.0, None)
-    Type: component
-
-    b'Materials in end-of-life products being sent for remanufacturing'
-    """
-    return reaching_end_of_life() * fraction_remanufacture()
-
-
-@cache('step')
-def remanufacturing_nonreusables():
-    """
-    Real Name: b'remanufacturing nonreusables'
-    Original Eqn: b'reusing * fraction reused product remanufactured'
-    Units: b'metric ton/year'
-    Limits: (0.0, None)
-    Type: component
-
-    b'Leakage from the reuse pathway to the remanufacture pathway. Represents
-     \\n    \\t\\tmaterials in products where reuse was attempted but not
-     possible.'
-    """
-    return reusing() * fraction_reused_product_remanufactured()
-
-
-@cache('step')
-def landfilling_failed_remanufactured():
-    """
-    Real Name: b'landfilling failed remanufactured'
-    Original Eqn: b'(remanufacturing + remanufacturing nonreusables) *
-    fraction of remanufacture to landfill'
-    Units: b'metric ton/year'
-    Limits: (0.0, None)
-    Type: component
-
-    b'System loss representing materials in products that were sent for
-    \\n    \\t\\tremanufacturing but were lost along the way'
-    """
-    return (remanufacturing() +
-            remanufacturing_nonreusables()) * \
-           fraction_of_remanufacture_to_landfill()
-
-
-@cache('step')
-def landfilling_nonrecyclables():
-    """
-    Real Name: b'landfilling nonrecyclables'
-    Original Eqn: b'(recycling + recycling failed remanufactured) *
-    fraction of recycling to landfill'
-    Units: b'metric ton/year'
-    Limits: (0.0, None)
-    Type: component
-
-    b'System loss representing materials that were too contaminated or
-    \\n    \\t\\tothwerwise could not be recycled'
-    """
-    return (recycling() + recycling_failed_remanufactured()) * \
-           fraction_of_recycling_to_landfill()
-
-
-@cache('step')
-def material_distribution():
-    """
-    Real Name: b'Material Distribution'
-    Original Eqn: b'INTEG ( aggregating recycled materials+extracting-distributing,
-     0)'
-    Units: b'metric ton'
-    Limits: (0.0, None)
-    Type: component
-
-    b'Flow aggregator. Value should remain very close to zero (allowing for
-    some \\n    \\t\\trounding error) throughout model run'
-    """
-    return _integ_material_distribution()
-
-
-@cache('step')
-def material_recycle():
-    """
-    Real Name: b'Material Recycle'
-    Original Eqn: b'INTEG ( recycling + recycling failed remanufactured -
-    aggregating recycled materials - landfilling nonrecyclables, 0)'
-    Units: b'metric ton'
-    Limits: (-0.1, None)
-    Type: component
-
-    b'Flow aggregator and splitter. Value should remain very close to zero
-    \\n    \\t\\tthroughout model run.'
-    """
-    return _integ_material_recycle()
-
-
-@cache('step')
-def producing():
-    """
-    Real Name: b'producing'
-    Original Eqn: b'distributing + aggregating remanufactured products'
-    Units: b'metric ton/year'
-    Limits: (0.0, None)
-    Type: component
-
-    b'remanufactured products and newly manufactured products containing
-    virgin \\n    \\t\\tmaterials and/or recycled materials'
-    """
-    return distributing() + aggregating_remanufactured_products()
-
-
-@cache('step')
-def product_distribution():
-    """
-    Real Name: b'Product Distribution'
-    Original Eqn: b'INTEG ( aggregating reused products + producing -
-    shipping, 0)'
-    Units: b'metric ton'
-    Limits: (0.0, None)
-    Type: component
-
-    b'Flow aggregator. Value should remain very close to zero (allowing for
-    some \\n    \\t\\trounding error) throughout model run'
-    """
-    return _integ_product_distribution()
-
-
-@cache('step')
-def product_remanufacture():
-    """
-    Real Name: b'Product Remanufacture'
-    Original Eqn: b'INTEG ( remanufacturing + remanufacturing nonreusables -
-    aggregating remanufactured products - landfilling failed remanufactured -
-    recycling failed remanufactured, 0)'
-    Units: b'metric ton'
-    Limits: (-10.0, 10.0)
-    Type: component
-
-    b'Flow aggregator and splitter'
-    """
-    return _integ_product_remanufacture()
-
-
-@cache('step')
-def tallying_extraction():
-    """
-    Real Name: b'tallying extraction'
-    Original Eqn: b'extracting'
-    Units: b'metric ton/year'
-    Limits: (0.0, None)
-    Type: component
-
-    b'Flow to keep track of total virgin material extraction'
-    """
-    return extracting()
-
-
-@cache('step')
-def production():
-    """
-    Real Name: b'Production'
-    Original Eqn: b'INTEG ( aggregating remanufactured products +
-    distributing - producing, 0)'
-    Units: b'metric ton'
-    Limits: (0.0, None)
-    Type: component
-
-    b'Flow aggregator. Value should remain very close to zero (allowing for
-    some \\n    \\t\\trounding error) throughout model run'
-    """
-    return _integ_production()
-
-
-@cache('step')
-def products_in_use():
-    """
-    Real Name: b'Products in Use'
-    Original Eqn: b'INTEG ( shipping-reaching end of life, initial
-    components in use)'
-    Units: b'metric ton'
-    Limits: (0.0, None)
-    Type: component
-
-    b'Materials within turbines currently in use - may be virgin, recycled,
-    or \\n    \\t\\tremanufactured or reused products'
-    """
-    return _integ_products_in_use()
-
-
-@cache('step')
-def total_extraction():
-    """
-    Real Name: b'Total Extraction'
-    Original Eqn: b'INTEG ( tallying extraction, 0)'
-    Units: b'metric ton'
-    Limits: (0.0, None)
-    Type: component
-
-    b'Keeps track of cumulative virgin material extraction, for calculating
-     \\n    \\t\\tcircularity metrics or other bookkeeping'
-    """
-    return _integ_total_extraction()
-
-
-@cache('step')
-def reusing_in_other_sectors():
-    """
-    Real Name: b'reusing in other sectors'
-    Original Eqn: b'reaching end of life * fraction used product reused
-    in other sectors'
-    Units: b'metric ton/year'
-    Limits: (0.0, None)
-    Type: component
-
-    b'End-of-life materials sent for use in another sector'
-    """
-    return reaching_end_of_life() * \
-           fraction_used_product_reused_in_other_sectors()
-
-
-@cache('step')
-def recycling_failed_remanufactured():
-    """
-    Real Name: b'recycling failed remanufactured'
-    Original Eqn: b'(remanufacturing + remanufacturing nonreusables) *
-    fraction remanufactured product to recycle'
-    Units: b'metric ton/year'
-    Limits: (0.0, None)
-    Type: component
-
-    b'end-of-life materials in components that could not be put back into a
-     \\n    \\t\\tworking product'
-    """
-    return (remanufacturing() +
-            remanufacturing_nonreusables()) * \
-           fraction_remanufactured_product_to_recycle()
-
-
-@cache('step')
-def reusing():
-    """
-    Real Name: b'reusing'
-    Original Eqn: b'INTEGER( reaching end of life * Fraction Reuse)'
-    Units: b'metric ton/year'
-    Limits: (0.0, None)
-    Type: component
-
-    b'End-of-life materials contained in products to be reused'
-    """
-    return int(reaching_end_of_life() * fraction_reuse())
-
-
-@cache('step')
-def shipping():
-    """
-    Real Name: b'shipping'
-    Original Eqn: b'DELAY1(producing + aggregating reused products,
-     supply chain delay)'
-    Units: b'metric ton/year'
-    Limits: (0.0, None)
-    Type: component
-
-    b'reused products are combined with newly manufactured and remanufactured
-    \\n    \\t\\tproducts, with an assumed delay caused by supply chain logistics'
-    """
-    return _delay_producingaggregating_reused_products_supply_chain_delay_producingaggregating_reused_products_1(
-    )
-
-
-@cache('run')
-def fraction_used_product_reused_in_other_sectors():
-    """
-    Real Name: b'fraction used product reused in other sectors'
-    Original Eqn: b'0'
-    Units: b'Dmnl'
-    Limits: (0.0, 1.0, 0.01)
-    Type: constant
-
-    b'Fraction of end-of-life materials sent for use (etc) in another sector
-     \\n    \\t\\trather than the original energy technology system'
-    """
-    return 0
-
-
-@cache('run')
-def supply_chain_delay():
-    """
-    Real Name: b'supply chain delay'
-    Original Eqn: b'0.5'
-    Units: b'year'
-    Limits: (0.0, 3.0, 0.25)
-    Type: constant
-
-    b'Shipping and other logistical delays in the energy technology supply
-     \\n    \\t\\tchain. Default value 0.5 years or 6 months'
-    """
-    return 0.5
-
-
-@cache('run')
-def initial_components_in_use():
-    """
-    Real Name: b'initial components in use'
-    Original Eqn: b'0'
-    Units: b'metric ton'
-    Limits: (0.0, None)
-    Type: constant
-
-    b'Set to 0 to assume no commercial-scale wind turbines installed prior to
-     \\n    \\t\\t1980 - simplifying assumption.'
-    """
-    return 0
-
-
-@cache('run')
-def fraction_of_recycling_to_landfill():
-    """
-    Real Name: b'fraction of recycling to landfill'
-    Original Eqn: b'0.05'
-    Units: b'Dmnl'
-    Limits: (0.0, 1.0, 0.01)
-    Type: constant
-
-    b'Loss fraction: amount of materials sent to recycling that are lost and
-    \\n    \\t\\tlandfilled or incinerated instead. Default value 0.01'
-    """
-    return 0.05
-
-
-@cache('run')
-def fraction_of_remanufacture_to_landfill():
-    """
-    Real Name: b'fraction of remanufacture to landfill'
-    Original Eqn: b'0.05'
-    Units: b'Dmnl'
-    Limits: (0.0, 1.0, 0.01)
-    Type: constant
-
-    b'Loss fraction: amount of materials sent to remanufacturing that are lost
-    \\n    \\t\\tand landfilled or incinerated instead. Default value 0.01'
-    """
-    return 0.05
-
-
-@cache('run')
-def fraction_remanufactured_product_to_recycle():
-    """
-    Real Name: b'fraction remanufactured product to recycle'
-    Original Eqn: b'0.01'
-    Units: b'Dmnl'
-    Limits: (0.0, 1.0, 0.01)
-    Type: constant
-
-    b'Leakage fraction: amount of materials sent to remanufacturing that were
-    \\n    \\t\\ttoo degraded and had to be recycled instead.'
-    """
-    return 0.01
-
-
-@cache('run')
-def fraction_reused_product_remanufactured():
-    """
-    Real Name: b'fraction reused product remanufactured'
-    Original Eqn: b'0.01'
-    Units: b'Dmnl'
-    Limits: (None, None)
-    Type: constant
-
-    b'Leakage fraction: amount of materials in components sent for reuse that
-     \\n    \\t\\twere too degraded and had to be remanufactured instead.'
-    """
-    return 0.01
-
-
-@cache('run')
-def component_lifetime():
-    """
-    Real Name: b'component lifetime'
-    Original Eqn: b'20'
-    Units: b'year'
-    Limits: (0.0, 50.0, 0.5)
-    Type: constant
-
-    b'Years that newly installed wind turbines remain in use, on average,
-     before \\n    \\t\\tan end-of-life process is needed. Default value 20 or
-      25, depending on \\n    \\t\\tassumptions.'
-    """
-    return 20
-
-
-@cache('step')
-def relative_landfill():
-    """
-    Real Name: b'relative landfill'
-    Original Eqn: b'( reaching end of life - (landfilling + landfilling failed
-    remanufactured + landfilling nonrecyclables\\\\ ) ) / ( reaching end of
-    life + 0.001)'
-    Units: b'Dmnl'
-    Limits: (None, None)
-    Type: component
-
-    b'Circularity metric placeholder'
-    """
-    return (reaching_end_of_life() -
-            (landfilling() + landfilling_failed_remanufactured() +
-             landfilling_nonrecyclables())) / (reaching_end_of_life() + 0.001)
-
-
-@cache('step')
-def externalities_from_landfill_transportation():
-    """
-    Real Name: b'externalities from landfill transportation'
-    Original Eqn: b'externality factor of transportation * landfilling * miles
-     from end use location to landfill'
-    Units: b'impact/year'
-    Limits: (None, None)
-    Type: component
-
-    b'Calculates externalities from transportation to landfill'
-    """
-    return externality_factor_of_transportation() * landfilling(
-    ) * miles_from_end_use_location_to_landfill()
-
-
-@cache('step')
-def externalities_total():
-    """
-    Real Name: b'externalities total'
-    Original Eqn: b'IF THEN ELSE(annual demand = 0, 0, ( externalities from
-    reusing + externalities from remanufacturing + externalities from recycling
-     + externalities from extracting +
-     externalities from total transportation ) / annual demand )'
-    Units: b'impact/metric ton'
-    Limits: (0.0, None)
-    Type: component
-
-    b'Calculates total externalities from energy technology system operation
-    \\n    \\t\\twhen annual demand is greater than zero; otherwise, returns
-     zero.'
-    """
-    _out = np.nan
-
-    if annual_demand() == 0:
-        _out = 0
-    else:
-        _out = (externalities_from_reusing() + externalities_from_remanufacturing() +
-         externalities_from_recycling() + externalities_from_extracting() +
-         externalities_from_total_transportation()) / annual_demand()
-
-    return _out
-
-
-@cache('step')
-def externalities_from_total_transportation():
-    """
-    Real Name: b'externalities from total transportation'
-    Original Eqn: b'externalities from recycling transportation+externalities
-     from landfill transportation\\\\ +externalities from remanufacturing
-      transportation+externalities from reuse transportation'
-    Units: b'impact/year'
-    Limits: (0.0, None)
-    Type: component
-
-    b'Calculates total externalities from all forms of transportation in the
-     \\n    \\t\\tenergy technology system.'
-    """
-    return externalities_from_recycling_transportation(
-    ) + externalities_from_landfill_transportation(
-    ) + externalities_from_remanufacturing_transportation(
-    ) + externalities_from_reuse_transportation()
-
-
-@cache('step')
-def externalities_from_extracting():
-    """
-    Real Name: b'externalities from extracting'
-    Original Eqn: b'extracting * externality factor of extracting process'
-    Units: b'impact/year'
-    Limits: (0.0, None)
-    Type: component
-
-    b'Calculates total externalities due to extracting virgin materials'
-    """
-    return extracting() * externality_factor_of_extracting_process()
-
-
-@cache('step')
-def externalities_from_recycling():
-    """
-    Real Name: b'externalities from recycling'
-    Original Eqn: b'aggregating recycled materials * externality factor of
-     recycling process'
-    Units: b'impact/year'
-    Limits: (0.0, None)
-    Type: component
-
-    b'Calculates externalities from recycling process only
-    ( no transportation )'
-    """
-    return aggregating_recycled_materials() * \
-           externality_factor_of_recycling_process()
-
-
-@cache('step')
-def externalities_from_remanufacturing():
-    """
-    Real Name: b'externalities from remanufacturing'
-    Original Eqn: b'aggregating remanufactured products *
-    externality factor of remanufacturing process'
-    Units: b'impact/year'
-    Limits: (None, None)
-    Type: component
-
-    b'Calculates externalities from remanufacturing only, no transportation'
-    """
-    return aggregating_remanufactured_products() * \
-           externality_factor_of_remanufacturing_process()
-
-
-@cache('step')
-def externalities_from_reusing():
-    """
-    Real Name: b'externalities from reusing'
-    Original Eqn: b'aggregating reused products * externality factor of
-    reusing process'
-    Units: b'impact/year'
-    Limits: (0.0, None)
-    Type: component
-
-    b'Calculates externalities from reusing only, no transportation'
-    """
-    return aggregating_reused_products() *\
-           externality_factor_of_reusing_process()
-
-
-@cache('step')
-def cumulative_landfill_fraction():
-    """
-    Real Name: b'cumulative landfill fraction'
-    Original Eqn: b'Landfill and Incineration / (Total Extraction + 0.001)'
-    Units: b'Dmnl'
-    Limits: (0.0, None)
-    Type: component
-
-    b'Circularity metric placeholder'
-    """
-    return landfill_and_incineration() / (total_extraction() + 0.001)
-
-
-@cache('step')
-def externalities_from_recycling_transportation():
-    """
-    Real Name: b'externalities from recycling transportation'
-    Original Eqn: b'externality factor of transportation * ( recycling *
-    miles from end use location to recycling facility + recycling failed
-    remanufactured * miles from remanufacturing facility to recycling facility
-     + landfilling nonrecyclables * miles from recycling facility to landfill
-      + aggregating recycled materials * miles from recycling to distribution
-       facility )'
-    Units: b'impact/year'
-    Limits: (None, None)
-    Type: component
-
-    b'Calculates externalities from all transportation associated with the
-     \\n    \\t\\trecycling pathway'
-    """
-    return externality_factor_of_transportation() * (
-        recycling() * miles_from_end_use_location_to_recycling_facility() +
-        recycling_failed_remanufactured() *
-        miles_from_remanufacturing_facility_to_recycling_facility() +
-        landfilling_nonrecyclables() *
-        miles_from_recycling_facility_to_landfill() +
-        aggregating_recycled_materials() *
-        miles_from_recycling_to_distribution_facility())
-
-
-@cache('step')
-def externalities_from_remanufacturing_transportation():
-    """
-    Real Name: b'externalities from remanufacturing transportation'
-    Original Eqn: b'externality factor of transportation * ( remanufacturing *
-     miles from end use location to remanufacturing facility + remanufacturing
-      nonreusables * miles from reuse facility to remanufacturing facility +
-       aggregating remanufactured products * miles from remanufacturing facility
-        to product distribution facility\\\\ + landfilling failed remanufactured
-         * miles from remanufacturing facility to landfill\\\\ )'
-    Units: b'impact/year'
-    Limits: (None, None)
-    Type: component
-
-    b'Calculates externalities from all transportation associated with the
-    \\n    \\t\\tremanufacturing pathway'
-    """
-    return externality_factor_of_transportation() * (
-        remanufacturing() *
-        miles_from_end_use_location_to_remanufacturing_facility() +
-        remanufacturing_nonreusables() *
-        miles_from_reuse_facility_to_remanufacturing_facility() +
-        aggregating_remanufactured_products() *
-        miles_from_remanufacturing_facility_to_product_distribution_facility() +
-        landfilling_failed_remanufactured() *
-        miles_from_remanufacturing_facility_to_landfill())
-
-
-@cache('step')
-def externalities_from_reuse_transportation():
-    """
-    Real Name: b'externalities from reuse transportation'
-    Original Eqn: b'externality factor of transportation * ( reusing *
-    miles from end use location to reuse facility + aggregating reused products *
-     miles from reuse facility to product distribution facility\\\\ )'
-    Units: b'impact/year'
-    Limits: (None, None)
-    Type: component
-
-    b'Calculates externalities from all transportation associated with the
-     \\n    \\t\\treusing pathway'
-    """
-    return externality_factor_of_transportation() * (
-        reusing() * miles_from_end_use_location_to_reuse_facility() +
-        aggregating_reused_products() *
-        miles_from_reuse_facility_to_product_distribution_facility())
-
-
-@cache('run')
-def externality_factor_of_extracting_process():
-    """
-    Real Name: b'externality factor of extracting process'
-    Original Eqn: b'15'
-    Units: b'impact/metric ton'
-    Limits: (0.0, None)
-    Type: constant
-
-    b'Generic externality factor for extracting virgin materials'
-    """
-    return 15
-
-
-@cache('run')
-def externality_factor_of_recycling_process():
-    """
-    Real Name: b'externality factor of recycling process'
-    Original Eqn: b'11'
-    Units: b'impact/metric ton'
-    Limits: (0.0, None)
-    Type: constant
-
-    b'Generic externality factor for recycling technology'
-    """
-    return 11
-
-
-@cache('run')
-def externality_factor_of_remanufacturing_process():
-    """
-    Real Name: b'externality factor of remanufacturing process'
-    Original Eqn: b'8'
-    Units: b'impact/metric ton'
-    Limits: (0.0, None)
-    Type: constant
-
-    b'Generic externality factor for remanufacturing technology'
-    """
-    return 8
-
-
-@cache('run')
-def externality_factor_of_transportation():
-    """
-    Real Name: b'externality factor of transportation'
-    Original Eqn: b'0.01'
-    Units: b'impact/(metric ton*mile)'
-    Limits: (0.0, None)
-    Type: constant
-
-    b'Generic externality factor for all types of transportation'
-    """
-    return 0.01
-
-
-@cache('run')
-def externality_factor_of_reusing_process():
-    """
-    Real Name: b'externality factor of reusing process'
-    Original Eqn: b'5'
-    Units: b'impact/metric ton'
-    Limits: (0.0, None)
-    Type: constant
-
-    b'Generic externality factor for reusing technology'
-    """
-    return 5
-
-
-@cache('run')
-def final_time():
-    """
-    Real Name: b'FINAL TIME'
-    Original Eqn: b'2050'
-    Units: b'year'
-    Limits: (None, None)
-    Type: constant
-    @note this matches the Vensim model
-    b'The final time for the simulation.'
-    """
-    return 2050
-
-
-@cache('run')
-def initial_time():
-    """
-    Real Name: b'INITIAL TIME'
-    Original Eqn: b'1982'
-    Units: b'year'
-    Limits: (None, None)
-    Type: constant
-    @note this matches the Vensim model
-    b'The initial time for the simulation.'
-    """
-    return 1982
-
-
-@cache('step')
-def saveper():
-    """
-    Real Name: b'SAVEPER'
-    Original Eqn: b'TIME STEP'
-    Units: b'year'
-    Limits: (0.0, None)
-    Type: component
-
-    b'The frequency with which output is stored.'
-    """
-    return time_step()
-
-
-@cache('run')
-def time_step():
-    """
-    Real Name: b'TIME STEP'
-    Original Eqn: b'0.25'
-    Units: b'year'
-    Limits: (0.0, None)
-    Type: constant
-    @note this matches the Vensim model - both the value and the units
-    b'The time step for the simulation.'
-    """
-    return 0.25
-
-
-_integ_cumulative_recycle = functions.Integ(lambda: tallying_recycle(),
-                                            lambda: 0)
-
-_integ_cumulative_remanufacture = functions.Integ(lambda:
-                                                  tallying_remanufacture(),
-                                                  lambda: 0)
-
-_integ_cumulative_reuse = functions.Integ(lambda: tallying_reuse(), lambda: 0)
-
-_trend_cumulative_remanufacture_05_0 = functions.Trend(lambda:
-                                                       cumulative_remanufacture(),
-                                                       lambda: 0.5, lambda: 0)
-
-_trend_cumulative_recycle_05_0 = functions.Trend(lambda: cumulative_recycle(),
-                                                 lambda: 0.5,
-                                                 lambda: 0)
-
-_trend_cumulative_reuse_05_0 = functions.Trend(lambda: cumulative_reuse(),
-                                               lambda: 0.5, lambda: 0)
-
-_integ_remanufacture_process_cost = functions.Integ(lambda:
-                                                    remanufacture_process_learning(),
-                                                    lambda:
-                                                    initial_cost_of_remanufacturing_process())
-
-_integ_recycle_process_cost = functions.Integ(lambda: recycle_process_learning(),
-                                              lambda:
-                                              initial_cost_of_recycling_process())
-
-_integ_reuse_process_cost = functions.Integ(lambda: reuse_process_learning(),
-                                            lambda: initial_cost_of_reuse_process())
-
-_integ_cumulative_capacity = functions.Integ(lambda: adding_capacity(), lambda: 0)
-
-_integ_fraction_recycle = functions.Integ(lambda: increasing_fraction_recycle(),
-                                          lambda:
-                                          fraction_used_product_recycled_initial_value())
-
-_integ_fraction_remanufacture = functions.Integ(
-    lambda: increasing_fraction_remanufacture(),
-    lambda: fraction_used_product_remanufactured_initial_value())
-
-_integ_fraction_reuse = functions.Integ(lambda: changing_fraction_reuse(),
-                                        lambda:
-                                        fraction_used_product_reused_initial_value())
-
-_macro_minlist_reuse_favorability_over_linear_remanufacture_favorability_over_linear_recycle_favorability_over_linear_ = functions.Macro(
-    'C://Users//rhanes//Documents//GitHub//tiny-lca//tinysd//vensim model//national-scale/minlist.py',
-    {
-        'input1': lambda: reuse_favorability_over_linear(),
-        'input2': lambda: remanufacture_favorability_over_linear(),
-        'input3': lambda: recycle_favorability_over_linear(),
-        'input4': lambda: 1000
-    },
-    'minlist',
-    time_initialization=lambda: __data['time'])
-
-_integ_products_at_end_of_life = functions.Integ(
-    lambda: reaching_end_of_life() - landfilling() - recycling() -
-            remanufacturing() - reusing() -
-    reusing_in_other_sectors(), lambda: 0)
-
-_integ_landfill_and_incineration = functions.Integ(
-    lambda: landfilling() + landfilling_failed_remanufactured() +
-            landfilling_nonrecyclables(),
-    lambda: 0)
-
-_integ_product_reuse = functions.Integ(
-    lambda: reusing() - aggregating_reused_products() -
-            remanufacturing_nonreusables(), lambda: 0)
-
-_integ_products_sent_to_other_sectors = functions.Integ(lambda:
-                                                        reusing_in_other_sectors(),
-                                                        lambda: 0)
-
-_integ_raw_material_extraction = functions.Integ(lambda: -extracting(),
-                                                 lambda: 1e+15)
-
-_delay_shipping_component_lifetime_0_1 = functions.Delay(lambda: shipping(),
-                                                         lambda:
-                                                         component_lifetime(),
-                                                         lambda: 0,
-                                                         lambda: 1)
-
-_integ_material_distribution = functions.Integ(
-    lambda: aggregating_recycled_materials() + extracting() -
-            distributing(), lambda: 0)
-
-_integ_material_recycle = functions.Integ(
-    lambda: recycling() + recycling_failed_remanufactured() -
-            aggregating_recycled_materials() -
-    landfilling_nonrecyclables(), lambda: 0)
-
-_integ_product_distribution = functions.Integ(
-    lambda: aggregating_reused_products() + producing() - shipping(), lambda: 0)
-
-_integ_product_remanufacture = functions.Integ(
-    lambda: remanufacturing() + remanufacturing_nonreusables(
-    ) - aggregating_remanufactured_products() -
-            landfilling_failed_remanufactured() -
-    recycling_failed_remanufactured(), lambda: 0)
-
-_integ_production = functions.Integ(
-    lambda: aggregating_remanufactured_products() + distributing() -
-            producing(), lambda: 0)
-
-_integ_products_in_use = functions.Integ(lambda: shipping() -
-                                                 reaching_end_of_life(),
-                                         lambda: initial_components_in_use())
-
-_integ_total_extraction = functions.Integ(lambda: tallying_extraction(),
-                                          lambda: 0)
-
-_delay_producingaggregating_reused_products_supply_chain_delay_producingaggregating_reused_products_1 = functions.Delay(
-    lambda: producing() + aggregating_reused_products(), lambda: supply_chain_delay(),
-    lambda: producing() + aggregating_reused_products(), lambda: 1)
-=======
-"""
-Python model "tiny-sd-all-US-pysd-importable.py"
-Translated using PySD version 0.10.0
-"""
-from __future__ import division
-import numpy as np
-from pysd import utils
-import xarray as xr
-
-from pysd.py_backend.functions import cache
-from pysd.py_backend import functions
-
-from pandas import read_csv
-
-_subscript_dict = {}
-
-_namespace = {
-    'TIME': 'time',
-    'Time': 'time',
-    'MINLIST': 'minlist',
-    'one MW': 'one_mw',
-    'one Year': 'one_year',
-    'tallying reuse': 'tallying_reuse',
-    'Cumulative Recycle': 'cumulative_recycle',
-    'Cumulative Remanufacture': 'cumulative_remanufacture',
-    'Cumulative Reuse': 'cumulative_reuse',
-    'tallying recycle': 'tallying_recycle',
-    'tallying remanufacture': 'tallying_remanufacture',
-    'miles from extraction to production facility':
-        'miles_from_extraction_to_production_facility',
-    'annual change in cost of extraction and production':
-    'annual_change_in_cost_of_extraction_and_production',
-    'cost of extraction and production': 'cost_of_extraction_and_production',
-    'remanufacture process learning': 'remanufacture_process_learning',
-    'recycle learning rate': 'recycle_learning_rate',
-    'initial cost of extraction and production':
-        'initial_cost_of_extraction_and_production',
-    'recycle process learning': 'recycle_process_learning',
-    'remanufacture learning rate': 'remanufacture_learning_rate',
-    'reuse process learning': 'reuse_process_learning',
-    'reuse learning rate': 'reuse_learning_rate',
-    'Remanufacture Process Cost': 'remanufacture_process_cost',
-    'remanufactured material cost': 'remanufactured_material_cost',
-    'Recycle Process Cost': 'recycle_process_cost',
-    'recycled material cost': 'recycled_material_cost',
-    'linear material cost': 'linear_material_cost',
-    'reused material cost': 'reused_material_cost',
-    'Reuse Process Cost': 'reuse_process_cost',
-    'initial cost of recycling process': 'initial_cost_of_recycling_process',
-    'initial cost of remanufacturing process':
-        'initial_cost_of_remanufacturing_process',
-    'initial cost of reuse process': 'initial_cost_of_reuse_process',
-    'cost of transportation': 'cost_of_transportation',
-    'cost of landfilling': 'cost_of_landfilling',
-    'recycled material strategic value': 'recycled_material_strategic_value',
-    'remanufactured material strategic value':
-        'remanufactured_material_strategic_value',
-    'reused material strategic value': 'reused_material_strategic_value',
-    'miles from end use location to recycling facility':
-    'miles_from_end_use_location_to_recycling_facility',
-    'miles from end use location to remanufacturing facility':
-    'miles_from_end_use_location_to_remanufacturing_facility',
-    'miles from end use location to reuse facility':
-    'miles_from_end_use_location_to_reuse_facility',
-    'miles from reuse facility to product distribution facility':
-    'miles_from_reuse_facility_to_product_distribution_facility',
-    'miles from reuse facility to remanufacturing facility':
-    'miles_from_reuse_facility_to_remanufacturing_facility',
-    'miles from recycling facility to landfill':
-        'miles_from_recycling_facility_to_landfill',
-    'miles from remanufacturing facility to landfill':
-    'miles_from_remanufacturing_facility_to_landfill',
-    'miles from end use location to landfill':
-        'miles_from_end_use_location_to_landfill',
-    'miles from recycling to distribution facility':
-    'miles_from_recycling_to_distribution_facility',
-    'miles from remanufacturing facility to recycling facility':
-    'miles_from_remanufacturing_facility_to_recycling_facility',
-    'miles from remanufacturing facility to product distribution facility':
-    'miles_from_remanufacturing_facility_to_product_distribution_facility',
-    'average turbine capacity data': 'average_turbine_capacity_data',
-    'average turbine capacity': 'average_turbine_capacity',
-    'fiberglass use metric ton per MW': 'fiberglass_use_metric_ton_per_mw',
-    'material use per year': 'material_use_per_year',
-    'material selection': 'material_selection',
-    'steel use metric ton per MW': 'steel_use_metric_ton_per_mw',
-    'average turbine capacity trendline': 'average_turbine_capacity_trendline',
-    'adding capacity': 'adding_capacity',
-    'Cumulative Capacity': 'cumulative_capacity',
-    'installed capacity per year data': 'installed_capacity_per_year_data',
-    'changing fraction reuse': 'changing_fraction_reuse',
-    'check fraction sum': 'check_fraction_sum',
-    'Fraction Recycle': 'fraction_recycle',
-    'Fraction Remanufacture': 'fraction_remanufacture',
-    'Fraction Reuse': 'fraction_reuse',
-    'rate of increasing reuse fraction': 'rate_of_increasing_reuse_fraction',
-    'recycle favorability': 'recycle_favorability',
-    'recycle favorability over linear': 'recycle_favorability_over_linear',
-    'increase recycle': 'increase_recycle',
-    'increase remanufacture': 'increase_remanufacture',
-    'increase reuse': 'increase_reuse',
-    'increasing fraction recycle': 'increasing_fraction_recycle',
-    'increasing fraction remanufacture': 'increasing_fraction_remanufacture',
-    'lowest cost pathway': 'lowest_cost_pathway',
-    'rate of increasing recycle fraction':
-        'rate_of_increasing_recycle_fraction',
-    'rate of increasing remanufacture fraction':
-        'rate_of_increasing_remanufacture_fraction',
-    'reuse favorability': 'reuse_favorability',
-    'reuse favorability over linear': 'reuse_favorability_over_linear',
-    'remanufacture favorability over linear':
-        'remanufacture_favorability_over_linear',
-    'remanufacture favorability': 'remanufacture_favorability',
-    'fraction used product reused initial value':
-        'fraction_used_product_reused_initial_value',
-    'fraction used product recycled initial value':
-        'fraction_used_product_recycled_initial_value',
-    'fraction used product remanufactured initial value':
-    'fraction_used_product_remanufactured_initial_value',
-    'Products at End of Life': 'products_at_end_of_life',
-    'landfilling': 'landfilling',
-    'Landfill and Incineration': 'landfill_and_incineration',
-    'total fraction': 'total_fraction',
-    'annual demand': 'annual_demand',
-    'aggregating recycled materials': 'aggregating_recycled_materials',
-    'aggregating remanufactured products':
-        'aggregating_remanufactured_products',
-    'aggregating reused products': 'aggregating_reused_products',
-    'annual virgin material demand': 'annual_virgin_material_demand',
-    'Product Reuse': 'product_reuse',
-    'distributing': 'distributing',
-    'extracting': 'extracting',
-    'Products Sent to Other Sectors': 'products_sent_to_other_sectors',
-    'Raw Material Extraction': 'raw_material_extraction',
-    'reaching end of life': 'reaching_end_of_life',
-    'recycling': 'recycling',
-    'fraction used product disposed': 'fraction_used_product_disposed',
-    'remanufacturing': 'remanufacturing',
-    'remanufacturing nonreusables': 'remanufacturing_nonreusables',
-    'landfilling failed remanufactured': 'landfilling_failed_remanufactured',
-    'landfilling nonrecyclables': 'landfilling_nonrecyclables',
-    'Material Distribution': 'material_distribution',
-    'Material Recycle': 'material_recycle',
-    'producing': 'producing',
-    'Product Distribution': 'product_distribution',
-    'Product Remanufacture': 'product_remanufacture',
-    'tallying extraction': 'tallying_extraction',
-    'Production': 'production',
-    'Products in Use': 'products_in_use',
-    'Total Extraction': 'total_extraction',
-    'reusing in other sectors': 'reusing_in_other_sectors',
-    'recycling failed remanufactured': 'recycling_failed_remanufactured',
-    'reusing': 'reusing',
-    'shipping': 'shipping',
-    'fraction used product reused in other sectors':
-    'fraction_used_product_reused_in_other_sectors',
-    'supply chain delay': 'supply_chain_delay',
-    'initial components in use': 'initial_components_in_use',
-    'fraction of recycling to landfill': 'fraction_of_recycling_to_landfill',
-    'fraction of remanufacture to landfill':
-        'fraction_of_remanufacture_to_landfill',
-    'fraction remanufactured product to recycle':
-        'fraction_remanufactured_product_to_recycle',
-    'fraction reused product remanufactured':
-        'fraction_reused_product_remanufactured',
-    'component lifetime': 'component_lifetime',
-    'relative landfill': 'relative_landfill',
-    'externalities from landfill transportation':
-        'externalities_from_landfill_transportation',
-    'externalities total': 'externalities_total',
-    'externalities from total transportation':
-        'externalities_from_total_transportation',
-    'externalities from extracting': 'externalities_from_extracting',
-    'externalities from recycling': 'externalities_from_recycling',
-    'externalities from remanufacturing': 'externalities_from_remanufacturing',
-    'externalities from reusing': 'externalities_from_reusing',
-    'cumulative landfill fraction': 'cumulative_landfill_fraction',
-    'externalities from recycling transportation':
-        'externalities_from_recycling_transportation',
-    'externalities from remanufacturing transportation':
-    'externalities_from_remanufacturing_transportation',
-    'externalities from reuse transportation':
-        'externalities_from_reuse_transportation',
-    'externality factor of extracting process':
-        'externality_factor_of_extracting_process',
-    'externality factor of recycling process':
-        'externality_factor_of_recycling_process',
-    'externality factor of remanufacturing process':
-    'externality_factor_of_remanufacturing_process',
-    'externality factor of transportation':
-        'externality_factor_of_transportation',
-    'externality factor of reusing process':
-        'externality_factor_of_reusing_process',
-    'FINAL TIME': 'final_time',
-    'INITIAL TIME': 'initial_time',
-    'SAVEPER': 'saveper',
-    'TIME STEP': 'time_step'
-}
-
-__pysd_version__ = "0.10.0"
-
-__data = {'scope': None, 'time': lambda: 0}
-
-
-def _init_outer_references(data):
-    for key in data:
-        __data[key] = data[key]
-
-
-def time():
-    return __data['time']()
-
-
-@cache('run')
-def one_mw():
-    """
-    Real Name: b'one MW'
-    Original Eqn: b'1'
-    Units: b'MW'
-    Limits: (1.0, 1.0, 1.0)
-    Type: constant
-
-    b'Conversion factor for 1 MW'
-    """
-    return 1
-
-
-@cache('run')
-def one_year():
-    """
-    Real Name: b'one Year'
-    Original Eqn: b'1'
-    Units: b'year'
-    Limits: (1.0, 1.0)
-    Type: constant
-
-    b'Conversion factor for 1 year'
-    """
-    return 1
-
-
-@cache('step')
-def tallying_reuse():
-    """
-    Real Name: b'tallying reuse'
-    Original Eqn: b'aggregating reused products'
-    Units: b'metric ton/year'
-    Limits: (0.0, None)
-    Type: component
-
-    b''
-    """
-    return aggregating_reused_products()
-
-
-@cache('step')
-def cumulative_recycle():
-    """
-    Real Name: b'Cumulative Recycle'
-    Original Eqn: b'INTEG ( tallying recycle, 0)'
-    Units: b'metric ton'
-    Limits: (0.0, None)
-    Type: component
-
-    b'tracks total recycling in wind energy sector'
-    """
-    return _integ_cumulative_recycle()
-
-
-@cache('step')
-def cumulative_remanufacture():
-    """
-    Real Name: b'Cumulative Remanufacture'
-    Original Eqn: b'INTEG ( tallying remanufacture, 0)'
-    Units: b'metric ton'
-    Limits: (0.0, None)
-    Type: component
-
-    b'tracks total remanufacturing by material mass in wind energy sector'
-    """
-    return _integ_cumulative_remanufacture()
-
-
-@cache('step')
-def cumulative_reuse():
-    """
-    Real Name: b'Cumulative Reuse'
-    Original Eqn: b'INTEG ( tallying reuse, 0)'
-    Units: b'metric ton'
-    Limits: (0.0, None)
-    Type: component
-
-    b'tracks total reusing by material mass (not individual products) in wind
-    energy sector'
-    """
-    return _integ_cumulative_reuse()
-
-
-@cache('step')
-def tallying_recycle():
-    """
-    Real Name: b'tallying recycle'
-    Original Eqn: b'aggregating recycled materials'
-    Units: b'metric ton/year'
-    Limits: (0.0, None)
-    Type: component
-
-    b''
-    """
-    return aggregating_recycled_materials()
-
-
-@cache('step')
-def tallying_remanufacture():
-    """
-    Real Name: b'tallying remanufacture'
-    Original Eqn: b'aggregating remanufactured products'
-    Units: b'metric ton/year'
-    Limits: (0.0, None)
-    Type: component
-
-    b''
-    """
-    return aggregating_remanufactured_products()
-
-
-@cache('run')
-def miles_from_extraction_to_production_facility():
-    """
-    Real Name: b'miles from extraction to production facility'
-    Original Eqn: b'200'
-    Units: b'mile'
-    Limits: (0.0, 500.0, 1.0)
-    Type: constant
-
-    b''
-    """
-    return 200
-
-
-@cache('run')
-def annual_change_in_cost_of_extraction_and_production():
-    """
-    Real Name: b'annual change in cost of extraction and production'
-    Original Eqn: b'-0.357'
-    Units: b'USD/metric ton/year'
-    Limits: (None, None)
-    Type: constant
-
-    b'accounts for learning-by-doing, assuming that extraction and production
-    is always being used in economy even if not active in this model'
-    """
-    return -0.357
-
-
-@cache('step')
-def cost_of_extraction_and_production():
-    """
-    Real Name: b'cost of extraction and production'
-    Original Eqn: b'initial cost of extraction and production + annual change
-     in cost of extraction and production * (Time - 1980)'
-    Units: b'USD/metric ton'
-    Limits: (0.0, None)
-    Type: component
-
-    b'time dependent function for total extraction and production cost'
-    """
-    return initial_cost_of_extraction_and_production(
-    ) + annual_change_in_cost_of_extraction_and_production() * (time() - 1980)
-
-
-@cache('step')
-def remanufacture_process_learning():
-    """
-    Real Name: b'remanufacture process learning'
-    Original Eqn: b'remanufacture learning rate *
-    TREND(Cumulative Remanufacture, 0.5 , 0 ) * MAX(0,
-    Remanufacture Process Cost ) / one Year'
-    Units: b'USD/metric ton/year'
-    Limits: (None, None)
-    Type: component
-
-    b'Calculates learning-by-doing from the remanufacture learning rate, the
-    trend over the last six months in cumulative remanufacturing, and the
-    current remanufacture process cost. Does not allow the remanufacture
-    process cost to decrease below zero.'
-    """
-    return remanufacture_learning_rate() * \
-           _trend_cumulative_remanufacture_05_0() * \
-           np.maximum(0, remanufacture_process_cost()) / one_year()
-
-
-@cache('run')
-def recycle_learning_rate():
-    """
-    Real Name: b'recycle learning rate'
-    Original Eqn: b'-0.05'
-    Units: b'Dmnl'
-    Limits: (None, None)
-    Type: constant
-
-    b''
-    """
-    return -0.05
-
-
-@cache('run')
-def initial_cost_of_extraction_and_production():
-    """
-    Real Name: b'initial cost of extraction and production'
-    Original Eqn: b'65'
-    Units: b'USD/metric ton'
-    Limits: (0.0, None, 1.0)
-    Type: constant
-
-    b''
-    """
-    return 65
-
-
-@cache('step')
-def recycle_process_learning():
-    """
-    Real Name: b'recycle process learning'
-    Original Eqn: b'recycle learning rate * TREND(Cumulative Recycle, 0.5 , 0 )
-     * MAX(0, Recycle Process Cost) / one Year'
-    Units: b'USD/metric ton/year'
-    Limits: (None, None)
-    Type: component
-
-    b'Calculates learning-by-doing from the recycle learning rate, the trend
-    over the last six months of cumulative recycling, and the current recycle
-    process cost. Does not allow the recycle process cost to decrease below
-    zero.'
-    """
-    return recycle_learning_rate() * _trend_cumulative_recycle_05_0() * \
-           np.maximum(0, recycle_process_cost()) / one_year()
-
-
-@cache('run')
-def remanufacture_learning_rate():
-    """
-    Real Name: b'remanufacture learning rate'
-    Original Eqn: b'-0.005'
-    Units: b'Dmnl'
-    Limits: (None, None)
-    Type: constant
-
-    b''
-    """
-    return -0.005
-
-
-@cache('step')
-def reuse_process_learning():
-    """
-    Real Name: b'reuse process learning'
-    Original Eqn: b'-reuse learning rate * TREND(Cumulative Reuse, 0.5 , 0 ) *
-    MAX(0, Reuse Process Cost) / one Year'
-    Units: b'USD/metric ton/year'
-    Limits: (None, None)
-    Type: component
-
-    b'Calculates learning-by-doing from the reuse learning rate, the trend over
-    the last six months of cumulative reusing, and the current reuse process
-    cost. Does not allow the reuse process cost to decrease below zero. In
-    reality this should also incorporate technical limitations on the number
-    of times a product can be reused consecutively.'
-    """
-    return -reuse_learning_rate() * _trend_cumulative_reuse_05_0() * np.maximum(
-        0, reuse_process_cost()) / one_year()
-
-
-@cache('run')
-def reuse_learning_rate():
-    """
-    Real Name: b'reuse learning rate'
-    Original Eqn: b'-0.001'
-    Units: b'Dmnl'
-    Limits: (None, None)
-    Type: constant
-
-    b''
-    """
-    return -0.001
-
-
-@cache('step')
-def remanufacture_process_cost():
-    """
-    Real Name: b'Remanufacture Process Cost'
-    Original Eqn: b'INTEG ( remanufacture process learning, initial cost of
-    remanufacturing process)'
-    Units: b'USD/metric ton'
-    Limits: (0.0, None)
-    Type: component
-
-    b''
-    """
-    return _integ_remanufacture_process_cost()
-
-
-@cache('step')
-def remanufactured_material_cost():
-    """
-    Real Name: b'remanufactured material cost'
-    Original Eqn: b'miles from end use location to remanufacturing facility *
-    cost of transportation + Remanufacture Process Cost +
-    fraction reused product remanufactured *
-    ( miles from reuse facility to remanufacturing facility *
-    cost of transportation + Remanufacture Process Cost ) +
-    miles from remanufacturing facility to product distribution facility *
-    cost of transportation - remanufactured material strategic value'
-    Units: b'USD/metric ton'
-    Limits: (0.0, None)
-    Type: component
-
-    b'Total cost associated with using remanufactured materials in new
-    turbines, including transportation.'
-    """
-    return miles_from_end_use_location_to_remanufacturing_facility() * \
-           cost_of_transportation() + remanufacture_process_cost() + \
-           fraction_reused_product_remanufactured() * \
-           (miles_from_reuse_facility_to_remanufacturing_facility() *
-            cost_of_transportation() + remanufacture_process_cost()) + \
-           miles_from_remanufacturing_facility_to_product_distribution_facility() * \
-           cost_of_transportation() - \
-           remanufactured_material_strategic_value()
-
-
-@cache('step')
-def recycle_process_cost():
-    """
-    Real Name: b'Recycle Process Cost'
-    Original Eqn: b'INTEG ( recycle process learning, initial cost of
-     recycling process)'
-    Units: b'USD/metric ton'
-    Limits: (0.0, None)
-    Type: component
-
-    b''
-    """
-    return _integ_recycle_process_cost()
-
-
-@cache('step')
-def recycled_material_cost():
-    """
-    Real Name: b'recycled material cost'
-    Original Eqn: b'miles from end use location to recycling facility *
-     cost of transportation + Recycle Process Cost +
-     fraction remanufactured product to recycle *
-     ( miles from remanufacturing facility to recycling facility *
-     cost of transportation + Recycle Process Cost ) +
-     miles from recycling to distribution facility * cost of transportation -
-     recycled material strategic value'
-    Units: b'USD/metric ton'
-    Limits: (0.0, None)
-    Type: component
-
-    b'Total cost associated with using recycled materials in new turbines,
-    including transportation.'
-    """
-    return miles_from_end_use_location_to_recycling_facility() * \
-           cost_of_transportation() + recycle_process_cost() + \
-           fraction_remanufactured_product_to_recycle() * \
-           (miles_from_remanufacturing_facility_to_recycling_facility() *
-            cost_of_transportation() + recycle_process_cost()) + \
-           miles_from_recycling_to_distribution_facility() * \
-           cost_of_transportation() - recycled_material_strategic_value()
-
-
-@cache('step')
-def linear_material_cost():
-    """
-    Real Name: b'linear material cost'
-    Original Eqn: b'cost of extraction and production + miles from extraction
-     to production facility * cost of transportation +
-     miles from end use location to landfill * cost of transportation +
-     miles from remanufacturing facility to landfill * cost of transportation +
-     miles from recycling facility to landfill * cost of transportation +
-     cost of landfilling'
-    Units: b'USD/metric ton'
-    Limits: (0.0, None)
-    Type: component
-
-    b'Total cost associated with using virgin materials in new turbines and
-    then landfilling those materials at end of life, including transportation'
-    """
-    return cost_of_extraction_and_production() + \
-           miles_from_extraction_to_production_facility() * \
-           cost_of_transportation() + \
-           miles_from_end_use_location_to_landfill() * cost_of_transportation() + \
-           miles_from_remanufacturing_facility_to_landfill() * \
-           cost_of_transportation() + miles_from_recycling_facility_to_landfill() * \
-           cost_of_transportation() + cost_of_landfilling()
-
-
-@cache('step')
-def reused_material_cost():
-    """
-    Real Name: b'reused material cost'
-    Original Eqn: b'miles from end use location to reuse facility *
-    cost of transportation + Reuse Process Cost +
-    miles from reuse facility to product distribution facility *
-    cost of transportation - reused material strategic value'
-    Units: b'USD/metric ton'
-    Limits: (0.0, None)
-    Type: component
-
-    b'Total cost associated with using reused materials in new turbines,
-    including transportation.'
-    """
-    return miles_from_end_use_location_to_reuse_facility() * \
-           cost_of_transportation() + reuse_process_cost() + \
-           miles_from_reuse_facility_to_product_distribution_facility() * \
-           cost_of_transportation() - reused_material_strategic_value()
-
-
-@cache('step')
-def reuse_process_cost():
-    """
-    Real Name: b'Reuse Process Cost'
-    Original Eqn: b'INTEG ( reuse process learning,
-     initial cost of reuse process)'
-    Units: b'USD/metric ton'
-    Limits: (0.0, None)
-    Type: component
-
-    b''
-    """
-    return _integ_reuse_process_cost()
-
-
-@cache('run')
-def initial_cost_of_recycling_process():
-    """
-    Real Name: b'initial cost of recycling process'
-    Original Eqn: b'200'
-    Units: b'USD/metric ton'
-    Limits: (0.0, None)
-    Type: constant
-
-    b''
-    """
-    return 200
-
-
-@cache('run')
-def initial_cost_of_remanufacturing_process():
-    """
-    Real Name: b'initial cost of remanufacturing process'
-    Original Eqn: b'250'
-    Units: b'USD/metric ton'
-    Limits: (0.0, None, 0.01)
-    Type: constant
-
-    b''
-    """
-    return 250
-
-
-@cache('run')
-def initial_cost_of_reuse_process():
-    """
-    Real Name: b'initial cost of reuse process'
-    Original Eqn: b'125'
-    Units: b'USD/metric ton'
-    Limits: (0.0, None)
-    Type: constant
-
-    b''
-    """
-    return 125
-
-
-@cache('step')
-def cost_of_transportation():
-    """
-    Real Name: b'cost of transportation'
-    Original Eqn: b'WITH LOOKUP ( Time, ([(1980,0)-(2050,0.5)],(1980,0.5),
-    (2020,0.5),(2050,0.5) ))'
-    Units: b'USD/metric ton/mile'
-    Limits: (0.0, None)
-    Type: component
-
-    b'NREL technical report, "Analysis of Transportation and Logistics
-    Challenges Affecting the Deployment of Larger Wind Turbines: Summary of
-    Results"'
-    """
-    return functions.lookup(time(), [1980, 2020, 2050], [0.5, 0.5, 0.5])
-
-
-@cache('step')
-def cost_of_landfilling():
-    """
-    Real Name: b'cost of landfilling'
-    Original Eqn: b'WITH LOOKUP ( Time, ([(1980,60)-(2050,100)],(1980,95),
-    (2050,95) ))'
-    Units: b'USD/metric ton'
-    Limits: (0.0, None)
-    Type: component
-
-    b'$70 - $120 USD/metric ton is the range from source, "Construction and
-    Demolition Waste Characterization and Market Analysis Report",
-    prepared for CT Dept of Energy and Env Protection by Green Seal
-    Environmental, Inc. Value used is midpoint of the above range.'
-    """
-    return functions.lookup(time(), [1980, 2050], [95, 95])
-
-
-@cache('run')
-def recycled_material_strategic_value():
-    """
-    Real Name: b'recycled material strategic value'
-    Original Eqn: b'0'
-    Units: b'USD/metric ton'
-    Limits: (0.0, 100.0)
-    Type: constant
-
-    b'value of using recycled material  - reduces overall cost of recycled
-    material'
-    """
-    return 0
-
-
-@cache('run')
-def remanufactured_material_strategic_value():
-    """
-    Real Name: b'remanufactured material strategic value'
-    Original Eqn: b'0'
-    Units: b'USD/metric ton'
-    Limits: (0.0, 100.0)
-    Type: constant
-
-    b'value of using remanufactured material - reduces overall remanufactured
-    material cost'
-    """
-    return 0
-
-
-@cache('run')
-def reused_material_strategic_value():
-    """
-    Real Name: b'reused material strategic value'
-    Original Eqn: b'0'
-    Units: b'USD/metric ton'
-    Limits: (0.0, 100.0)
-    Type: constant
-
-    b'value of using reused materials - reduces overall reused material cost'
-    """
-    return 0
-
-
-@cache('run')
-def miles_from_end_use_location_to_recycling_facility():
-    """
-    Real Name: b'miles from end use location to recycling facility'
-    Original Eqn: b'100'
-    Units: b'mile'
-    Limits: (0.0, 500.0, 1.0)
-    Type: constant
-
-    b''
-    """
-    return 100
-
-
-@cache('run')
-def miles_from_end_use_location_to_remanufacturing_facility():
-    """
-    Real Name: b'miles from end use location to remanufacturing facility'
-    Original Eqn: b'100'
-    Units: b'mile'
-    Limits: (0.0, 500.0, 1.0)
-    Type: constant
-
-    b''
-    """
-    return 100
-
-
-@cache('run')
-def miles_from_end_use_location_to_reuse_facility():
-    """
-    Real Name: b'miles from end use location to reuse facility'
-    Original Eqn: b'100'
-    Units: b'mile'
-    Limits: (0.0, 500.0, 1.0)
-    Type: constant
-
-    b''
-    """
-    return 100
-
-
-@cache('run')
-def miles_from_reuse_facility_to_product_distribution_facility():
-    """
-    Real Name: b'miles from reuse facility to product distribution facility'
-    Original Eqn: b'100'
-    Units: b'mile'
-    Limits: (0.0, 500.0, 1.0)
-    Type: constant
-
-    b''
-    """
-    return 100
-
-
-@cache('run')
-def miles_from_reuse_facility_to_remanufacturing_facility():
-    """
-    Real Name: b'miles from reuse facility to remanufacturing facility'
-    Original Eqn: b'0'
-    Units: b'mile'
-    Limits: (0.0, 500.0, 1.0)
-    Type: constant
-
-    b''
-    """
-    return 0
-
-
-@cache('run')
-def miles_from_recycling_facility_to_landfill():
-    """
-    Real Name: b'miles from recycling facility to landfill'
-    Original Eqn: b'100'
-    Units: b'mile'
-    Limits: (0.0, 500.0, 1.0)
-    Type: constant
-
-    b''
-    """
-    return 100
-
-
-@cache('run')
-def miles_from_remanufacturing_facility_to_landfill():
-    """
-    Real Name: b'miles from remanufacturing facility to landfill'
-    Original Eqn: b'100'
-    Units: b'mile'
-    Limits: (0.0, 500.0, 1.0)
-    Type: constant
-
-    b''
-    """
-    return 100
-
-
-@cache('run')
-def miles_from_end_use_location_to_landfill():
-    """
-    Real Name: b'miles from end use location to landfill'
-    Original Eqn: b'200'
-    Units: b'mile'
-    Limits: (0.0, 500.0, 1.0)
-    Type: constant
-
-    b''
-    """
-    return 200
-
-
-@cache('run')
-def miles_from_recycling_to_distribution_facility():
-    """
-    Real Name: b'miles from recycling to distribution facility'
-    Original Eqn: b'100'
-    Units: b'mile'
-    Limits: (0.0, 500.0, 1.0)
-    Type: constant
-
-    b''
-    """
-    return 100
-
-
-@cache('run')
-def miles_from_remanufacturing_facility_to_recycling_facility():
-    """
-    Real Name: b'miles from remanufacturing facility to recycling facility'
-    Original Eqn: b'0'
-    Units: b'mile'
-    Limits: (0.0, 500.0, 1.0)
-    Type: constant
-
-    b''
-    """
-    return 0
-
-
-@cache('run')
-def miles_from_remanufacturing_facility_to_product_distribution_facility():
-    """
-    Real Name: b'miles from remanufacturing facility to product distribution
-    facility'
-    Original Eqn: b'100'
-    Units: b'mile'
-    Limits: (0.0, 500.0, 1.0)
-    Type: constant
-
-    b''
-    """
-    return 100
-
-
-@cache('step')
-def average_turbine_capacity_data():
-    """
-    Real Name: b'average turbine capacity data'
-    Original Eqn: b'WITH LOOKUP ( Time, ([(0,0)-(2019,10)],(1980,0.1),
-    (2019,2.1) ))'
-    Units: b'MW'
-    Limits: (None, None)
-    Type: component
-    @todo add in data input
-    b'Historical data on the average turbine capacity installed in each year
-    1980 - 2019'
-    """
-
-    # capacity_data = read_csv("C:\\Users\\rhanes\\Box Sync\\Circular Economy LDRD\\data\\wind\\wind.csv",
-    capacity_data = read_csv("tinysd/vensim model/national-scale/wind.csv",
-                             usecols=['year','avg turbine capacity mw'])
-
-    return functions.lookup(time(),
-                            np.array(capacity_data['year']),
-                            np.array(capacity_data['avg turbine capacity mw']))
-
-
-@cache('step')
-def average_turbine_capacity():
-    """
-    Real Name: b'average turbine capacity'
-    Original Eqn: b'IF THEN ELSE(Time <= 2019, average turbine capacity data,
-     average turbine capacity trendline)'
-    Units: b'MW'
-    Limits: (0.0, None)
-    Type: component
-
-    b'Switch variable that returns the historical capacity data for 2019 and
-    prior time steps, and the trendline projections for times after 2019.'
-    """
-    return functions.if_then_else(time() <= 2019, average_turbine_capacity_data(),
-                                  average_turbine_capacity_trendline())
-
-
-@cache('step')
-def fiberglass_use_metric_ton_per_mw():
-    """
-    Real Name: b'fiberglass use metric ton per MW'
-    Original Eqn: b'WITH LOOKUP ( average turbine capacity, ([(0,0)-(10,20)],
-    (0.001,14.35),(0.1,14.05),(0.2,13.75),(0.5,12.84),(1,11.32),(1.5,9.8),
-    (2,8.281),(2.5,6.762),(3,6.8),(10,6.8) ))'
-    Units: b'metric ton/MW'
-    Limits: (0.0, None)
-    Type: component
-
-    b'Data taken from and interpolated from USGS Wind Energy in the US report,
-     values for fiberglass. Approximate fiberglass use in metric tons per MW
-     turbine nameplate capacity, developed from USGS data tables and estimated
-      change in fiberglass use per change in MW.'
-    """
-    return functions.lookup(average_turbine_capacity(),
-                            [0.001, 0.1, 0.2, 0.5, 1, 1.5, 2, 2.5, 3, 10],
-                            [14.35, 14.05, 13.75, 12.84, 11.32, 9.8, 8.281,
-                             6.762, 6.8, 6.8])
-
-
-@cache('step')
-def material_use_per_year():
-    """
-    Real Name: b'material use per year'
-    Original Eqn: b'installed capacity per year data * ( steel use metric ton
-    per MW*material selection + fiberglass use metric ton per MW
-    *(1-material selection) )'
-    Units: b'metric ton/year'
-    Limits: (0.0, None)
-    Type: component
-
-    b'Converts installed capacity data to material use using the materal use
-     per MW data for either steel or fiberglass, depending on the value of
-     material selection. material selection is a Boolean parameter that
-     controls whether the steel or fiberglass data is used in this calculation'
-    """
-    return installed_capacity_per_year_data() * (
-        steel_use_metric_ton_per_mw() * material_selection() +
-        fiberglass_use_metric_ton_per_mw() * (1 - material_selection()))
-
-
-@cache('run')
-def material_selection():
-    """
-    Real Name: b'material selection'
-    Original Eqn: b'1'
-    Units: b'Dmnl'
-    Limits: (0.0, 1.0, 1.0)
-    Type: constant
-
-    b'select 1 for steel, 0 for fiberglass'
-    """
-    return 1
-
-
-@cache('step')
-def steel_use_metric_ton_per_mw():
-    """
-    Real Name: b'steel use metric ton per MW'
-    Original Eqn: b'WITH LOOKUP ( average turbine capacity, ([(0,0)-(6,200)],
-    (0,0),(0.001,132.1),(0.01,132.1),(0.1,131.1),(0.5,126.5),(1,120.75 ),
-    (1.5,115),(2,109.2),(2.5,103.5),(3,103),(3.5,102.5),(4,102),(4.5,101.5),
-    (5,101),(6,100) ))'
-    Units: b'metric ton/MW'
-    Limits: (0.0, None)
-    Type: component
-
-    b'Approximate steel use in metric tons per MW turbine nameplate capacity,
-    developed from USGS data tables and estimated change in steel use per
-    change in MW.'
-    """
-    return functions.lookup(average_turbine_capacity(),
-                            [0, 0.001, 0.01, 0.1, 0.5, 1, 1.5, 2, 2.5, 3, 3.5,
-                             4, 4.5, 5, 6],
-                            [0, 132.1, 132.1, 131.1, 126.5, 120.75, 115, 109.2,
-                             103.5, 103, 102.5, 102, 101.5, 101, 100])
-
-
-@cache('step')
-def average_turbine_capacity_trendline():
-    """
-    Real Name: b'average turbine capacity trendline'
-    Original Eqn: b'one MW * (0.0694 * Time / one Year - 137.81)'
-    Units: b'MW'
-    Limits: (None, None)
-    Type: component
-
-    b'Linear trendline based on average turbine capacity data from the US Wind
-    Turbine Database (same data as in average turbine capacity data)'
-    """
-    return one_mw() * (0.0694 * time() / one_year() - 137.81)
-
-
-@cache('step')
-def adding_capacity():
-    """
-    Real Name: b'adding capacity'
-    Original Eqn: b'installed capacity per year data'
-    Units: b'MW/year'
-    Limits: (0.0, None)
-    Type: component
-
-    b'Converts installed capacity data into a flow for cumulative tracking'
-    """
-    return installed_capacity_per_year_data()
-
-
-@cache('step')
-def cumulative_capacity():
-    """
-    Real Name: b'Cumulative Capacity'
-    Original Eqn: b'INTEG ( adding capacity, 0)'
-    Units: b'MW'
-    Limits: (0.0, None)
-    Type: component
-
-    b'Cumulative installed turbine capacity without accounting for turbines
-    aging out of use and not being replaced'
-    """
-    return _integ_cumulative_capacity()
-
-
-@cache('step')
-def installed_capacity_per_year_data():
-    """
-    Real Name: b'installed capacity per year data'
-    Original Eqn: b'WITH LOOKUP ( Time, ([(1980,0)-(2050,40)],(1980,1),
-    (1990,10),(2000,20),(2010,40),(2020,30),(2030,30),(2040,30),(2050,30) ))'
-    Units: b'MW/year'
-    Limits: (0.0, None)
-    Type: component
-    @todo replace with data input from file
-    b'Contains historical data on installed turbine capacity for years 1980 -
-    2019 and projected installation for years 2020 - 2050.'
-    """
-    return functions.lookup(time(),
-                            [1980, 1990, 2000, 2010, 2020, 2030, 2040, 2050],
-                            [1, 10, 20, 40, 30, 30, 30, 30])
-
-
-@cache('step')
-def changing_fraction_reuse():
-    """
-    Real Name: b'changing fraction reuse'
-    Original Eqn: b'IF THEN ELSE(check fraction sum < 1 - rate of increasing
-    reuse fraction :AND: Fraction Reuse < 1 - rate of increasing reuse fraction,
-     increase reuse * rate of increasing reuse fraction / TIME STEP, 0)'
-    Units: b'Dmnl/year'
-    Limits: (None, None)
-    Type: component
-
-    b'Increases the fraction of end-of-life material sent through the reuse
-    pathway, if that increase will not put the total fraction of material sent
-    through circular pathways or the fraction sent to reuse over 1'
-    """
-    return functions.if_then_else(
-        check_fraction_sum() < 1 - rate_of_increasing_reuse_fraction()
-        and fraction_reuse() < 1 - rate_of_increasing_reuse_fraction(),
-        increase_reuse() * rate_of_increasing_reuse_fraction() / time_step(), 0)
-
-
-@cache('step')
-def check_fraction_sum():
-    """
-    Real Name: b'check fraction sum'
-    Original Eqn: b'Fraction Reuse + Fraction Remanufacture + Fraction Recycle'
-    Units: b'Dmnl'
-    Limits: (0.0, 1.0)
-    Type: component
-
-    b'adds the material fractions sent through circularity pathways as a mass
-    balance check'
-    """
-    return fraction_reuse() + fraction_remanufacture() + fraction_recycle()
-
-
-@cache('step')
-def fraction_recycle():
-    """
-    Real Name: b'Fraction Recycle'
-    Original Eqn: b'INTEG ( increasing fraction recycle, fraction used product
-    recycled initial value)'
-    Units: b'Dmnl'
-    Limits: (0.0, 1.0)
-    Type: component
-
-    b'fraction of end-of-life material sent to recycling in each time step,
-    before system losses and leakage'
-    """
-    return _integ_fraction_recycle()
-
-
-@cache('step')
-def fraction_remanufacture():
-    """
-    Real Name: b'Fraction Remanufacture'
-    Original Eqn: b'INTEG ( increasing fraction remanufacture, fraction used
-    product remanufactured initial value)'
-    Units: b'Dmnl'
-    Limits: (0.0, 1.0)
-    Type: component
-
-    b'fraction of end-of-life material sent to remanufacturing in each time
-    step, before system losses and leakage'
-    """
-    return _integ_fraction_remanufacture()
-
-
-@cache('step')
-def fraction_reuse():
-    """
-    Real Name: b'Fraction Reuse'
-    Original Eqn: b'INTEG ( changing fraction reuse, fraction used product
-    reused initial value)'
-    Units: b'Dmnl'
-    Limits: (0.0, 1.0)
-    Type: component
-
-    b'fraction of end-of-life material sent to remanufacturing in each time
-    step, before system losses and leakage'
-    """
-    return _integ_fraction_reuse()
-
-
-@cache('step')
-def rate_of_increasing_reuse_fraction():
-    """
-    Real Name: b'rate of increasing reuse fraction'
-    Original Eqn: b'WITH LOOKUP ( reuse favorability, ([(0,0)-(10,0.01)],
-    (0,0.0075),(0.275229,0.006),(0.519878,0.005),(0.99,0.004),(1,0),(2,0),
-    (10,0) ))'
-    Units: b'Dmnl'
-    Limits: (None, None)
-    Type: component
-
-    b'\\n    !reuse favorability
-        !rate of increasing fraction reuse Graphical function translating
-        degree of favorability that reuse has over the other circular pathways
-        into an increase in the fraction of end-of-life materials sent to reuse'
-    """
-    return functions.lookup(reuse_favorability(),
-                            [0, 0.275229, 0.519878, 0.99, 1, 2, 10],
-                            [0.0075, 0.006, 0.005, 0.004, 0, 0, 0])
-
-
-@cache('step')
-def recycle_favorability():
-    """
-    Real Name: b'recycle favorability'
-    Original Eqn: b'IF THEN ELSE(lowest cost pathway = recycle favorability
-    over linear, recycle favorability over linear, 10)'
-    Units: b'Dmnl'
-    Limits: (0.0, None)
-    Type: component
-
-    b'Returns recycle favorability over linear only if recycling is the lowest
-    cost among the circular pathways; otherwise, returns 10 and recycling is
-    not implemented/increased in that time step'
-    """
-    return functions.if_then_else(lowest_cost_pathway() ==
-                                  recycle_favorability_over_linear(),
-                                  recycle_favorability_over_linear(),
-                                  10)
-
-
-@cache('step')
-def recycle_favorability_over_linear():
-    """
-    Real Name: b'recycle favorability over linear'
-    Original Eqn: b'recycled material cost / linear material cost'
-    Units: b'Dmnl'
-    Limits: (0.0, None)
-    Type: component
-
-    b'Ratio of recycled to linear material cost. A lower favorability value
-    indicates a lower-cost pathway'
-    """
-    return recycled_material_cost() / linear_material_cost()
-
-
-@cache('step')
-def increase_recycle():
-    """
-    Real Name: b'increase recycle'
-    Original Eqn: b'IF THEN ELSE(recycle favorability over linear < 1, 1, 0)'
-    Units: b'Dmnl'
-    Limits: (0.0, 1.0)
-    Type: component
-
-    b'Returns 1 if recycling is lower cost compared to the linear pathway. This
-    makes it possible to implement or increase recycling, if recycling is also
-    lowest cost compared to the other circular pathways. Otherwise, recycling
-    is not implemented/increased.'
-    """
-    return functions.if_then_else(recycle_favorability_over_linear() < 1, 1, 0)
-
-
-@cache('step')
-def increase_remanufacture():
-    """
-    Real Name: b'increase remanufacture'
-    Original Eqn: b'IF THEN ELSE(remanufacture favorability over linear < 1,
-     1, 0)'
-    Units: b'Dmnl'
-    Limits: (0.0, 1.0)
-    Type: component
-
-    b'Returns 1 if remanufacturing is lower cost compared to the linear pathway.
-    This makes it possible to implement or increase remanufacturing, if
-    remanufacturing is also lowest cost compared to the other circular
-    pathways. Otherwise, remanufacturing is not implemented/increased.'
-    """
-    return functions.if_then_else(remanufacture_favorability_over_linear() < 1,
-                                  1, 0)
-
-
-@cache('step')
-def increase_reuse():
-    """
-    Real Name: b'increase reuse'
-    Original Eqn: b'IF THEN ELSE(reuse favorability over linear < 1, 1, 0)'
-    Units: b'Dmnl'
-    Limits: (0.0, 1.0)
-    Type: component
-
-    b'Returns 1 if reusing is lower cost compared to the linear pathway. This
-    makes it possible to implement or increase reusing, if reusing is also
-    lowest cost compared to the other circular pathways. Otherwise, reusing is
-    not implemented/increased.'
-    """
-    return functions.if_then_else(reuse_favorability_over_linear() < 1, 1, 0)
-
-
-@cache('step')
-def increasing_fraction_recycle():
-    """
-    Real Name: b'increasing fraction recycle'
-    Original Eqn: b'IF THEN ELSE(check fraction sum < 1 - rate of increasing
-    recycle fraction :AND: Fraction Recycle < 1 - rate of increasing recycle
-    fraction, increase recycle * rate of increasing recycle fraction / TIME STEP,
-     0)'
-    Units: b'Dmnl/year'
-    Limits: (None, None)
-    Type: component
-
-    b'Defines the conditions under which the fraction of end-of-life material
-    sent to recycling increases. The total material fraction sent through
-    circular pathways, including the prospective increase in recycling (rate
-    of increasing recycle fraction), must be less than 1. The recycle
-    fraction, including the prospective increase, must also be less than 1.
-    Under those conditions, the prospective increase in recycling is
-    implemented.'
-    """
-    return functions.if_then_else(
-        check_fraction_sum() < 1 - rate_of_increasing_recycle_fraction()
-        and fraction_recycle() < 1 - rate_of_increasing_recycle_fraction(),
-        increase_recycle() * rate_of_increasing_recycle_fraction() / time_step(), 0)
-
-
-@cache('step')
-def increasing_fraction_remanufacture():
-    """
-    Real Name: b'increasing fraction remanufacture'
-    Original Eqn: b'IF THEN ELSE(check fraction sum < 1 - rate of increasing
-     remanufacture fraction :AND: Fraction Remanufacture < 1 -
-     rate of increasing remanufacture fraction, increase remanufacture *
-     rate of increasing remanufacture fraction / TIME STEP\\\\ , 0)'
-    Units: b'Dmnl/year'
-    Limits: (None, None)
-    Type: component
-
-    b'Defines the conditions under which the fraction of end-of-life material
-    sent to remanufacturing increases. The total material fraction sent
-    through circular pathways, including the prospective increase in
-    remanufacturing (rate of increasing remanufacture fraction), must be less
-    than 1. The remanufacture fraction, including the prospective increase,
-    must also be less than 1. Under those conditions, the prospective increase
-    in remanufacturing is implemented.'
-    """
-    return functions.if_then_else(
-        check_fraction_sum() < 1 - rate_of_increasing_remanufacture_fraction()
-        and fraction_remanufacture() < 1 - rate_of_increasing_remanufacture_fraction(),
-        increase_remanufacture() * rate_of_increasing_remanufacture_fraction() /
-        time_step(), 0)
-
-
-@cache('step')
-def lowest_cost_pathway():
-    """
-    Real Name: b'lowest cost pathway'
-    Original Eqn: b'MINLIST(reuse favorability over linear, remanufacture
-    favorability over linear, recycle favorability over linear , 1000)'
-    Units: b'Dmnl'
-    Limits: (0.0, None)
-    Type: component
-
-    b'Uses the MINLIST macro to determine which of the three circular pathways
-    \\n    \\t\\thas the lowest favorability parameter and is thus the lowest cost pathway.'
-    """
-    return _macro_minlist_reuse_favorability_over_linear_remanufacture_favorability_over_linear_recycle_favorability_over_linear_()
-
-
-@cache('step')
-def rate_of_increasing_recycle_fraction():
-    """
-    Real Name: b'rate of increasing recycle fraction'
-    Original Eqn: b'WITH LOOKUP ( recycle favorability, ([(0,0)-(10,0.01)],
-    (0,0.01),(0.275229,0.00964912),(0.422018,0.00995614),(1,0.0090825\\\\ ),
-    (1.40673,0.00929825),(2,0),(10,0 ) ))'
-    Units: b'Dmnl'
-    Limits: (None, None)
-    Type: component
-
-    b'\\n    !recycle favorability\\t\\tGraphical function translating degree
-    of favorability that recycle has \\n    \\t\\tover the other circular
-    pathways into an increase in the fraction of \\n    \\t\\tend-of-life
-    materials sent to recycling'
-    """
-    return functions.lookup(recycle_favorability(),
-                            [0, 0.275229, 0.422018, 1, 1.40673, 2, 10],
-                            [0.01, 0.00964912, 0.00995614, 0.0090825,
-                             0.00929825, 0, 0])
-
-
-@cache('step')
-def rate_of_increasing_remanufacture_fraction():
-    """
-    Real Name: b'rate of increasing remanufacture fraction'
-    Original Eqn: b'WITH LOOKUP ( remanufacture favorability, ([(0,0)-(10,0.008)],
-    (0,0.00736842),(0.165138,0.00526316),(0.360856,0.00342105),(0.550459
-    ,0.00184211),(1,0),(2,0),(10,0 ) ))'
-    Units: b'Dmnl'
-    Limits: (None, None)
-    Type: component
-
-    b'\\n    !remanufacture favorability\\t\\tGraphical function translating
-    degree of favorability that remanufacture \\n    \\t\\thas over the other
-     circular pathways into an increase in the fraction of end-of-life
-     materials sent to remanufacture'
-    """
-    return functions.lookup(remanufacture_favorability(),
-                            [0, 0.165138, 0.360856, 0.550459, 1, 2, 10],
-                            [0.00736842, 0.00526316, 0.00342105, 0.00184211, 0, 0, 0])
-
-
-@cache('step')
-def reuse_favorability():
-    """
-    Real Name: b'reuse favorability'
-    Original Eqn: b'IF THEN ELSE(lowest cost pathway = reuse favorability over
-    linear, reuse favorability over linear, 10)'
-    Units: b'Dmnl'
-    Limits: (0.0, None)
-    Type: component
-
-    b'Returns reuse favorability over linear only if reusing is the lowest cost
-    among the circular pathways; otherwise, returns 10 and reusing is not
-    \\n    \\t\\timplemented/increased in that time step'
-    """
-    return functions.if_then_else(lowest_cost_pathway() ==
-                                  reuse_favorability_over_linear(),
-                                  reuse_favorability_over_linear(), 10)
-
-
-@cache('step')
-def reuse_favorability_over_linear():
-    """
-    Real Name: b'reuse favorability over linear'
-    Original Eqn: b'reused material cost / linear material cost'
-    Units: b'Dmnl'
-    Limits: (0.0, None)
-    Type: component
-
-    b'Ratio of reused to linear material cost. A lower favorability value, less
-    \\n    \\t\\tthan 1, indicates a lower-cost pathway'
-    """
-    return reused_material_cost() / linear_material_cost()
-
-
-@cache('step')
-def remanufacture_favorability_over_linear():
-    """
-    Real Name: b'remanufacture favorability over linear'
-    Original Eqn: b'remanufactured material cost / linear material cost'
-    Units: b'Dmnl'
-    Limits: (0.0, None)
-    Type: component
-
-    b'Ratio of remanufactured to linear material cost. A lower favorability
-    \\n    \\t\\tvalue, less than 1, indicates a lower-cost pathway'
-    """
-    return remanufactured_material_cost() / linear_material_cost()
-
-
-@cache('step')
-def remanufacture_favorability():
-    """
-    Real Name: b'remanufacture favorability'
-    Original Eqn: b'IF THEN ELSE(lowest cost pathway = remanufacture
-    favorability over linear, remanufacture favorability over linear, 10)'
-    Units: b'Dmnl'
-    Limits: (0.0, None)
-    Type: component
-
-    b'Returns remanufacture favorability over linear only if remanufacturing is
-    \\n    \\t\\tthe lowest cost among the circular pathways; otherwise,
-    returns 10 and \\n    \\t\\tremanufacturing is not implemented/increased
-    in that time step'
-    """
-    return functions.if_then_else(
-        lowest_cost_pathway() == remanufacture_favorability_over_linear(),
-        remanufacture_favorability_over_linear(), 10)
-
-
-@cache('run')
-def fraction_used_product_reused_initial_value():
-    """
-    Real Name: b'fraction used product reused initial value'
-    Original Eqn: b'0'
-    Units: b'Dmnl'
-    Limits: (0.0, 1.0, 0.01)
-    Type: constant
-
-    b'Fraction of end-of-life material sent to the reuse pathway at the
-    \\n    \\t\\tbeginning of the model run, year 1980.'
-    """
-    return 0
-
-
-@cache('run')
-def fraction_used_product_recycled_initial_value():
-    """
-    Real Name: b'fraction used product recycled initial value'
-    Original Eqn: b'0.3'
-    Units: b'Dmnl'
-    Limits: (0.0, 1.0, 0.01)
-    Type: constant
-
-    b'Fraction of end-of-life material sent to the recycle pathway at the
-    beginning of the \\t\\n    \\t\\tmodel run, year 1980.\\t\\tStarting value
-    is an estimate of early-80s steel recycling rates, \\n    \\t\\t
-    approximated from a 1991 steel production statistic from the USGS Iron &
-     \\n    \\t\\tSteel Mineral Commodity Summary from 1996. Source link:
-     https://s3-us-west-2.amazonaws.com/prd-wret/assets/palladium/production/mineral-pubs/iron-steel/isteemcs96.pdf'
-    """
-    return 0.3
-
-
-@cache('run')
-def fraction_used_product_remanufactured_initial_value():
-    """
-    Real Name: b'fraction used product remanufactured initial value'
-    Original Eqn: b'0'
-    Units: b'Dmnl'
-    Limits: (0.0, 1.0, 0.01)
-    Type: constant
-
-    b'Fraction of end-of-life material sent to the remanufacture pathway at the
-     \\n    \\t\\tbeginning of the model run, year 1980.'
-    """
-    return 0
-
-
-@cache('step')
-def products_at_end_of_life():
-    """
-    Real Name: b'Products at End of Life'
-    Original Eqn: b'INTEG ( reaching end of life-landfilling-recycling-remanufacturing-reusing-reusing in other sectors\\\\ , 0)'
-    Units: b'metric ton'
-    Limits: (-1.0, None)
-    Type: component
-
-    b'Flow splitter'
-    """
-    return _integ_products_at_end_of_life()
-
-
-@cache('step')
-def landfilling():
-    """
-    Real Name: b'landfilling'
-    Original Eqn: b'reaching end of life - reusing - remanufacturing -
-    recycling - reusing in other sectors'
-    Units: b'metric ton/year'
-    Limits: (0.0, None)
-    Type: component
-
-    b''
-    """
-    return reaching_end_of_life() - reusing() - remanufacturing() - recycling(
-    ) - reusing_in_other_sectors()
-
-
-@cache('step')
-def landfill_and_incineration():
-    """
-    Real Name: b'Landfill and Incineration'
-    Original Eqn: b'INTEG ( landfilling+landfilling failed remanufactured+
-    landfilling nonrecyclables, 0)'
-    Units: b'metric ton'
-    Limits: (0.0, None)
-    Type: component
-
-    b'Accumulates total end-of-life materials landfilled or incinerated;
-    \\n    \\t\\tRepresents total system losses.'
-    """
-    return _integ_landfill_and_incineration()
-
-
-@cache('step')
-def total_fraction():
-    """
-    Real Name: b'total fraction'
-    Original Eqn: b'fraction used product disposed+check fraction sum+fraction
-    used product reused in other sectors'
-    Units: b''
-    Limits: (None, None)
-    Type: component
-
-    b''
-    """
-    return fraction_used_product_disposed() + check_fraction_sum(
-    ) + fraction_used_product_reused_in_other_sectors()
-
-
-@cache('step')
-def annual_demand():
-    """
-    Real Name: b'annual demand'
-    Original Eqn: b'material use per year'
-    Units: b'metric ton/year'
-    Limits: (0.0, None, 10000.0)
-    Type: component
-
-    b'quantifies demand for materials of all type going into newly installed
-    \\n    \\t\\twind turbines in each time step'
-    """
-    return material_use_per_year()
-
-
-@cache('step')
-def aggregating_recycled_materials():
-    """
-    Real Name: b'aggregating recycled materials'
-    Original Eqn: b'recycling + recycling failed remanufactured - landfilling
-    nonrecyclables'
-    Units: b'metric ton/year'
-    Limits: (0.0, None)
-    Type: component
-
-    b'Total recycled materials available in each time step, accounting for
-    \\n    \\t\\tleakage'
-    """
-    return recycling() + recycling_failed_remanufactured() - \
-           landfilling_nonrecyclables()
-
-
-@cache('step')
-def aggregating_remanufactured_products():
-    """
-    Real Name: b'aggregating remanufactured products'
-    Original Eqn: b'remanufacturing + remanufacturing nonreusables -
-    landfilling failed remanufactured - recycling failed remanufactured'
-    Units: b'metric ton/year'
-    Limits: (0.0, None)
-    Type: component
-
-    b'Total remanufactured materials available in each time step, accounting
-    for \\n    \\t\\tleakage'
-    """
-    return remanufacturing() + remanufacturing_nonreusables() - \
-           landfilling_failed_remanufactured() - \
-           recycling_failed_remanufactured()
-
-
-@cache('step')
-def aggregating_reused_products():
-    """
-    Real Name: b'aggregating reused products'
-    Original Eqn: b'reusing - remanufacturing nonreusables'
-    Units: b'metric ton/year'
-    Limits: (0.0, None)
-    Type: component
-
-    b'Total reused materials available in each time step, accounting for leakage'
-    """
-    return reusing() - remanufacturing_nonreusables()
-
-
-@cache('step')
-def annual_virgin_material_demand():
-    """
-    Real Name: b'annual virgin material demand'
-    Original Eqn: b'MAX(0, annual demand - aggregating recycled materials -
-    aggregating reused products - aggregating remanufactured products\\\\ )'
-    Units: b'metric ton/year'
-    Limits: (0.0, None)
-    Type: component
-
-    b'Takes the difference between total material demand and available secondary
-    \\n    \\t\\tmaterial, to calculate the quantity of virgin material needed'
-    """
-    return np.maximum(
-        0,
-        annual_demand() - aggregating_recycled_materials() -
-        aggregating_reused_products() - aggregating_remanufactured_products())
-
-
-@cache('step')
-def product_reuse():
-    """
-    Real Name: b'Product Reuse'
-    Original Eqn: b'INTEG ( reusing-aggregating reused products-
-    remanufacturing nonreusables, 0)'
-    Units: b'metric ton'
-    Limits: (-10.0, 10.0)
-    Type: component
-
-    b'Flow aggregator and splitter'
-    """
-    return _integ_product_reuse()
-
-
-@cache('step')
-def distributing():
-    """
-    Real Name: b'distributing'
-    Original Eqn: b'extracting + aggregating recycled materials'
-    Units: b'metric ton/year'
-    Limits: (0.0, None)
-    Type: component
-
-    b'Recycled materials and freshly extracted virgin materials are aggregated
-    \\n    \\t\\tand sent to material distribution'
-    """
-    return extracting() + aggregating_recycled_materials()
-
-
-@cache('step')
-def extracting():
-    """
-    Real Name: b'extracting'
-    Original Eqn: b'annual virgin material demand'
-    Units: b'metric ton/year'
-    Limits: (0.0, None)
-    Type: component
-
-    b''
-    """
-    return annual_virgin_material_demand()
-
-
-@cache('step')
-def products_sent_to_other_sectors():
-    """
-    Real Name: b'Products Sent to Other Sectors'
-    Original Eqn: b'INTEG ( reusing in other sectors, 0)'
-    Units: b'metric ton'
-    Limits: (0.0, None)
-    Type: component
-
-    b'Accumulates the mass of end-of-life materials that leave the energy
-    \\n    \\t\\ttechnology system for another sector, instead of being kept
-    within the \\n    \\t\\toriginal system'
-    """
-    return _integ_products_sent_to_other_sectors()
-
-
-@cache('step')
-def raw_material_extraction():
-    """
-    Real Name: b'Raw Material Extraction'
-    Original Eqn: b'INTEG ( -extracting, 1e+15)'
-    Units: b'metric ton'
-    Limits: (0.0, None)
-    Type: component
-
-    b'Tracks cumulative raw material extraction. Starting value is set
-     \\n    \\t\\tarbitrarily high.'
-    """
-    return _integ_raw_material_extraction()
-
-
-@cache('step')
-def reaching_end_of_life():
-    """
-    Real Name: b'reaching end of life'
-    Original Eqn: b'DELAY N(shipping , component lifetime , 0 , 1 )'
-    Units: b'metric ton/year'
-    Limits: (0.0, None)
-    Type: component
-
-    b'Outflow of materials in turbines at end-of-life'
-    """
-    return _delay_shipping_component_lifetime_0_1()
-
-
-@cache('step')
-def recycling():
-    """
-    Real Name: b'recycling'
-    Original Eqn: b'INTEGER(reaching end of life * Fraction Recycle)'
-    Units: b'metric ton/year'
-    Limits: (0.0, None)
-    Type: component
-
-    b'Materials in end-of-life products being sent for recycling - will be
-    \\n    \\t\\tbroken down into component materials and re-made into a
-    functionally new \\n    \\t\\tproduct'
-    """
-    return int(reaching_end_of_life() * fraction_recycle())
-
-
-@cache('step')
-def fraction_used_product_disposed():
-    """
-    Real Name: b'fraction used product disposed'
-    Original Eqn: b'1 - Fraction Reuse - fraction used product reused in
-    other sectors - Fraction Remanufacture\\\\ - Fraction Recycle'
-    Units: b'Dmnl'
-    Limits: (0.0, 1.0)
-    Type: component
-
-    b'Fraction of end-of-life materials not sent to a circular pathway or
-    \\n    \\t\\tanother sector, calculated by difference. Logic checks on the
-     circularity \\n    \\t\\tfractions ensure the disposed fraction does not
-     drop below 0.'
-    """
-    return 1 - fraction_reuse() - \
-           fraction_used_product_reused_in_other_sectors() - \
-           fraction_remanufacture() - fraction_recycle()
-
-
-@cache('step')
-def remanufacturing():
-    """
-    Real Name: b'remanufacturing'
-    Original Eqn: b'reaching end of life * Fraction Remanufacture'
-    Units: b'metric ton/year'
-    Limits: (0.0, None)
-    Type: component
-
-    b'Materials in end-of-life products being sent for remanufacturing'
-    """
-    return reaching_end_of_life() * fraction_remanufacture()
-
-
-@cache('step')
-def remanufacturing_nonreusables():
-    """
-    Real Name: b'remanufacturing nonreusables'
-    Original Eqn: b'reusing * fraction reused product remanufactured'
-    Units: b'metric ton/year'
-    Limits: (0.0, None)
-    Type: component
-
-    b'Leakage from the reuse pathway to the remanufacture pathway. Represents
-     \\n    \\t\\tmaterials in products where reuse was attempted but not
-     possible.'
-    """
-    return reusing() * fraction_reused_product_remanufactured()
-
-
-@cache('step')
-def landfilling_failed_remanufactured():
-    """
-    Real Name: b'landfilling failed remanufactured'
-    Original Eqn: b'(remanufacturing + remanufacturing nonreusables) *
-    fraction of remanufacture to landfill'
-    Units: b'metric ton/year'
-    Limits: (0.0, None)
-    Type: component
-
-    b'System loss representing materials in products that were sent for
-    \\n    \\t\\tremanufacturing but were lost along the way'
-    """
-    return (remanufacturing() +
-            remanufacturing_nonreusables()) * \
-           fraction_of_remanufacture_to_landfill()
-
-
-@cache('step')
-def landfilling_nonrecyclables():
-    """
-    Real Name: b'landfilling nonrecyclables'
-    Original Eqn: b'(recycling + recycling failed remanufactured) *
-    fraction of recycling to landfill'
-    Units: b'metric ton/year'
-    Limits: (0.0, None)
-    Type: component
-
-    b'System loss representing materials that were too contaminated or
-    \\n    \\t\\tothwerwise could not be recycled'
-    """
-    return (recycling() + recycling_failed_remanufactured()) * \
-           fraction_of_recycling_to_landfill()
-
-
-@cache('step')
-def material_distribution():
-    """
-    Real Name: b'Material Distribution'
-    Original Eqn: b'INTEG ( aggregating recycled materials+extracting-distributing,
-     0)'
-    Units: b'metric ton'
-    Limits: (0.0, None)
-    Type: component
-
-    b'Flow aggregator. Value should remain very close to zero (allowing for
-    some \\n    \\t\\trounding error) throughout model run'
-    """
-    return _integ_material_distribution()
-
-
-@cache('step')
-def material_recycle():
-    """
-    Real Name: b'Material Recycle'
-    Original Eqn: b'INTEG ( recycling + recycling failed remanufactured -
-    aggregating recycled materials - landfilling nonrecyclables, 0)'
-    Units: b'metric ton'
-    Limits: (-0.1, None)
-    Type: component
-
-    b'Flow aggregator and splitter. Value should remain very close to zero
-    \\n    \\t\\tthroughout model run.'
-    """
-    return _integ_material_recycle()
-
-
-@cache('step')
-def producing():
-    """
-    Real Name: b'producing'
-    Original Eqn: b'distributing + aggregating remanufactured products'
-    Units: b'metric ton/year'
-    Limits: (0.0, None)
-    Type: component
-
-    b'remanufactured products and newly manufactured products containing
-    virgin \\n    \\t\\tmaterials and/or recycled materials'
-    """
-    return distributing() + aggregating_remanufactured_products()
-
-
-@cache('step')
-def product_distribution():
-    """
-    Real Name: b'Product Distribution'
-    Original Eqn: b'INTEG ( aggregating reused products + producing -
-    shipping, 0)'
-    Units: b'metric ton'
-    Limits: (0.0, None)
-    Type: component
-
-    b'Flow aggregator. Value should remain very close to zero (allowing for
-    some \\n    \\t\\trounding error) throughout model run'
-    """
-    return _integ_product_distribution()
-
-
-@cache('step')
-def product_remanufacture():
-    """
-    Real Name: b'Product Remanufacture'
-    Original Eqn: b'INTEG ( remanufacturing + remanufacturing nonreusables -
-    aggregating remanufactured products - landfilling failed remanufactured -
-    recycling failed remanufactured, 0)'
-    Units: b'metric ton'
-    Limits: (-10.0, 10.0)
-    Type: component
-
-    b'Flow aggregator and splitter'
-    """
-    return _integ_product_remanufacture()
-
-
-@cache('step')
-def tallying_extraction():
-    """
-    Real Name: b'tallying extraction'
-    Original Eqn: b'extracting'
-    Units: b'metric ton/year'
-    Limits: (0.0, None)
-    Type: component
-
-    b'Flow to keep track of total virgin material extraction'
-    """
-    return extracting()
-
-
-@cache('step')
-def production():
-    """
-    Real Name: b'Production'
-    Original Eqn: b'INTEG ( aggregating remanufactured products +
-    distributing - producing, 0)'
-    Units: b'metric ton'
-    Limits: (0.0, None)
-    Type: component
-
-    b'Flow aggregator. Value should remain very close to zero (allowing for
-    some \\n    \\t\\trounding error) throughout model run'
-    """
-    return _integ_production()
-
-
-@cache('step')
-def products_in_use():
-    """
-    Real Name: b'Products in Use'
-    Original Eqn: b'INTEG ( shipping-reaching end of life, initial
-    components in use)'
-    Units: b'metric ton'
-    Limits: (0.0, None)
-    Type: component
-
-    b'Materials within turbines currently in use - may be virgin, recycled,
-    or \\n    \\t\\tremanufactured or reused products'
-    """
-    return _integ_products_in_use()
-
-
-@cache('step')
-def total_extraction():
-    """
-    Real Name: b'Total Extraction'
-    Original Eqn: b'INTEG ( tallying extraction, 0)'
-    Units: b'metric ton'
-    Limits: (0.0, None)
-    Type: component
-
-    b'Keeps track of cumulative virgin material extraction, for calculating
-     \\n    \\t\\tcircularity metrics or other bookkeeping'
-    """
-    return _integ_total_extraction()
-
-
-@cache('step')
-def reusing_in_other_sectors():
-    """
-    Real Name: b'reusing in other sectors'
-    Original Eqn: b'reaching end of life * fraction used product reused
-    in other sectors'
-    Units: b'metric ton/year'
-    Limits: (0.0, None)
-    Type: component
-
-    b'End-of-life materials sent for use in another sector'
-    """
-    return reaching_end_of_life() * \
-           fraction_used_product_reused_in_other_sectors()
-
-
-@cache('step')
-def recycling_failed_remanufactured():
-    """
-    Real Name: b'recycling failed remanufactured'
-    Original Eqn: b'(remanufacturing + remanufacturing nonreusables) *
-    fraction remanufactured product to recycle'
-    Units: b'metric ton/year'
-    Limits: (0.0, None)
-    Type: component
-
-    b'end-of-life materials in components that could not be put back into a
-     \\n    \\t\\tworking product'
-    """
-    return (remanufacturing() +
-            remanufacturing_nonreusables()) * \
-           fraction_remanufactured_product_to_recycle()
-
-
-@cache('step')
-def reusing():
-    """
-    Real Name: b'reusing'
-    Original Eqn: b'INTEGER( reaching end of life * Fraction Reuse)'
-    Units: b'metric ton/year'
-    Limits: (0.0, None)
-    Type: component
-
-    b'End-of-life materials contained in products to be reused'
-    """
-    return int(reaching_end_of_life() * fraction_reuse())
-
-
-@cache('step')
-def shipping():
-    """
-    Real Name: b'shipping'
-    Original Eqn: b'DELAY1(producing + aggregating reused products,
-     supply chain delay)'
-    Units: b'metric ton/year'
-    Limits: (0.0, None)
-    Type: component
-
-    b'reused products are combined with newly manufactured and remanufactured
-    \\n    \\t\\tproducts, with an assumed delay caused by supply chain logistics'
-    """
-    return _delay_producingaggregating_reused_products_supply_chain_delay_producingaggregating_reused_products_1(
-    )
-
-
-@cache('run')
-def fraction_used_product_reused_in_other_sectors():
-    """
-    Real Name: b'fraction used product reused in other sectors'
-    Original Eqn: b'0'
-    Units: b'Dmnl'
-    Limits: (0.0, 1.0, 0.01)
-    Type: constant
-
-    b'Fraction of end-of-life materials sent for use (etc) in another sector
-     \\n    \\t\\trather than the original energy technology system'
-    """
-    return 0
-
-
-@cache('run')
-def supply_chain_delay():
-    """
-    Real Name: b'supply chain delay'
-    Original Eqn: b'0.5'
-    Units: b'year'
-    Limits: (0.0, 3.0, 0.25)
-    Type: constant
-
-    b'Shipping and other logistical delays in the energy technology supply
-     \\n    \\t\\tchain. Default value 0.5 years or 6 months'
-    """
-    return 0.5
-
-
-@cache('run')
-def initial_components_in_use():
-    """
-    Real Name: b'initial components in use'
-    Original Eqn: b'0'
-    Units: b'metric ton'
-    Limits: (0.0, None)
-    Type: constant
-
-    b'Set to 0 to assume no commercial-scale wind turbines installed prior to
-     \\n    \\t\\t1980 - simplifying assumption.'
-    """
-    return 0
-
-
-@cache('run')
-def fraction_of_recycling_to_landfill():
-    """
-    Real Name: b'fraction of recycling to landfill'
-    Original Eqn: b'0.05'
-    Units: b'Dmnl'
-    Limits: (0.0, 1.0, 0.01)
-    Type: constant
-
-    b'Loss fraction: amount of materials sent to recycling that are lost and
-    \\n    \\t\\tlandfilled or incinerated instead. Default value 0.01'
-    """
-    return 0.05
-
-
-@cache('run')
-def fraction_of_remanufacture_to_landfill():
-    """
-    Real Name: b'fraction of remanufacture to landfill'
-    Original Eqn: b'0.05'
-    Units: b'Dmnl'
-    Limits: (0.0, 1.0, 0.01)
-    Type: constant
-
-    b'Loss fraction: amount of materials sent to remanufacturing that are lost
-    \\n    \\t\\tand landfilled or incinerated instead. Default value 0.01'
-    """
-    return 0.05
-
-
-@cache('run')
-def fraction_remanufactured_product_to_recycle():
-    """
-    Real Name: b'fraction remanufactured product to recycle'
-    Original Eqn: b'0.01'
-    Units: b'Dmnl'
-    Limits: (0.0, 1.0, 0.01)
-    Type: constant
-
-    b'Leakage fraction: amount of materials sent to remanufacturing that were
-    \\n    \\t\\ttoo degraded and had to be recycled instead.'
-    """
-    return 0.01
-
-
-@cache('run')
-def fraction_reused_product_remanufactured():
-    """
-    Real Name: b'fraction reused product remanufactured'
-    Original Eqn: b'0.01'
-    Units: b'Dmnl'
-    Limits: (None, None)
-    Type: constant
-
-    b'Leakage fraction: amount of materials in components sent for reuse that
-     \\n    \\t\\twere too degraded and had to be remanufactured instead.'
-    """
-    return 0.01
-
-
-@cache('run')
-def component_lifetime():
-    """
-    Real Name: b'component lifetime'
-    Original Eqn: b'20'
-    Units: b'year'
-    Limits: (0.0, 50.0, 0.5)
-    Type: constant
-
-    b'Years that newly installed wind turbines remain in use, on average,
-     before \\n    \\t\\tan end-of-life process is needed. Default value 20 or
-      25, depending on \\n    \\t\\tassumptions.'
-    """
-    return 20
-
-
-@cache('step')
-def relative_landfill():
-    """
-    Real Name: b'relative landfill'
-    Original Eqn: b'( reaching end of life - (landfilling + landfilling failed
-    remanufactured + landfilling nonrecyclables\\\\ ) ) / ( reaching end of
-    life + 0.001)'
-    Units: b'Dmnl'
-    Limits: (None, None)
-    Type: component
-
-    b'Circularity metric placeholder'
-    """
-    return (reaching_end_of_life() -
-            (landfilling() + landfilling_failed_remanufactured() +
-             landfilling_nonrecyclables())) / (reaching_end_of_life() + 0.001)
-
-
-@cache('step')
-def externalities_from_landfill_transportation():
-    """
-    Real Name: b'externalities from landfill transportation'
-    Original Eqn: b'externality factor of transportation * landfilling * miles
-     from end use location to landfill'
-    Units: b'impact/year'
-    Limits: (None, None)
-    Type: component
-
-    b'Calculates externalities from transportation to landfill'
-    """
-    return externality_factor_of_transportation() * landfilling(
-    ) * miles_from_end_use_location_to_landfill()
-
-
-@cache('step')
-def externalities_total():
-    """
-    Real Name: b'externalities total'
-    Original Eqn: b'IF THEN ELSE(annual demand = 0, 0, ( externalities from
-    reusing + externalities from remanufacturing + externalities from recycling
-     + externalities from extracting +
-     externalities from total transportation ) / annual demand )'
-    Units: b'impact/metric ton'
-    Limits: (0.0, None)
-    Type: component
-
-    b'Calculates total externalities from energy technology system operation
-    \\n    \\t\\twhen annual demand is greater than zero; otherwise, returns
-     zero.'
-    """
-    return functions.if_then_else(
-        annual_demand() == 0, 0,
-        (externalities_from_reusing() + externalities_from_remanufacturing() +
-         externalities_from_recycling() + externalities_from_extracting() +
-         externalities_from_total_transportation()) / annual_demand())
-
-
-@cache('step')
-def externalities_from_total_transportation():
-    """
-    Real Name: b'externalities from total transportation'
-    Original Eqn: b'externalities from recycling transportation+externalities
-     from landfill transportation\\\\ +externalities from remanufacturing
-      transportation+externalities from reuse transportation'
-    Units: b'impact/year'
-    Limits: (0.0, None)
-    Type: component
-
-    b'Calculates total externalities from all forms of transportation in the
-     \\n    \\t\\tenergy technology system.'
-    """
-    return externalities_from_recycling_transportation(
-    ) + externalities_from_landfill_transportation(
-    ) + externalities_from_remanufacturing_transportation(
-    ) + externalities_from_reuse_transportation()
-
-
-@cache('step')
-def externalities_from_extracting():
-    """
-    Real Name: b'externalities from extracting'
-    Original Eqn: b'extracting * externality factor of extracting process'
-    Units: b'impact/year'
-    Limits: (0.0, None)
-    Type: component
-
-    b'Calculates total externalities due to extracting virgin materials'
-    """
-    return extracting() * externality_factor_of_extracting_process()
-
-
-@cache('step')
-def externalities_from_recycling():
-    """
-    Real Name: b'externalities from recycling'
-    Original Eqn: b'aggregating recycled materials * externality factor of
-     recycling process'
-    Units: b'impact/year'
-    Limits: (0.0, None)
-    Type: component
-
-    b'Calculates externalities from recycling process only
-    ( no transportation )'
-    """
-    return aggregating_recycled_materials() * \
-           externality_factor_of_recycling_process()
-
-
-@cache('step')
-def externalities_from_remanufacturing():
-    """
-    Real Name: b'externalities from remanufacturing'
-    Original Eqn: b'aggregating remanufactured products *
-    externality factor of remanufacturing process'
-    Units: b'impact/year'
-    Limits: (None, None)
-    Type: component
-
-    b'Calculates externalities from remanufacturing only, no transportation'
-    """
-    return aggregating_remanufactured_products() * \
-           externality_factor_of_remanufacturing_process()
-
-
-@cache('step')
-def externalities_from_reusing():
-    """
-    Real Name: b'externalities from reusing'
-    Original Eqn: b'aggregating reused products * externality factor of
-    reusing process'
-    Units: b'impact/year'
-    Limits: (0.0, None)
-    Type: component
-
-    b'Calculates externalities from reusing only, no transportation'
-    """
-    return aggregating_reused_products() *\
-           externality_factor_of_reusing_process()
-
-
-@cache('step')
-def cumulative_landfill_fraction():
-    """
-    Real Name: b'cumulative landfill fraction'
-    Original Eqn: b'Landfill and Incineration / (Total Extraction + 0.001)'
-    Units: b'Dmnl'
-    Limits: (0.0, None)
-    Type: component
-
-    b'Circularity metric placeholder'
-    """
-    return landfill_and_incineration() / (total_extraction() + 0.001)
-
-
-@cache('step')
-def externalities_from_recycling_transportation():
-    """
-    Real Name: b'externalities from recycling transportation'
-    Original Eqn: b'externality factor of transportation * ( recycling *
-    miles from end use location to recycling facility + recycling failed
-    remanufactured * miles from remanufacturing facility to recycling facility
-     + landfilling nonrecyclables * miles from recycling facility to landfill
-      + aggregating recycled materials * miles from recycling to distribution
-       facility )'
-    Units: b'impact/year'
-    Limits: (None, None)
-    Type: component
-
-    b'Calculates externalities from all transportation associated with the
-     \\n    \\t\\trecycling pathway'
-    """
-    return externality_factor_of_transportation() * (
-        recycling() * miles_from_end_use_location_to_recycling_facility() +
-        recycling_failed_remanufactured() *
-        miles_from_remanufacturing_facility_to_recycling_facility() +
-        landfilling_nonrecyclables() *
-        miles_from_recycling_facility_to_landfill() +
-        aggregating_recycled_materials() *
-        miles_from_recycling_to_distribution_facility())
-
-
-@cache('step')
-def externalities_from_remanufacturing_transportation():
-    """
-    Real Name: b'externalities from remanufacturing transportation'
-    Original Eqn: b'externality factor of transportation * ( remanufacturing *
-     miles from end use location to remanufacturing facility + remanufacturing
-      nonreusables * miles from reuse facility to remanufacturing facility +
-       aggregating remanufactured products * miles from remanufacturing facility
-        to product distribution facility\\\\ + landfilling failed remanufactured
-         * miles from remanufacturing facility to landfill\\\\ )'
-    Units: b'impact/year'
-    Limits: (None, None)
-    Type: component
-
-    b'Calculates externalities from all transportation associated with the
-    \\n    \\t\\tremanufacturing pathway'
-    """
-    return externality_factor_of_transportation() * (
-        remanufacturing() *
-        miles_from_end_use_location_to_remanufacturing_facility() +
-        remanufacturing_nonreusables() *
-        miles_from_reuse_facility_to_remanufacturing_facility() +
-        aggregating_remanufactured_products() *
-        miles_from_remanufacturing_facility_to_product_distribution_facility() +
-        landfilling_failed_remanufactured() *
-        miles_from_remanufacturing_facility_to_landfill())
-
-
-@cache('step')
-def externalities_from_reuse_transportation():
-    """
-    Real Name: b'externalities from reuse transportation'
-    Original Eqn: b'externality factor of transportation * ( reusing *
-    miles from end use location to reuse facility + aggregating reused products *
-     miles from reuse facility to product distribution facility\\\\ )'
-    Units: b'impact/year'
-    Limits: (None, None)
-    Type: component
-
-    b'Calculates externalities from all transportation associated with the
-     \\n    \\t\\treusing pathway'
-    """
-    return externality_factor_of_transportation() * (
-        reusing() * miles_from_end_use_location_to_reuse_facility() +
-        aggregating_reused_products() *
-        miles_from_reuse_facility_to_product_distribution_facility())
-
-
-@cache('run')
-def externality_factor_of_extracting_process():
-    """
-    Real Name: b'externality factor of extracting process'
-    Original Eqn: b'15'
-    Units: b'impact/metric ton'
-    Limits: (0.0, None)
-    Type: constant
-
-    b'Generic externality factor for extracting virgin materials'
-    """
-    return 15
-
-
-@cache('run')
-def externality_factor_of_recycling_process():
-    """
-    Real Name: b'externality factor of recycling process'
-    Original Eqn: b'11'
-    Units: b'impact/metric ton'
-    Limits: (0.0, None)
-    Type: constant
-
-    b'Generic externality factor for recycling technology'
-    """
-    return 11
-
-
-@cache('run')
-def externality_factor_of_remanufacturing_process():
-    """
-    Real Name: b'externality factor of remanufacturing process'
-    Original Eqn: b'8'
-    Units: b'impact/metric ton'
-    Limits: (0.0, None)
-    Type: constant
-
-    b'Generic externality factor for remanufacturing technology'
-    """
-    return 8
-
-
-@cache('run')
-def externality_factor_of_transportation():
-    """
-    Real Name: b'externality factor of transportation'
-    Original Eqn: b'0.01'
-    Units: b'impact/(metric ton*mile)'
-    Limits: (0.0, None)
-    Type: constant
-
-    b'Generic externality factor for all types of transportation'
-    """
-    return 0.01
-
-
-@cache('run')
-def externality_factor_of_reusing_process():
-    """
-    Real Name: b'externality factor of reusing process'
-    Original Eqn: b'5'
-    Units: b'impact/metric ton'
-    Limits: (0.0, None)
-    Type: constant
-
-    b'Generic externality factor for reusing technology'
-    """
-    return 5
-
-
-@cache('run')
-def final_time():
-    """
-    Real Name: b'FINAL TIME'
-    Original Eqn: b'2050'
-    Units: b'year'
-    Limits: (None, None)
-    Type: constant
-    @note this matches the Vensim model
-    b'The final time for the simulation.'
-    """
-    return 2050
-
-
-@cache('run')
-def initial_time():
-    """
-    Real Name: b'INITIAL TIME'
-    Original Eqn: b'1982'
-    Units: b'year'
-    Limits: (None, None)
-    Type: constant
-    @note this matches the Vensim model
-    b'The initial time for the simulation.'
-    """
-    return 1982
-
-
-@cache('step')
-def saveper():
-    """
-    Real Name: b'SAVEPER'
-    Original Eqn: b'TIME STEP'
-    Units: b'year'
-    Limits: (0.0, None)
-    Type: component
-
-    b'The frequency with which output is stored.'
-    """
-    return time_step()
-
-
-@cache('run')
-def time_step():
-    """
-    Real Name: b'TIME STEP'
-    Original Eqn: b'0.25'
-    Units: b'year'
-    Limits: (0.0, None)
-    Type: constant
-    @note this matches the Vensim model - both the value and the units
-    b'The time step for the simulation.'
-    """
-    return 0.25
-
-
-_integ_cumulative_recycle = functions.Integ(lambda: tallying_recycle(),
-                                            lambda: 0)
-
-_integ_cumulative_remanufacture = functions.Integ(lambda:
-                                                  tallying_remanufacture(),
-                                                  lambda: 0)
-
-_integ_cumulative_reuse = functions.Integ(lambda: tallying_reuse(), lambda: 0)
-
-_trend_cumulative_remanufacture_05_0 = functions.Trend(lambda:
-                                                       cumulative_remanufacture(),
-                                                       lambda: 0.5, lambda: 0)
-
-_trend_cumulative_recycle_05_0 = functions.Trend(lambda: cumulative_recycle(),
-                                                 lambda: 0.5,
-                                                 lambda: 0)
-
-_trend_cumulative_reuse_05_0 = functions.Trend(lambda: cumulative_reuse(),
-                                               lambda: 0.5, lambda: 0)
-
-_integ_remanufacture_process_cost = functions.Integ(lambda:
-                                                    remanufacture_process_learning(),
-                                                    lambda:
-                                                    initial_cost_of_remanufacturing_process())
-
-_integ_recycle_process_cost = functions.Integ(lambda: recycle_process_learning(),
-                                              lambda:
-                                              initial_cost_of_recycling_process())
-
-_integ_reuse_process_cost = functions.Integ(lambda: reuse_process_learning(),
-                                            lambda: initial_cost_of_reuse_process())
-
-_integ_cumulative_capacity = functions.Integ(lambda: adding_capacity(), lambda: 0)
-
-_integ_fraction_recycle = functions.Integ(lambda: increasing_fraction_recycle(),
-                                          lambda:
-                                          fraction_used_product_recycled_initial_value())
-
-_integ_fraction_remanufacture = functions.Integ(
-    lambda: increasing_fraction_remanufacture(),
-    lambda: fraction_used_product_remanufactured_initial_value())
-
-_integ_fraction_reuse = functions.Integ(lambda: changing_fraction_reuse(),
-                                        lambda:
-                                        fraction_used_product_reused_initial_value())
-
-_macro_minlist_reuse_favorability_over_linear_remanufacture_favorability_over_linear_recycle_favorability_over_linear_ = functions.Macro(
-    # 'C://Users//rhanes//Documents//GitHub//tiny-lca//tinysd//vensim model//national-scale/minlist.py',
-    'tinysd/vensim model/national-scale/minlist.py',
-    {
-        'input1': lambda: reuse_favorability_over_linear(),
-        'input2': lambda: remanufacture_favorability_over_linear(),
-        'input3': lambda: recycle_favorability_over_linear(),
-        'input4': lambda: 1000
-    },
-    'minlist',
-    time_initialization=lambda: __data['time'])
-
-_integ_products_at_end_of_life = functions.Integ(
-    lambda: reaching_end_of_life() - landfilling() - recycling() -
-            remanufacturing() - reusing() -
-    reusing_in_other_sectors(), lambda: 0)
-
-_integ_landfill_and_incineration = functions.Integ(
-    lambda: landfilling() + landfilling_failed_remanufactured() +
-            landfilling_nonrecyclables(),
-    lambda: 0)
-
-_integ_product_reuse = functions.Integ(
-    lambda: reusing() - aggregating_reused_products() -
-            remanufacturing_nonreusables(), lambda: 0)
-
-_integ_products_sent_to_other_sectors = functions.Integ(lambda:
-                                                        reusing_in_other_sectors(),
-                                                        lambda: 0)
-
-_integ_raw_material_extraction = functions.Integ(lambda: -extracting(),
-                                                 lambda: 1e+15)
-
-_delay_shipping_component_lifetime_0_1 = functions.Delay(lambda: shipping(),
-                                                         lambda:
-                                                         component_lifetime(),
-                                                         lambda: 0,
-                                                         lambda: 1)
-
-_integ_material_distribution = functions.Integ(
-    lambda: aggregating_recycled_materials() + extracting() -
-            distributing(), lambda: 0)
-
-_integ_material_recycle = functions.Integ(
-    lambda: recycling() + recycling_failed_remanufactured() -
-            aggregating_recycled_materials() -
-    landfilling_nonrecyclables(), lambda: 0)
-
-_integ_product_distribution = functions.Integ(
-    lambda: aggregating_reused_products() + producing() - shipping(), lambda: 0)
-
-_integ_product_remanufacture = functions.Integ(
-    lambda: remanufacturing() + remanufacturing_nonreusables(
-    ) - aggregating_remanufactured_products() -
-            landfilling_failed_remanufactured() -
-    recycling_failed_remanufactured(), lambda: 0)
-
-_integ_production = functions.Integ(
-    lambda: aggregating_remanufactured_products() + distributing() -
-            producing(), lambda: 0)
-
-_integ_products_in_use = functions.Integ(lambda: shipping() -
-                                                 reaching_end_of_life(),
-                                         lambda: initial_components_in_use())
-
-_integ_total_extraction = functions.Integ(lambda: tallying_extraction(),
-                                          lambda: 0)
-
-_delay_producingaggregating_reused_products_supply_chain_delay_producingaggregating_reused_products_1 = functions.Delay(
-    lambda: producing() + aggregating_reused_products(), lambda: supply_chain_delay(),
-    lambda: producing() + aggregating_reused_products(), lambda: 1)
->>>>>>> a8330c4b
+"""
+Python model "tiny-sd-all-US-pysd-importable.py"
+Translated using PySD version 0.10.0
+"""
+from __future__ import division
+import numpy as np
+from pysd import utils
+import xarray as xr
+
+from pysd.py_backend.functions import cache
+from pysd.py_backend import functions
+
+from pandas import read_csv
+
+_subscript_dict = {}
+
+_namespace = {
+    'TIME': 'time',
+    'Time': 'time',
+    'MINLIST': 'minlist',
+    'one MW': 'one_mw',
+    'one Year': 'one_year',
+    'tallying reuse': 'tallying_reuse',
+    'Cumulative Recycle': 'cumulative_recycle',
+    'Cumulative Remanufacture': 'cumulative_remanufacture',
+    'Cumulative Reuse': 'cumulative_reuse',
+    'tallying recycle': 'tallying_recycle',
+    'tallying remanufacture': 'tallying_remanufacture',
+    'miles from extraction to production facility':
+        'miles_from_extraction_to_production_facility',
+    'annual change in cost of extraction and production':
+    'annual_change_in_cost_of_extraction_and_production',
+    'cost of extraction and production': 'cost_of_extraction_and_production',
+    'remanufacture process learning': 'remanufacture_process_learning',
+    'recycle learning rate': 'recycle_learning_rate',
+    'initial cost of extraction and production':
+        'initial_cost_of_extraction_and_production',
+    'recycle process learning': 'recycle_process_learning',
+    'remanufacture learning rate': 'remanufacture_learning_rate',
+    'reuse process learning': 'reuse_process_learning',
+    'reuse learning rate': 'reuse_learning_rate',
+    'Remanufacture Process Cost': 'remanufacture_process_cost',
+    'remanufactured material cost': 'remanufactured_material_cost',
+    'Recycle Process Cost': 'recycle_process_cost',
+    'recycled material cost': 'recycled_material_cost',
+    'linear material cost': 'linear_material_cost',
+    'reused material cost': 'reused_material_cost',
+    'Reuse Process Cost': 'reuse_process_cost',
+    'initial cost of recycling process': 'initial_cost_of_recycling_process',
+    'initial cost of remanufacturing process':
+        'initial_cost_of_remanufacturing_process',
+    'initial cost of reuse process': 'initial_cost_of_reuse_process',
+    'cost of transportation': 'cost_of_transportation',
+    'cost of landfilling': 'cost_of_landfilling',
+    'recycled material strategic value': 'recycled_material_strategic_value',
+    'remanufactured material strategic value':
+        'remanufactured_material_strategic_value',
+    'reused material strategic value': 'reused_material_strategic_value',
+    'miles from end use location to recycling facility':
+    'miles_from_end_use_location_to_recycling_facility',
+    'miles from end use location to remanufacturing facility':
+    'miles_from_end_use_location_to_remanufacturing_facility',
+    'miles from end use location to reuse facility':
+    'miles_from_end_use_location_to_reuse_facility',
+    'miles from reuse facility to product distribution facility':
+    'miles_from_reuse_facility_to_product_distribution_facility',
+    'miles from reuse facility to remanufacturing facility':
+    'miles_from_reuse_facility_to_remanufacturing_facility',
+    'miles from recycling facility to landfill':
+        'miles_from_recycling_facility_to_landfill',
+    'miles from remanufacturing facility to landfill':
+    'miles_from_remanufacturing_facility_to_landfill',
+    'miles from end use location to landfill':
+        'miles_from_end_use_location_to_landfill',
+    'miles from recycling to distribution facility':
+    'miles_from_recycling_to_distribution_facility',
+    'miles from remanufacturing facility to recycling facility':
+    'miles_from_remanufacturing_facility_to_recycling_facility',
+    'miles from remanufacturing facility to product distribution facility':
+    'miles_from_remanufacturing_facility_to_product_distribution_facility',
+    'average turbine capacity data': 'average_turbine_capacity_data',
+    'average turbine capacity': 'average_turbine_capacity',
+    'fiberglass use metric ton per MW': 'fiberglass_use_metric_ton_per_mw',
+    'material use per year': 'material_use_per_year',
+    'material selection': 'material_selection',
+    'steel use metric ton per MW': 'steel_use_metric_ton_per_mw',
+    'average turbine capacity trendline': 'average_turbine_capacity_trendline',
+    'adding capacity': 'adding_capacity',
+    'Cumulative Capacity': 'cumulative_capacity',
+    'installed capacity per year data': 'installed_capacity_per_year_data',
+    'changing fraction reuse': 'changing_fraction_reuse',
+    'check fraction sum': 'check_fraction_sum',
+    'Fraction Recycle': 'fraction_recycle',
+    'Fraction Remanufacture': 'fraction_remanufacture',
+    'Fraction Reuse': 'fraction_reuse',
+    'rate of increasing reuse fraction': 'rate_of_increasing_reuse_fraction',
+    'recycle favorability': 'recycle_favorability',
+    'recycle favorability over linear': 'recycle_favorability_over_linear',
+    'increase recycle': 'increase_recycle',
+    'increase remanufacture': 'increase_remanufacture',
+    'increase reuse': 'increase_reuse',
+    'increasing fraction recycle': 'increasing_fraction_recycle',
+    'increasing fraction remanufacture': 'increasing_fraction_remanufacture',
+    'lowest cost pathway': 'lowest_cost_pathway',
+    'rate of increasing recycle fraction':
+        'rate_of_increasing_recycle_fraction',
+    'rate of increasing remanufacture fraction':
+        'rate_of_increasing_remanufacture_fraction',
+    'reuse favorability': 'reuse_favorability',
+    'reuse favorability over linear': 'reuse_favorability_over_linear',
+    'remanufacture favorability over linear':
+        'remanufacture_favorability_over_linear',
+    'remanufacture favorability': 'remanufacture_favorability',
+    'fraction used product reused initial value':
+        'fraction_used_product_reused_initial_value',
+    'fraction used product recycled initial value':
+        'fraction_used_product_recycled_initial_value',
+    'fraction used product remanufactured initial value':
+    'fraction_used_product_remanufactured_initial_value',
+    'Products at End of Life': 'products_at_end_of_life',
+    'landfilling': 'landfilling',
+    'Landfill and Incineration': 'landfill_and_incineration',
+    'total fraction': 'total_fraction',
+    'annual demand': 'annual_demand',
+    'aggregating recycled materials': 'aggregating_recycled_materials',
+    'aggregating remanufactured products':
+        'aggregating_remanufactured_products',
+    'aggregating reused products': 'aggregating_reused_products',
+    'annual virgin material demand': 'annual_virgin_material_demand',
+    'Product Reuse': 'product_reuse',
+    'distributing': 'distributing',
+    'extracting': 'extracting',
+    'Products Sent to Other Sectors': 'products_sent_to_other_sectors',
+    'Raw Material Extraction': 'raw_material_extraction',
+    'reaching end of life': 'reaching_end_of_life',
+    'recycling': 'recycling',
+    'fraction used product disposed': 'fraction_used_product_disposed',
+    'remanufacturing': 'remanufacturing',
+    'remanufacturing nonreusables': 'remanufacturing_nonreusables',
+    'landfilling failed remanufactured': 'landfilling_failed_remanufactured',
+    'landfilling nonrecyclables': 'landfilling_nonrecyclables',
+    'Material Distribution': 'material_distribution',
+    'Material Recycle': 'material_recycle',
+    'producing': 'producing',
+    'Product Distribution': 'product_distribution',
+    'Product Remanufacture': 'product_remanufacture',
+    'tallying extraction': 'tallying_extraction',
+    'Production': 'production',
+    'Products in Use': 'products_in_use',
+    'Total Extraction': 'total_extraction',
+    'reusing in other sectors': 'reusing_in_other_sectors',
+    'recycling failed remanufactured': 'recycling_failed_remanufactured',
+    'reusing': 'reusing',
+    'shipping': 'shipping',
+    'fraction used product reused in other sectors':
+    'fraction_used_product_reused_in_other_sectors',
+    'supply chain delay': 'supply_chain_delay',
+    'initial components in use': 'initial_components_in_use',
+    'fraction of recycling to landfill': 'fraction_of_recycling_to_landfill',
+    'fraction of remanufacture to landfill':
+        'fraction_of_remanufacture_to_landfill',
+    'fraction remanufactured product to recycle':
+        'fraction_remanufactured_product_to_recycle',
+    'fraction reused product remanufactured':
+        'fraction_reused_product_remanufactured',
+    'component lifetime': 'component_lifetime',
+    'relative landfill': 'relative_landfill',
+    'externalities from landfill transportation':
+        'externalities_from_landfill_transportation',
+    'externalities total': 'externalities_total',
+    'externalities from total transportation':
+        'externalities_from_total_transportation',
+    'externalities from extracting': 'externalities_from_extracting',
+    'externalities from recycling': 'externalities_from_recycling',
+    'externalities from remanufacturing': 'externalities_from_remanufacturing',
+    'externalities from reusing': 'externalities_from_reusing',
+    'cumulative landfill fraction': 'cumulative_landfill_fraction',
+    'externalities from recycling transportation':
+        'externalities_from_recycling_transportation',
+    'externalities from remanufacturing transportation':
+    'externalities_from_remanufacturing_transportation',
+    'externalities from reuse transportation':
+        'externalities_from_reuse_transportation',
+    'externality factor of extracting process':
+        'externality_factor_of_extracting_process',
+    'externality factor of recycling process':
+        'externality_factor_of_recycling_process',
+    'externality factor of remanufacturing process':
+    'externality_factor_of_remanufacturing_process',
+    'externality factor of transportation':
+        'externality_factor_of_transportation',
+    'externality factor of reusing process':
+        'externality_factor_of_reusing_process',
+    'FINAL TIME': 'final_time',
+    'INITIAL TIME': 'initial_time',
+    'SAVEPER': 'saveper',
+    'TIME STEP': 'time_step'
+}
+
+__pysd_version__ = "0.10.0"
+
+__data = {'scope': None, 'time': lambda: 0}
+
+
+def _init_outer_references(data):
+    for key in data:
+        __data[key] = data[key]
+
+
+def time():
+    return __data['time']()
+
+
+@cache('run')
+def one_mw():
+    """
+    Real Name: b'one MW'
+    Original Eqn: b'1'
+    Units: b'MW'
+    Limits: (1.0, 1.0, 1.0)
+    Type: constant
+
+    b'Conversion factor for 1 MW'
+    """
+    return 1
+
+
+@cache('run')
+def one_year():
+    """
+    Real Name: b'one Year'
+    Original Eqn: b'1'
+    Units: b'year'
+    Limits: (1.0, 1.0)
+    Type: constant
+
+    b'Conversion factor for 1 year'
+    """
+    return 1
+
+
+@cache('step')
+def tallying_reuse():
+    """
+    Real Name: b'tallying reuse'
+    Original Eqn: b'aggregating reused products'
+    Units: b'metric ton/year'
+    Limits: (0.0, None)
+    Type: component
+
+    b''
+    """
+    return aggregating_reused_products()
+
+
+@cache('step')
+def cumulative_recycle():
+    """
+    Real Name: b'Cumulative Recycle'
+    Original Eqn: b'INTEG ( tallying recycle, 0)'
+    Units: b'metric ton'
+    Limits: (0.0, None)
+    Type: component
+
+    b'tracks total recycling in wind energy sector'
+    """
+    return _integ_cumulative_recycle()
+
+
+@cache('step')
+def cumulative_remanufacture():
+    """
+    Real Name: b'Cumulative Remanufacture'
+    Original Eqn: b'INTEG ( tallying remanufacture, 0)'
+    Units: b'metric ton'
+    Limits: (0.0, None)
+    Type: component
+
+    b'tracks total remanufacturing by material mass in wind energy sector'
+    """
+    return _integ_cumulative_remanufacture()
+
+
+@cache('step')
+def cumulative_reuse():
+    """
+    Real Name: b'Cumulative Reuse'
+    Original Eqn: b'INTEG ( tallying reuse, 0)'
+    Units: b'metric ton'
+    Limits: (0.0, None)
+    Type: component
+
+    b'tracks total reusing by material mass (not individual products) in wind
+    energy sector'
+    """
+    return _integ_cumulative_reuse()
+
+
+@cache('step')
+def tallying_recycle():
+    """
+    Real Name: b'tallying recycle'
+    Original Eqn: b'aggregating recycled materials'
+    Units: b'metric ton/year'
+    Limits: (0.0, None)
+    Type: component
+
+    b''
+    """
+    return aggregating_recycled_materials()
+
+
+@cache('step')
+def tallying_remanufacture():
+    """
+    Real Name: b'tallying remanufacture'
+    Original Eqn: b'aggregating remanufactured products'
+    Units: b'metric ton/year'
+    Limits: (0.0, None)
+    Type: component
+
+    b''
+    """
+    return aggregating_remanufactured_products()
+
+
+@cache('run')
+def miles_from_extraction_to_production_facility():
+    """
+    Real Name: b'miles from extraction to production facility'
+    Original Eqn: b'200'
+    Units: b'mile'
+    Limits: (0.0, 500.0, 1.0)
+    Type: constant
+
+    b''
+    """
+    return 200
+
+
+@cache('run')
+def annual_change_in_cost_of_extraction_and_production():
+    """
+    Real Name: b'annual change in cost of extraction and production'
+    Original Eqn: b'-0.357'
+    Units: b'USD/metric ton/year'
+    Limits: (None, None)
+    Type: constant
+
+    b'accounts for learning-by-doing, assuming that extraction and production
+    is always being used in economy even if not active in this model'
+    """
+    return -0.357
+
+
+@cache('step')
+def cost_of_extraction_and_production():
+    """
+    Real Name: b'cost of extraction and production'
+    Original Eqn: b'initial cost of extraction and production + annual change
+     in cost of extraction and production * (Time - 1980)'
+    Units: b'USD/metric ton'
+    Limits: (0.0, None)
+    Type: component
+
+    b'time dependent function for total extraction and production cost'
+    """
+    return initial_cost_of_extraction_and_production(
+    ) + annual_change_in_cost_of_extraction_and_production() * (time() - 1980)
+
+
+@cache('step')
+def remanufacture_process_learning():
+    """
+    Real Name: b'remanufacture process learning'
+    Original Eqn: b'remanufacture learning rate *
+    TREND(Cumulative Remanufacture, 0.5 , 0 ) * MAX(0,
+    Remanufacture Process Cost ) / one Year'
+    Units: b'USD/metric ton/year'
+    Limits: (None, None)
+    Type: component
+
+    b'Calculates learning-by-doing from the remanufacture learning rate, the
+    trend over the last six months in cumulative remanufacturing, and the
+    current remanufacture process cost. Does not allow the remanufacture
+    process cost to decrease below zero.'
+    """
+    return remanufacture_learning_rate() * \
+           _trend_cumulative_remanufacture_05_0() * \
+           np.maximum(0, remanufacture_process_cost()) / one_year()
+
+
+@cache('run')
+def recycle_learning_rate():
+    """
+    Real Name: b'recycle learning rate'
+    Original Eqn: b'-0.05'
+    Units: b'Dmnl'
+    Limits: (None, None)
+    Type: constant
+
+    b''
+    """
+    return -0.05
+
+
+@cache('run')
+def initial_cost_of_extraction_and_production():
+    """
+    Real Name: b'initial cost of extraction and production'
+    Original Eqn: b'65'
+    Units: b'USD/metric ton'
+    Limits: (0.0, None, 1.0)
+    Type: constant
+
+    b''
+    """
+    return 65
+
+
+@cache('step')
+def recycle_process_learning():
+    """
+    Real Name: b'recycle process learning'
+    Original Eqn: b'recycle learning rate * TREND(Cumulative Recycle, 0.5 , 0 )
+     * MAX(0, Recycle Process Cost) / one Year'
+    Units: b'USD/metric ton/year'
+    Limits: (None, None)
+    Type: component
+
+    b'Calculates learning-by-doing from the recycle learning rate, the trend
+    over the last six months of cumulative recycling, and the current recycle
+    process cost. Does not allow the recycle process cost to decrease below
+    zero.'
+    """
+    return recycle_learning_rate() * _trend_cumulative_recycle_05_0() * \
+           np.maximum(0, recycle_process_cost()) / one_year()
+
+
+@cache('run')
+def remanufacture_learning_rate():
+    """
+    Real Name: b'remanufacture learning rate'
+    Original Eqn: b'-0.005'
+    Units: b'Dmnl'
+    Limits: (None, None)
+    Type: constant
+
+    b''
+    """
+    return -0.005
+
+
+@cache('step')
+def reuse_process_learning():
+    """
+    Real Name: b'reuse process learning'
+    Original Eqn: b'-reuse learning rate * TREND(Cumulative Reuse, 0.5 , 0 ) *
+    MAX(0, Reuse Process Cost) / one Year'
+    Units: b'USD/metric ton/year'
+    Limits: (None, None)
+    Type: component
+
+    b'Calculates learning-by-doing from the reuse learning rate, the trend over
+    the last six months of cumulative reusing, and the current reuse process
+    cost. Does not allow the reuse process cost to decrease below zero. In
+    reality this should also incorporate technical limitations on the number
+    of times a product can be reused consecutively.'
+    """
+    return -reuse_learning_rate() * _trend_cumulative_reuse_05_0() * np.maximum(
+        0, reuse_process_cost()) / one_year()
+
+
+@cache('run')
+def reuse_learning_rate():
+    """
+    Real Name: b'reuse learning rate'
+    Original Eqn: b'-0.001'
+    Units: b'Dmnl'
+    Limits: (None, None)
+    Type: constant
+
+    b''
+    """
+    return -0.001
+
+
+@cache('step')
+def remanufacture_process_cost():
+    """
+    Real Name: b'Remanufacture Process Cost'
+    Original Eqn: b'INTEG ( remanufacture process learning, initial cost of
+    remanufacturing process)'
+    Units: b'USD/metric ton'
+    Limits: (0.0, None)
+    Type: component
+
+    b''
+    """
+    return _integ_remanufacture_process_cost()
+
+
+@cache('step')
+def remanufactured_material_cost():
+    """
+    Real Name: b'remanufactured material cost'
+    Original Eqn: b'miles from end use location to remanufacturing facility *
+    cost of transportation + Remanufacture Process Cost +
+    fraction reused product remanufactured *
+    ( miles from reuse facility to remanufacturing facility *
+    cost of transportation + Remanufacture Process Cost ) +
+    miles from remanufacturing facility to product distribution facility *
+    cost of transportation - remanufactured material strategic value'
+    Units: b'USD/metric ton'
+    Limits: (0.0, None)
+    Type: component
+
+    b'Total cost associated with using remanufactured materials in new
+    turbines, including transportation.'
+    """
+    return miles_from_end_use_location_to_remanufacturing_facility() * \
+           cost_of_transportation() + remanufacture_process_cost() + \
+           fraction_reused_product_remanufactured() * \
+           (miles_from_reuse_facility_to_remanufacturing_facility() *
+            cost_of_transportation() + remanufacture_process_cost()) + \
+           miles_from_remanufacturing_facility_to_product_distribution_facility() * \
+           cost_of_transportation() - \
+           remanufactured_material_strategic_value()
+
+
+@cache('step')
+def recycle_process_cost():
+    """
+    Real Name: b'Recycle Process Cost'
+    Original Eqn: b'INTEG ( recycle process learning, initial cost of
+     recycling process)'
+    Units: b'USD/metric ton'
+    Limits: (0.0, None)
+    Type: component
+
+    b''
+    """
+    return _integ_recycle_process_cost()
+
+
+@cache('step')
+def recycled_material_cost():
+    """
+    Real Name: b'recycled material cost'
+    Original Eqn: b'miles from end use location to recycling facility *
+     cost of transportation + Recycle Process Cost +
+     fraction remanufactured product to recycle *
+     ( miles from remanufacturing facility to recycling facility *
+     cost of transportation + Recycle Process Cost ) +
+     miles from recycling to distribution facility * cost of transportation -
+     recycled material strategic value'
+    Units: b'USD/metric ton'
+    Limits: (0.0, None)
+    Type: component
+
+    b'Total cost associated with using recycled materials in new turbines,
+    including transportation.'
+    """
+    return miles_from_end_use_location_to_recycling_facility() * \
+           cost_of_transportation() + recycle_process_cost() + \
+           fraction_remanufactured_product_to_recycle() * \
+           (miles_from_remanufacturing_facility_to_recycling_facility() *
+            cost_of_transportation() + recycle_process_cost()) + \
+           miles_from_recycling_to_distribution_facility() * \
+           cost_of_transportation() - recycled_material_strategic_value()
+
+
+@cache('step')
+def linear_material_cost():
+    """
+    Real Name: b'linear material cost'
+    Original Eqn: b'cost of extraction and production + miles from extraction
+     to production facility * cost of transportation +
+     miles from end use location to landfill * cost of transportation +
+     miles from remanufacturing facility to landfill * cost of transportation +
+     miles from recycling facility to landfill * cost of transportation +
+     cost of landfilling'
+    Units: b'USD/metric ton'
+    Limits: (0.0, None)
+    Type: component
+
+    b'Total cost associated with using virgin materials in new turbines and
+    then landfilling those materials at end of life, including transportation'
+    """
+    return cost_of_extraction_and_production() + \
+           miles_from_extraction_to_production_facility() * \
+           cost_of_transportation() + \
+           miles_from_end_use_location_to_landfill() * cost_of_transportation() + \
+           miles_from_remanufacturing_facility_to_landfill() * \
+           cost_of_transportation() + miles_from_recycling_facility_to_landfill() * \
+           cost_of_transportation() + cost_of_landfilling()
+
+
+@cache('step')
+def reused_material_cost():
+    """
+    Real Name: b'reused material cost'
+    Original Eqn: b'miles from end use location to reuse facility *
+    cost of transportation + Reuse Process Cost +
+    miles from reuse facility to product distribution facility *
+    cost of transportation - reused material strategic value'
+    Units: b'USD/metric ton'
+    Limits: (0.0, None)
+    Type: component
+
+    b'Total cost associated with using reused materials in new turbines,
+    including transportation.'
+    """
+    return miles_from_end_use_location_to_reuse_facility() * \
+           cost_of_transportation() + reuse_process_cost() + \
+           miles_from_reuse_facility_to_product_distribution_facility() * \
+           cost_of_transportation() - reused_material_strategic_value()
+
+
+@cache('step')
+def reuse_process_cost():
+    """
+    Real Name: b'Reuse Process Cost'
+    Original Eqn: b'INTEG ( reuse process learning,
+     initial cost of reuse process)'
+    Units: b'USD/metric ton'
+    Limits: (0.0, None)
+    Type: component
+
+    b''
+    """
+    return _integ_reuse_process_cost()
+
+
+@cache('run')
+def initial_cost_of_recycling_process():
+    """
+    Real Name: b'initial cost of recycling process'
+    Original Eqn: b'200'
+    Units: b'USD/metric ton'
+    Limits: (0.0, None)
+    Type: constant
+
+    b''
+    """
+    return 200
+
+
+@cache('run')
+def initial_cost_of_remanufacturing_process():
+    """
+    Real Name: b'initial cost of remanufacturing process'
+    Original Eqn: b'250'
+    Units: b'USD/metric ton'
+    Limits: (0.0, None, 0.01)
+    Type: constant
+
+    b''
+    """
+    return 250
+
+
+@cache('run')
+def initial_cost_of_reuse_process():
+    """
+    Real Name: b'initial cost of reuse process'
+    Original Eqn: b'125'
+    Units: b'USD/metric ton'
+    Limits: (0.0, None)
+    Type: constant
+
+    b''
+    """
+    return 125
+
+
+@cache('step')
+def cost_of_transportation():
+    """
+    Real Name: b'cost of transportation'
+    Original Eqn: b'WITH LOOKUP ( Time, ([(1980,0)-(2050,0.5)],(1980,0.5),
+    (2020,0.5),(2050,0.5) ))'
+    Units: b'USD/metric ton/mile'
+    Limits: (0.0, None)
+    Type: component
+
+    b'NREL technical report, "Analysis of Transportation and Logistics
+    Challenges Affecting the Deployment of Larger Wind Turbines: Summary of
+    Results"'
+    """
+    return functions.lookup(time(), [1980, 2020, 2050], [0.5, 0.5, 0.5])
+
+
+@cache('step')
+def cost_of_landfilling():
+    """
+    Real Name: b'cost of landfilling'
+    Original Eqn: b'WITH LOOKUP ( Time, ([(1980,60)-(2050,100)],(1980,95),
+    (2050,95) ))'
+    Units: b'USD/metric ton'
+    Limits: (0.0, None)
+    Type: component
+
+    b'$70 - $120 USD/metric ton is the range from source, "Construction and
+    Demolition Waste Characterization and Market Analysis Report",
+    prepared for CT Dept of Energy and Env Protection by Green Seal
+    Environmental, Inc. Value used is midpoint of the above range.'
+    """
+    return functions.lookup(time(), [1980, 2050], [95, 95])
+
+
+@cache('run')
+def recycled_material_strategic_value():
+    """
+    Real Name: b'recycled material strategic value'
+    Original Eqn: b'0'
+    Units: b'USD/metric ton'
+    Limits: (0.0, 100.0)
+    Type: constant
+
+    b'value of using recycled material  - reduces overall cost of recycled
+    material'
+    """
+    return 0
+
+
+@cache('run')
+def remanufactured_material_strategic_value():
+    """
+    Real Name: b'remanufactured material strategic value'
+    Original Eqn: b'0'
+    Units: b'USD/metric ton'
+    Limits: (0.0, 100.0)
+    Type: constant
+
+    b'value of using remanufactured material - reduces overall remanufactured
+    material cost'
+    """
+    return 0
+
+
+@cache('run')
+def reused_material_strategic_value():
+    """
+    Real Name: b'reused material strategic value'
+    Original Eqn: b'0'
+    Units: b'USD/metric ton'
+    Limits: (0.0, 100.0)
+    Type: constant
+
+    b'value of using reused materials - reduces overall reused material cost'
+    """
+    return 0
+
+
+@cache('run')
+def miles_from_end_use_location_to_recycling_facility():
+    """
+    Real Name: b'miles from end use location to recycling facility'
+    Original Eqn: b'100'
+    Units: b'mile'
+    Limits: (0.0, 500.0, 1.0)
+    Type: constant
+
+    b''
+    """
+    return 100
+
+
+@cache('run')
+def miles_from_end_use_location_to_remanufacturing_facility():
+    """
+    Real Name: b'miles from end use location to remanufacturing facility'
+    Original Eqn: b'100'
+    Units: b'mile'
+    Limits: (0.0, 500.0, 1.0)
+    Type: constant
+
+    b''
+    """
+    return 100
+
+
+@cache('run')
+def miles_from_end_use_location_to_reuse_facility():
+    """
+    Real Name: b'miles from end use location to reuse facility'
+    Original Eqn: b'100'
+    Units: b'mile'
+    Limits: (0.0, 500.0, 1.0)
+    Type: constant
+
+    b''
+    """
+    return 100
+
+
+@cache('run')
+def miles_from_reuse_facility_to_product_distribution_facility():
+    """
+    Real Name: b'miles from reuse facility to product distribution facility'
+    Original Eqn: b'100'
+    Units: b'mile'
+    Limits: (0.0, 500.0, 1.0)
+    Type: constant
+
+    b''
+    """
+    return 100
+
+
+@cache('run')
+def miles_from_reuse_facility_to_remanufacturing_facility():
+    """
+    Real Name: b'miles from reuse facility to remanufacturing facility'
+    Original Eqn: b'0'
+    Units: b'mile'
+    Limits: (0.0, 500.0, 1.0)
+    Type: constant
+
+    b''
+    """
+    return 0
+
+
+@cache('run')
+def miles_from_recycling_facility_to_landfill():
+    """
+    Real Name: b'miles from recycling facility to landfill'
+    Original Eqn: b'100'
+    Units: b'mile'
+    Limits: (0.0, 500.0, 1.0)
+    Type: constant
+
+    b''
+    """
+    return 100
+
+
+@cache('run')
+def miles_from_remanufacturing_facility_to_landfill():
+    """
+    Real Name: b'miles from remanufacturing facility to landfill'
+    Original Eqn: b'100'
+    Units: b'mile'
+    Limits: (0.0, 500.0, 1.0)
+    Type: constant
+
+    b''
+    """
+    return 100
+
+
+@cache('run')
+def miles_from_end_use_location_to_landfill():
+    """
+    Real Name: b'miles from end use location to landfill'
+    Original Eqn: b'200'
+    Units: b'mile'
+    Limits: (0.0, 500.0, 1.0)
+    Type: constant
+
+    b''
+    """
+    return 200
+
+
+@cache('run')
+def miles_from_recycling_to_distribution_facility():
+    """
+    Real Name: b'miles from recycling to distribution facility'
+    Original Eqn: b'100'
+    Units: b'mile'
+    Limits: (0.0, 500.0, 1.0)
+    Type: constant
+
+    b''
+    """
+    return 100
+
+
+@cache('run')
+def miles_from_remanufacturing_facility_to_recycling_facility():
+    """
+    Real Name: b'miles from remanufacturing facility to recycling facility'
+    Original Eqn: b'0'
+    Units: b'mile'
+    Limits: (0.0, 500.0, 1.0)
+    Type: constant
+
+    b''
+    """
+    return 0
+
+
+@cache('run')
+def miles_from_remanufacturing_facility_to_product_distribution_facility():
+    """
+    Real Name: b'miles from remanufacturing facility to product distribution
+    facility'
+    Original Eqn: b'100'
+    Units: b'mile'
+    Limits: (0.0, 500.0, 1.0)
+    Type: constant
+
+    b''
+    """
+    return 100
+
+
+@cache('step')
+def average_turbine_capacity_data():
+    """
+    Real Name: b'average turbine capacity data'
+    Original Eqn: b'WITH LOOKUP ( Time, ([(0,0)-(2019,10)],(1980,0.1),
+    (2019,2.1) ))'
+    Units: b'MW'
+    Limits: (None, None)
+    Type: component
+    @todo test data input
+    b'Historical data on the average turbine capacity installed in each year
+    1980 - 2019'
+    """
+
+    capacity_data = read_csv("C:\\Users\\rhanes\\Box Sync\\Circular Economy LDRD\\data\\wind\\wind.csv",
+                             usecols=['year','avg turbine capacity mw'])
+
+    return functions.lookup(time(),
+                            np.array(capacity_data['year']),
+                            np.array(capacity_data['avg turbine capacity mw']))
+
+
+@cache('step')
+def average_turbine_capacity():
+    """
+    Real Name: b'average turbine capacity'
+    Original Eqn: b'IF THEN ELSE(Time <= 2019, average turbine capacity data,
+     average turbine capacity trendline)'
+    Units: b'MW'
+    Limits: (0.0, None)
+    Type: component
+
+    b'Switch variable that returns the historical capacity data for 2019 and
+    prior time steps, and the trendline projections for times after 2019.'
+    """
+    _out = np.nan
+
+    if time() <= 2019:
+        _out = average_turbine_capacity_data()
+    else:
+        _out = average_turbine_capacity_trendline()
+
+    return _out
+
+
+@cache('step')
+def fiberglass_use_metric_ton_per_mw():
+    """
+    Real Name: b'fiberglass use metric ton per MW'
+    Original Eqn: b'WITH LOOKUP ( average turbine capacity, ([(0,0)-(10,20)],
+    (0.001,14.35),(0.1,14.05),(0.2,13.75),(0.5,12.84),(1,11.32),(1.5,9.8),
+    (2,8.281),(2.5,6.762),(3,6.8),(10,6.8) ))'
+    Units: b'metric ton/MW'
+    Limits: (0.0, None)
+    Type: component
+
+    b'Data taken from and interpolated from USGS Wind Energy in the US report,
+     values for fiberglass. Approximate fiberglass use in metric tons per MW
+     turbine nameplate capacity, developed from USGS data tables and estimated
+      change in fiberglass use per change in MW.'
+    """
+    return functions.lookup(average_turbine_capacity(),
+                            [0.001, 0.1, 0.2, 0.5, 1, 1.5, 2, 2.5, 3, 10],
+                            [14.35, 14.05, 13.75, 12.84, 11.32, 9.8, 8.281,
+                             6.762, 6.8, 6.8])
+
+
+@cache('step')
+def material_use_per_year():
+    """
+    Real Name: b'material use per year'
+    Original Eqn: b'installed capacity per year data * ( steel use metric ton
+    per MW*material selection + fiberglass use metric ton per MW
+    *(1-material selection) )'
+    Units: b'metric ton/year'
+    Limits: (0.0, None)
+    Type: component
+
+    b'Converts installed capacity data to material use using the materal use
+     per MW data for either steel or fiberglass, depending on the value of
+     material selection. material selection is a Boolean parameter that
+     controls whether the steel or fiberglass data is used in this calculation'
+    """
+    return installed_capacity_per_year_data() * (
+        steel_use_metric_ton_per_mw() * material_selection() +
+        fiberglass_use_metric_ton_per_mw() * (1 - material_selection()))
+
+
+@cache('run')
+def material_selection():
+    """
+    Real Name: b'material selection'
+    Original Eqn: b'1'
+    Units: b'Dmnl'
+    Limits: (0.0, 1.0, 1.0)
+    Type: constant
+
+    b'select 1 for steel, 0 for fiberglass'
+    """
+    return 1
+
+
+@cache('step')
+def steel_use_metric_ton_per_mw():
+    """
+    Real Name: b'steel use metric ton per MW'
+    Original Eqn: b'WITH LOOKUP ( average turbine capacity, ([(0,0)-(6,200)],
+    (0,0),(0.001,132.1),(0.01,132.1),(0.1,131.1),(0.5,126.5),(1,120.75 ),
+    (1.5,115),(2,109.2),(2.5,103.5),(3,103),(3.5,102.5),(4,102),(4.5,101.5),
+    (5,101),(6,100) ))'
+    Units: b'metric ton/MW'
+    Limits: (0.0, None)
+    Type: component
+
+    b'Approximate steel use in metric tons per MW turbine nameplate capacity,
+    developed from USGS data tables and estimated change in steel use per
+    change in MW.'
+    """
+    return functions.lookup(average_turbine_capacity(),
+                            [0, 0.001, 0.01, 0.1, 0.5, 1, 1.5, 2, 2.5, 3, 3.5,
+                             4, 4.5, 5, 6],
+                            [0, 132.1, 132.1, 131.1, 126.5, 120.75, 115, 109.2,
+                             103.5, 103, 102.5, 102, 101.5, 101, 100])
+
+
+@cache('step')
+def average_turbine_capacity_trendline():
+    """
+    Real Name: b'average turbine capacity trendline'
+    Original Eqn: b'one MW * (0.0694 * Time / one Year - 137.81)'
+    Units: b'MW'
+    Limits: (None, None)
+    Type: component
+
+    b'Linear trendline based on average turbine capacity data from the US Wind
+    Turbine Database (same data as in average turbine capacity data)'
+    """
+    return one_mw() * (0.0694 * time() / one_year() - 137.81)
+
+
+@cache('step')
+def adding_capacity():
+    """
+    Real Name: b'adding capacity'
+    Original Eqn: b'installed capacity per year data'
+    Units: b'MW/year'
+    Limits: (0.0, None)
+    Type: component
+
+    b'Converts installed capacity data into a flow for cumulative tracking'
+    """
+    return installed_capacity_per_year_data()
+
+
+@cache('step')
+def cumulative_capacity():
+    """
+    Real Name: b'Cumulative Capacity'
+    Original Eqn: b'INTEG ( adding capacity, 0)'
+    Units: b'MW'
+    Limits: (0.0, None)
+    Type: component
+
+    b'Cumulative installed turbine capacity without accounting for turbines
+    aging out of use and not being replaced'
+    """
+    return _integ_cumulative_capacity()
+
+
+@cache('step')
+def installed_capacity_per_year_data():
+    """
+    Real Name: b'installed capacity per year data'
+    Original Eqn: b'WITH LOOKUP ( Time, ([(1980,0)-(2050,40)],(1980,1),
+    (1990,10),(2000,20),(2010,40),(2020,30),(2030,30),(2040,30),(2050,30) ))'
+    Units: b'MW/year'
+    Limits: (0.0, None)
+    Type: component
+    @todo test data input
+    b'Contains historical data on installed turbine capacity for years 1980 -
+    2019 and projected installation for years 2020 - 2050.'
+    """
+
+    installation_data = read_csv("C:\\Users\\rhanes\\Box Sync\\Circular Economy LDRD\\data\\wind\\wind.csv",
+                             usecols=['year','mw installed'])
+
+    return functions.lookup(time(),
+                            np.array(installation_data['year']),
+                            np.array(installation_data['mw installed']))
+
+
+@cache('step')
+def changing_fraction_reuse():
+    """
+    Real Name: b'changing fraction reuse'
+    Original Eqn: b'IF THEN ELSE(check fraction sum < 1 - rate of increasing
+    reuse fraction :AND: Fraction Reuse < 1 - rate of increasing reuse fraction,
+     increase reuse * rate of increasing reuse fraction / TIME STEP, 0)'
+    Units: b'Dmnl/year'
+    Limits: (None, None)
+    Type: component
+
+    b'Increases the fraction of end-of-life material sent through the reuse
+    pathway, if that increase will not put the total fraction of material sent
+    through circular pathways or the fraction sent to reuse over 1'
+    """
+    _out = np.nan
+
+    if check_fraction_sum() < 1 - rate_of_increasing_reuse_fraction() &\
+            fraction_reuse() < 1 - rate_of_increasing_reuse_fraction():
+        _out = increase_reuse() * rate_of_increasing_reuse_fraction() / time_step()
+    else:
+        _out = 0
+
+    return _out
+
+
+@cache('step')
+def check_fraction_sum():
+    """
+    Real Name: b'check fraction sum'
+    Original Eqn: b'Fraction Reuse + Fraction Remanufacture + Fraction Recycle'
+    Units: b'Dmnl'
+    Limits: (0.0, 1.0)
+    Type: component
+
+    b'adds the material fractions sent through circularity pathways as a mass
+    balance check'
+    """
+    return fraction_reuse() + fraction_remanufacture() + fraction_recycle()
+
+
+@cache('step')
+def fraction_recycle():
+    """
+    Real Name: b'Fraction Recycle'
+    Original Eqn: b'INTEG ( increasing fraction recycle, fraction used product
+    recycled initial value)'
+    Units: b'Dmnl'
+    Limits: (0.0, 1.0)
+    Type: component
+
+    b'fraction of end-of-life material sent to recycling in each time step,
+    before system losses and leakage'
+    """
+    return _integ_fraction_recycle()
+
+
+@cache('step')
+def fraction_remanufacture():
+    """
+    Real Name: b'Fraction Remanufacture'
+    Original Eqn: b'INTEG ( increasing fraction remanufacture, fraction used
+    product remanufactured initial value)'
+    Units: b'Dmnl'
+    Limits: (0.0, 1.0)
+    Type: component
+
+    b'fraction of end-of-life material sent to remanufacturing in each time
+    step, before system losses and leakage'
+    """
+    return _integ_fraction_remanufacture()
+
+
+@cache('step')
+def fraction_reuse():
+    """
+    Real Name: b'Fraction Reuse'
+    Original Eqn: b'INTEG ( changing fraction reuse, fraction used product
+    reused initial value)'
+    Units: b'Dmnl'
+    Limits: (0.0, 1.0)
+    Type: component
+
+    b'fraction of end-of-life material sent to remanufacturing in each time
+    step, before system losses and leakage'
+    """
+    return _integ_fraction_reuse()
+
+
+@cache('step')
+def rate_of_increasing_reuse_fraction():
+    """
+    Real Name: b'rate of increasing reuse fraction'
+    Original Eqn: b'WITH LOOKUP ( reuse favorability, ([(0,0)-(10,0.01)],
+    (0,0.0075),(0.275229,0.006),(0.519878,0.005),(0.99,0.004),(1,0),(2,0),
+    (10,0) ))'
+    Units: b'Dmnl'
+    Limits: (None, None)
+    Type: component
+
+    b'\\n    !reuse favorability
+        !rate of increasing fraction reuse Graphical function translating
+        degree of favorability that reuse has over the other circular pathways
+        into an increase in the fraction of end-of-life materials sent to reuse'
+    """
+    return functions.lookup(reuse_favorability(),
+                            [0, 0.275229, 0.519878, 0.99, 1, 2, 10],
+                            [0.0075, 0.006, 0.005, 0.004, 0, 0, 0])
+
+
+@cache('step')
+def recycle_favorability():
+    """
+    Real Name: b'recycle favorability'
+    Original Eqn: b'IF THEN ELSE(lowest cost pathway = recycle favorability
+    over linear, recycle favorability over linear, 10)'
+    Units: b'Dmnl'
+    Limits: (0.0, None)
+    Type: component
+
+    b'Returns recycle favorability over linear only if recycling is the lowest
+    cost among the circular pathways; otherwise, returns 10 and recycling is
+    not implemented/increased in that time step'
+    """
+    _out = np.nan
+
+    if lowest_cost_pathway() == recycle_favorability_over_linear():
+        _out = recycle_favorability_over_linear()
+    else:
+        _out = 10
+
+    return _out
+
+
+@cache('step')
+def recycle_favorability_over_linear():
+    """
+    Real Name: b'recycle favorability over linear'
+    Original Eqn: b'recycled material cost / linear material cost'
+    Units: b'Dmnl'
+    Limits: (0.0, None)
+    Type: component
+
+    b'Ratio of recycled to linear material cost. A lower favorability value
+    indicates a lower-cost pathway'
+    """
+    return recycled_material_cost() / linear_material_cost()
+
+
+@cache('step')
+def increase_recycle():
+    """
+    Real Name: b'increase recycle'
+    Original Eqn: b'IF THEN ELSE(recycle favorability over linear < 1, 1, 0)'
+    Units: b'Dmnl'
+    Limits: (0.0, 1.0)
+    Type: component
+
+    b'Returns 1 if recycling is lower cost compared to the linear pathway. This
+    makes it possible to implement or increase recycling, if recycling is also
+    lowest cost compared to the other circular pathways. Otherwise, recycling
+    is not implemented/increased.'
+    """
+    _out = np.nan
+
+    if recycle_favorability_over_linear() < 1:
+        _out = 1
+    else:
+        _out = 0
+
+    return _out
+
+
+@cache('step')
+def increase_remanufacture():
+    """
+    Real Name: b'increase remanufacture'
+    Original Eqn: b'IF THEN ELSE(remanufacture favorability over linear < 1,
+     1, 0)'
+    Units: b'Dmnl'
+    Limits: (0.0, 1.0)
+    Type: component
+
+    b'Returns 1 if remanufacturing is lower cost compared to the linear pathway.
+    This makes it possible to implement or increase remanufacturing, if
+    remanufacturing is also lowest cost compared to the other circular
+    pathways. Otherwise, remanufacturing is not implemented/increased.'
+    """
+    _out = np.nan
+
+    if remanufacture_favorability_over_linear() < 1:
+        _out = 1
+    else:
+        _out = 0
+
+    return _out
+
+
+@cache('step')
+def increase_reuse():
+    """
+    Real Name: b'increase reuse'
+    Original Eqn: b'IF THEN ELSE(reuse favorability over linear < 1, 1, 0)'
+    Units: b'Dmnl'
+    Limits: (0.0, 1.0)
+    Type: component
+
+    b'Returns 1 if reusing is lower cost compared to the linear pathway. This
+    makes it possible to implement or increase reusing, if reusing is also
+    lowest cost compared to the other circular pathways. Otherwise, reusing is
+    not implemented/increased.'
+    """
+    _out = np.nan
+
+    if reuse_favorability_over_linear() < 1:
+        _out = 1
+    else:
+        _out = 0
+
+    return _out
+
+
+@cache('step')
+def increasing_fraction_recycle():
+    """
+    Real Name: b'increasing fraction recycle'
+    Original Eqn: b'IF THEN ELSE(check fraction sum < 1 - rate of increasing
+    recycle fraction :AND: Fraction Recycle < 1 - rate of increasing recycle
+    fraction, increase recycle * rate of increasing recycle fraction / TIME STEP,
+     0)'
+    Units: b'Dmnl/year'
+    Limits: (None, None)
+    Type: component
+
+    b'Defines the conditions under which the fraction of end-of-life material
+    sent to recycling increases. The total material fraction sent through
+    circular pathways, including the prospective increase in recycling (rate
+    of increasing recycle fraction), must be less than 1. The recycle
+    fraction, including the prospective increase, must also be less than 1.
+    Under those conditions, the prospective increase in recycling is
+    implemented.'
+    """
+    _out = np.nan
+
+    if check_fraction_sum() < 1 - rate_of_increasing_recycle_fraction() & \
+            fraction_recycle() < 1 - rate_of_increasing_recycle_fraction():
+        _out = increase_recycle() * rate_of_increasing_recycle_fraction() / time_step()
+    else:
+        _out = 0
+
+    return _out
+
+
+@cache('step')
+def increasing_fraction_remanufacture():
+    """
+    Real Name: b'increasing fraction remanufacture'
+    Original Eqn: b'IF THEN ELSE(check fraction sum < 1 - rate of increasing
+     remanufacture fraction :AND: Fraction Remanufacture < 1 -
+     rate of increasing remanufacture fraction, increase remanufacture *
+     rate of increasing remanufacture fraction / TIME STEP\\\\ , 0)'
+    Units: b'Dmnl/year'
+    Limits: (None, None)
+    Type: component
+
+    b'Defines the conditions under which the fraction of end-of-life material
+    sent to remanufacturing increases. The total material fraction sent
+    through circular pathways, including the prospective increase in
+    remanufacturing (rate of increasing remanufacture fraction), must be less
+    than 1. The remanufacture fraction, including the prospective increase,
+    must also be less than 1. Under those conditions, the prospective increase
+    in remanufacturing is implemented.'
+    """
+    _out = np.nan
+
+    if check_fraction_sum() < 1 - rate_of_increasing_remanufacture_fraction() & \
+            fraction_remanufacture() < 1 - rate_of_increasing_remanufacture_fraction():
+        _out = increase_remanufacture() * rate_of_increasing_remanufacture_fraction() / time_step()
+    else:
+        _out = 0
+
+    return _out
+
+
+@cache('step')
+def lowest_cost_pathway():
+    """
+    Real Name: b'lowest cost pathway'
+    Original Eqn: b'MINLIST(reuse favorability over linear, remanufacture
+    favorability over linear, recycle favorability over linear , 1000)'
+    Units: b'Dmnl'
+    Limits: (0.0, None)
+    Type: component
+
+    b'Uses the MINLIST macro to determine which of the three circular pathways
+    \\n    \\t\\thas the lowest favorability parameter and is thus the lowest cost pathway.'
+    """
+    return _macro_minlist_reuse_favorability_over_linear_remanufacture_favorability_over_linear_recycle_favorability_over_linear_()
+
+
+@cache('step')
+def rate_of_increasing_recycle_fraction():
+    """
+    Real Name: b'rate of increasing recycle fraction'
+    Original Eqn: b'WITH LOOKUP ( recycle favorability, ([(0,0)-(10,0.01)],
+    (0,0.01),(0.275229,0.00964912),(0.422018,0.00995614),(1,0.0090825\\\\ ),
+    (1.40673,0.00929825),(2,0),(10,0 ) ))'
+    Units: b'Dmnl'
+    Limits: (None, None)
+    Type: component
+
+    b'\\n    !recycle favorability\\t\\tGraphical function translating degree
+    of favorability that recycle has \\n    \\t\\tover the other circular
+    pathways into an increase in the fraction of \\n    \\t\\tend-of-life
+    materials sent to recycling'
+    """
+    return functions.lookup(recycle_favorability(),
+                            [0, 0.275229, 0.422018, 1, 1.40673, 2, 10],
+                            [0.01, 0.00964912, 0.00995614, 0.0090825,
+                             0.00929825, 0, 0])
+
+
+@cache('step')
+def rate_of_increasing_remanufacture_fraction():
+    """
+    Real Name: b'rate of increasing remanufacture fraction'
+    Original Eqn: b'WITH LOOKUP ( remanufacture favorability, ([(0,0)-(10,0.008)],
+    (0,0.00736842),(0.165138,0.00526316),(0.360856,0.00342105),(0.550459
+    ,0.00184211),(1,0),(2,0),(10,0 ) ))'
+    Units: b'Dmnl'
+    Limits: (None, None)
+    Type: component
+
+    b'\\n    !remanufacture favorability\\t\\tGraphical function translating
+    degree of favorability that remanufacture \\n    \\t\\thas over the other
+     circular pathways into an increase in the fraction of end-of-life
+     materials sent to remanufacture'
+    """
+    return functions.lookup(remanufacture_favorability(),
+                            [0, 0.165138, 0.360856, 0.550459, 1, 2, 10],
+                            [0.00736842, 0.00526316, 0.00342105, 0.00184211, 0, 0, 0])
+
+
+@cache('step')
+def reuse_favorability():
+    """
+    Real Name: b'reuse favorability'
+    Original Eqn: b'IF THEN ELSE(lowest cost pathway = reuse favorability over
+    linear, reuse favorability over linear, 10)'
+    Units: b'Dmnl'
+    Limits: (0.0, None)
+    Type: component
+
+    b'Returns reuse favorability over linear only if reusing is the lowest cost
+    among the circular pathways; otherwise, returns 10 and reusing is not
+    \\n    \\t\\timplemented/increased in that time step'
+    """
+    _out = np.nan
+
+    if lowest_cost_pathway() == reuse_favorability_over_linear():
+        _out = reuse_favorability_over_linear()
+    else:
+        _out = 10
+
+    return _out
+
+
+@cache('step')
+def reuse_favorability_over_linear():
+    """
+    Real Name: b'reuse favorability over linear'
+    Original Eqn: b'reused material cost / linear material cost'
+    Units: b'Dmnl'
+    Limits: (0.0, None)
+    Type: component
+
+    b'Ratio of reused to linear material cost. A lower favorability value, less
+    \\n    \\t\\tthan 1, indicates a lower-cost pathway'
+    """
+    return reused_material_cost() / linear_material_cost()
+
+
+@cache('step')
+def remanufacture_favorability_over_linear():
+    """
+    Real Name: b'remanufacture favorability over linear'
+    Original Eqn: b'remanufactured material cost / linear material cost'
+    Units: b'Dmnl'
+    Limits: (0.0, None)
+    Type: component
+
+    b'Ratio of remanufactured to linear material cost. A lower favorability
+    \\n    \\t\\tvalue, less than 1, indicates a lower-cost pathway'
+    """
+    return remanufactured_material_cost() / linear_material_cost()
+
+
+@cache('step')
+def remanufacture_favorability():
+    """
+    Real Name: b'remanufacture favorability'
+    Original Eqn: b'IF THEN ELSE(lowest cost pathway = remanufacture
+    favorability over linear, remanufacture favorability over linear, 10)'
+    Units: b'Dmnl'
+    Limits: (0.0, None)
+    Type: component
+
+    b'Returns remanufacture favorability over linear only if remanufacturing is
+    \\n    \\t\\tthe lowest cost among the circular pathways; otherwise,
+    returns 10 and \\n    \\t\\tremanufacturing is not implemented/increased
+    in that time step'
+    """
+    _out = np.nan
+
+    if lowest_cost_pathway() == remanufacture_favorability_over_linear():
+        _out = remanufacture_favorability_over_linear()
+    else:
+        _out = 10
+
+    return _out
+
+
+@cache('run')
+def fraction_used_product_reused_initial_value():
+    """
+    Real Name: b'fraction used product reused initial value'
+    Original Eqn: b'0'
+    Units: b'Dmnl'
+    Limits: (0.0, 1.0, 0.01)
+    Type: constant
+
+    b'Fraction of end-of-life material sent to the reuse pathway at the
+    \\n    \\t\\tbeginning of the model run, year 1980.'
+    """
+    return 0
+
+
+@cache('run')
+def fraction_used_product_recycled_initial_value():
+    """
+    Real Name: b'fraction used product recycled initial value'
+    Original Eqn: b'0.3'
+    Units: b'Dmnl'
+    Limits: (0.0, 1.0, 0.01)
+    Type: constant
+
+    b'Fraction of end-of-life material sent to the recycle pathway at the
+    beginning of the \\t\\n    \\t\\tmodel run, year 1980.\\t\\tStarting value
+    is an estimate of early-80s steel recycling rates, \\n    \\t\\t
+    approximated from a 1991 steel production statistic from the USGS Iron &
+     \\n    \\t\\tSteel Mineral Commodity Summary from 1996. Source link:
+     https://s3-us-west-2.amazonaws.com/prd-wret/assets/palladium/production/mineral-pubs/iron-steel/isteemcs96.pdf'
+    """
+    return 0.3
+
+
+@cache('run')
+def fraction_used_product_remanufactured_initial_value():
+    """
+    Real Name: b'fraction used product remanufactured initial value'
+    Original Eqn: b'0'
+    Units: b'Dmnl'
+    Limits: (0.0, 1.0, 0.01)
+    Type: constant
+
+    b'Fraction of end-of-life material sent to the remanufacture pathway at the
+     \\n    \\t\\tbeginning of the model run, year 1980.'
+    """
+    return 0
+
+
+@cache('step')
+def products_at_end_of_life():
+    """
+    Real Name: b'Products at End of Life'
+    Original Eqn: b'INTEG ( reaching end of life-landfilling-recycling-remanufacturing-reusing-reusing in other sectors\\\\ , 0)'
+    Units: b'metric ton'
+    Limits: (-1.0, None)
+    Type: component
+
+    b'Flow splitter'
+    """
+    return _integ_products_at_end_of_life()
+
+
+@cache('step')
+def landfilling():
+    """
+    Real Name: b'landfilling'
+    Original Eqn: b'reaching end of life - reusing - remanufacturing -
+    recycling - reusing in other sectors'
+    Units: b'metric ton/year'
+    Limits: (0.0, None)
+    Type: component
+
+    b''
+    """
+    return reaching_end_of_life() - reusing() - remanufacturing() - recycling(
+    ) - reusing_in_other_sectors()
+
+
+@cache('step')
+def landfill_and_incineration():
+    """
+    Real Name: b'Landfill and Incineration'
+    Original Eqn: b'INTEG ( landfilling+landfilling failed remanufactured+
+    landfilling nonrecyclables, 0)'
+    Units: b'metric ton'
+    Limits: (0.0, None)
+    Type: component
+
+    b'Accumulates total end-of-life materials landfilled or incinerated;
+    \\n    \\t\\tRepresents total system losses.'
+    """
+    return _integ_landfill_and_incineration()
+
+
+@cache('step')
+def total_fraction():
+    """
+    Real Name: b'total fraction'
+    Original Eqn: b'fraction used product disposed+check fraction sum+fraction
+    used product reused in other sectors'
+    Units: b''
+    Limits: (None, None)
+    Type: component
+
+    b''
+    """
+    return fraction_used_product_disposed() + check_fraction_sum(
+    ) + fraction_used_product_reused_in_other_sectors()
+
+
+@cache('step')
+def annual_demand():
+    """
+    Real Name: b'annual demand'
+    Original Eqn: b'material use per year'
+    Units: b'metric ton/year'
+    Limits: (0.0, None, 10000.0)
+    Type: component
+
+    b'quantifies demand for materials of all type going into newly installed
+    \\n    \\t\\twind turbines in each time step'
+    """
+    return material_use_per_year()
+
+
+@cache('step')
+def aggregating_recycled_materials():
+    """
+    Real Name: b'aggregating recycled materials'
+    Original Eqn: b'recycling + recycling failed remanufactured - landfilling
+    nonrecyclables'
+    Units: b'metric ton/year'
+    Limits: (0.0, None)
+    Type: component
+
+    b'Total recycled materials available in each time step, accounting for
+    \\n    \\t\\tleakage'
+    """
+    return recycling() + recycling_failed_remanufactured() - \
+           landfilling_nonrecyclables()
+
+
+@cache('step')
+def aggregating_remanufactured_products():
+    """
+    Real Name: b'aggregating remanufactured products'
+    Original Eqn: b'remanufacturing + remanufacturing nonreusables -
+    landfilling failed remanufactured - recycling failed remanufactured'
+    Units: b'metric ton/year'
+    Limits: (0.0, None)
+    Type: component
+
+    b'Total remanufactured materials available in each time step, accounting
+    for \\n    \\t\\tleakage'
+    """
+    return remanufacturing() + remanufacturing_nonreusables() - \
+           landfilling_failed_remanufactured() - \
+           recycling_failed_remanufactured()
+
+
+@cache('step')
+def aggregating_reused_products():
+    """
+    Real Name: b'aggregating reused products'
+    Original Eqn: b'reusing - remanufacturing nonreusables'
+    Units: b'metric ton/year'
+    Limits: (0.0, None)
+    Type: component
+
+    b'Total reused materials available in each time step, accounting for leakage'
+    """
+    return reusing() - remanufacturing_nonreusables()
+
+
+@cache('step')
+def annual_virgin_material_demand():
+    """
+    Real Name: b'annual virgin material demand'
+    Original Eqn: b'MAX(0, annual demand - aggregating recycled materials -
+    aggregating reused products - aggregating remanufactured products\\\\ )'
+    Units: b'metric ton/year'
+    Limits: (0.0, None)
+    Type: component
+
+    b'Takes the difference between total material demand and available secondary
+    \\n    \\t\\tmaterial, to calculate the quantity of virgin material needed'
+    """
+    return np.maximum(
+        0,
+        annual_demand() - aggregating_recycled_materials() -
+        aggregating_reused_products() - aggregating_remanufactured_products())
+
+
+@cache('step')
+def product_reuse():
+    """
+    Real Name: b'Product Reuse'
+    Original Eqn: b'INTEG ( reusing-aggregating reused products-
+    remanufacturing nonreusables, 0)'
+    Units: b'metric ton'
+    Limits: (-10.0, 10.0)
+    Type: component
+
+    b'Flow aggregator and splitter'
+    """
+    return _integ_product_reuse()
+
+
+@cache('step')
+def distributing():
+    """
+    Real Name: b'distributing'
+    Original Eqn: b'extracting + aggregating recycled materials'
+    Units: b'metric ton/year'
+    Limits: (0.0, None)
+    Type: component
+
+    b'Recycled materials and freshly extracted virgin materials are aggregated
+    \\n    \\t\\tand sent to material distribution'
+    """
+    return extracting() + aggregating_recycled_materials()
+
+
+@cache('step')
+def extracting():
+    """
+    Real Name: b'extracting'
+    Original Eqn: b'annual virgin material demand'
+    Units: b'metric ton/year'
+    Limits: (0.0, None)
+    Type: component
+
+    b''
+    """
+    return annual_virgin_material_demand()
+
+
+@cache('step')
+def products_sent_to_other_sectors():
+    """
+    Real Name: b'Products Sent to Other Sectors'
+    Original Eqn: b'INTEG ( reusing in other sectors, 0)'
+    Units: b'metric ton'
+    Limits: (0.0, None)
+    Type: component
+
+    b'Accumulates the mass of end-of-life materials that leave the energy
+    \\n    \\t\\ttechnology system for another sector, instead of being kept
+    within the \\n    \\t\\toriginal system'
+    """
+    return _integ_products_sent_to_other_sectors()
+
+
+@cache('step')
+def raw_material_extraction():
+    """
+    Real Name: b'Raw Material Extraction'
+    Original Eqn: b'INTEG ( -extracting, 1e+15)'
+    Units: b'metric ton'
+    Limits: (0.0, None)
+    Type: component
+
+    b'Tracks cumulative raw material extraction. Starting value is set
+     \\n    \\t\\tarbitrarily high.'
+    """
+    return _integ_raw_material_extraction()
+
+
+@cache('step')
+def reaching_end_of_life():
+    """
+    Real Name: b'reaching end of life'
+    Original Eqn: b'DELAY N(shipping , component lifetime , 0 , 1 )'
+    Units: b'metric ton/year'
+    Limits: (0.0, None)
+    Type: component
+
+    b'Outflow of materials in turbines at end-of-life'
+    """
+    return _delay_shipping_component_lifetime_0_1()
+
+
+@cache('step')
+def recycling():
+    """
+    Real Name: b'recycling'
+    Original Eqn: b'INTEGER(reaching end of life * Fraction Recycle)'
+    Units: b'metric ton/year'
+    Limits: (0.0, None)
+    Type: component
+
+    b'Materials in end-of-life products being sent for recycling - will be
+    \\n    \\t\\tbroken down into component materials and re-made into a
+    functionally new \\n    \\t\\tproduct'
+    """
+    return int(reaching_end_of_life() * fraction_recycle())
+
+
+@cache('step')
+def fraction_used_product_disposed():
+    """
+    Real Name: b'fraction used product disposed'
+    Original Eqn: b'1 - Fraction Reuse - fraction used product reused in
+    other sectors - Fraction Remanufacture\\\\ - Fraction Recycle'
+    Units: b'Dmnl'
+    Limits: (0.0, 1.0)
+    Type: component
+
+    b'Fraction of end-of-life materials not sent to a circular pathway or
+    \\n    \\t\\tanother sector, calculated by difference. Logic checks on the
+     circularity \\n    \\t\\tfractions ensure the disposed fraction does not
+     drop below 0.'
+    """
+    return 1 - fraction_reuse() - \
+           fraction_used_product_reused_in_other_sectors() - \
+           fraction_remanufacture() - fraction_recycle()
+
+
+@cache('step')
+def remanufacturing():
+    """
+    Real Name: b'remanufacturing'
+    Original Eqn: b'reaching end of life * Fraction Remanufacture'
+    Units: b'metric ton/year'
+    Limits: (0.0, None)
+    Type: component
+
+    b'Materials in end-of-life products being sent for remanufacturing'
+    """
+    return reaching_end_of_life() * fraction_remanufacture()
+
+
+@cache('step')
+def remanufacturing_nonreusables():
+    """
+    Real Name: b'remanufacturing nonreusables'
+    Original Eqn: b'reusing * fraction reused product remanufactured'
+    Units: b'metric ton/year'
+    Limits: (0.0, None)
+    Type: component
+
+    b'Leakage from the reuse pathway to the remanufacture pathway. Represents
+     \\n    \\t\\tmaterials in products where reuse was attempted but not
+     possible.'
+    """
+    return reusing() * fraction_reused_product_remanufactured()
+
+
+@cache('step')
+def landfilling_failed_remanufactured():
+    """
+    Real Name: b'landfilling failed remanufactured'
+    Original Eqn: b'(remanufacturing + remanufacturing nonreusables) *
+    fraction of remanufacture to landfill'
+    Units: b'metric ton/year'
+    Limits: (0.0, None)
+    Type: component
+
+    b'System loss representing materials in products that were sent for
+    \\n    \\t\\tremanufacturing but were lost along the way'
+    """
+    return (remanufacturing() +
+            remanufacturing_nonreusables()) * \
+           fraction_of_remanufacture_to_landfill()
+
+
+@cache('step')
+def landfilling_nonrecyclables():
+    """
+    Real Name: b'landfilling nonrecyclables'
+    Original Eqn: b'(recycling + recycling failed remanufactured) *
+    fraction of recycling to landfill'
+    Units: b'metric ton/year'
+    Limits: (0.0, None)
+    Type: component
+
+    b'System loss representing materials that were too contaminated or
+    \\n    \\t\\tothwerwise could not be recycled'
+    """
+    return (recycling() + recycling_failed_remanufactured()) * \
+           fraction_of_recycling_to_landfill()
+
+
+@cache('step')
+def material_distribution():
+    """
+    Real Name: b'Material Distribution'
+    Original Eqn: b'INTEG ( aggregating recycled materials+extracting-distributing,
+     0)'
+    Units: b'metric ton'
+    Limits: (0.0, None)
+    Type: component
+
+    b'Flow aggregator. Value should remain very close to zero (allowing for
+    some \\n    \\t\\trounding error) throughout model run'
+    """
+    return _integ_material_distribution()
+
+
+@cache('step')
+def material_recycle():
+    """
+    Real Name: b'Material Recycle'
+    Original Eqn: b'INTEG ( recycling + recycling failed remanufactured -
+    aggregating recycled materials - landfilling nonrecyclables, 0)'
+    Units: b'metric ton'
+    Limits: (-0.1, None)
+    Type: component
+
+    b'Flow aggregator and splitter. Value should remain very close to zero
+    \\n    \\t\\tthroughout model run.'
+    """
+    return _integ_material_recycle()
+
+
+@cache('step')
+def producing():
+    """
+    Real Name: b'producing'
+    Original Eqn: b'distributing + aggregating remanufactured products'
+    Units: b'metric ton/year'
+    Limits: (0.0, None)
+    Type: component
+
+    b'remanufactured products and newly manufactured products containing
+    virgin \\n    \\t\\tmaterials and/or recycled materials'
+    """
+    return distributing() + aggregating_remanufactured_products()
+
+
+@cache('step')
+def product_distribution():
+    """
+    Real Name: b'Product Distribution'
+    Original Eqn: b'INTEG ( aggregating reused products + producing -
+    shipping, 0)'
+    Units: b'metric ton'
+    Limits: (0.0, None)
+    Type: component
+
+    b'Flow aggregator. Value should remain very close to zero (allowing for
+    some \\n    \\t\\trounding error) throughout model run'
+    """
+    return _integ_product_distribution()
+
+
+@cache('step')
+def product_remanufacture():
+    """
+    Real Name: b'Product Remanufacture'
+    Original Eqn: b'INTEG ( remanufacturing + remanufacturing nonreusables -
+    aggregating remanufactured products - landfilling failed remanufactured -
+    recycling failed remanufactured, 0)'
+    Units: b'metric ton'
+    Limits: (-10.0, 10.0)
+    Type: component
+
+    b'Flow aggregator and splitter'
+    """
+    return _integ_product_remanufacture()
+
+
+@cache('step')
+def tallying_extraction():
+    """
+    Real Name: b'tallying extraction'
+    Original Eqn: b'extracting'
+    Units: b'metric ton/year'
+    Limits: (0.0, None)
+    Type: component
+
+    b'Flow to keep track of total virgin material extraction'
+    """
+    return extracting()
+
+
+@cache('step')
+def production():
+    """
+    Real Name: b'Production'
+    Original Eqn: b'INTEG ( aggregating remanufactured products +
+    distributing - producing, 0)'
+    Units: b'metric ton'
+    Limits: (0.0, None)
+    Type: component
+
+    b'Flow aggregator. Value should remain very close to zero (allowing for
+    some \\n    \\t\\trounding error) throughout model run'
+    """
+    return _integ_production()
+
+
+@cache('step')
+def products_in_use():
+    """
+    Real Name: b'Products in Use'
+    Original Eqn: b'INTEG ( shipping-reaching end of life, initial
+    components in use)'
+    Units: b'metric ton'
+    Limits: (0.0, None)
+    Type: component
+
+    b'Materials within turbines currently in use - may be virgin, recycled,
+    or \\n    \\t\\tremanufactured or reused products'
+    """
+    return _integ_products_in_use()
+
+
+@cache('step')
+def total_extraction():
+    """
+    Real Name: b'Total Extraction'
+    Original Eqn: b'INTEG ( tallying extraction, 0)'
+    Units: b'metric ton'
+    Limits: (0.0, None)
+    Type: component
+
+    b'Keeps track of cumulative virgin material extraction, for calculating
+     \\n    \\t\\tcircularity metrics or other bookkeeping'
+    """
+    return _integ_total_extraction()
+
+
+@cache('step')
+def reusing_in_other_sectors():
+    """
+    Real Name: b'reusing in other sectors'
+    Original Eqn: b'reaching end of life * fraction used product reused
+    in other sectors'
+    Units: b'metric ton/year'
+    Limits: (0.0, None)
+    Type: component
+
+    b'End-of-life materials sent for use in another sector'
+    """
+    return reaching_end_of_life() * \
+           fraction_used_product_reused_in_other_sectors()
+
+
+@cache('step')
+def recycling_failed_remanufactured():
+    """
+    Real Name: b'recycling failed remanufactured'
+    Original Eqn: b'(remanufacturing + remanufacturing nonreusables) *
+    fraction remanufactured product to recycle'
+    Units: b'metric ton/year'
+    Limits: (0.0, None)
+    Type: component
+
+    b'end-of-life materials in components that could not be put back into a
+     \\n    \\t\\tworking product'
+    """
+    return (remanufacturing() +
+            remanufacturing_nonreusables()) * \
+           fraction_remanufactured_product_to_recycle()
+
+
+@cache('step')
+def reusing():
+    """
+    Real Name: b'reusing'
+    Original Eqn: b'INTEGER( reaching end of life * Fraction Reuse)'
+    Units: b'metric ton/year'
+    Limits: (0.0, None)
+    Type: component
+
+    b'End-of-life materials contained in products to be reused'
+    """
+    return int(reaching_end_of_life() * fraction_reuse())
+
+
+@cache('step')
+def shipping():
+    """
+    Real Name: b'shipping'
+    Original Eqn: b'DELAY1(producing + aggregating reused products,
+     supply chain delay)'
+    Units: b'metric ton/year'
+    Limits: (0.0, None)
+    Type: component
+
+    b'reused products are combined with newly manufactured and remanufactured
+    \\n    \\t\\tproducts, with an assumed delay caused by supply chain logistics'
+    """
+    return _delay_producingaggregating_reused_products_supply_chain_delay_producingaggregating_reused_products_1(
+    )
+
+
+@cache('run')
+def fraction_used_product_reused_in_other_sectors():
+    """
+    Real Name: b'fraction used product reused in other sectors'
+    Original Eqn: b'0'
+    Units: b'Dmnl'
+    Limits: (0.0, 1.0, 0.01)
+    Type: constant
+
+    b'Fraction of end-of-life materials sent for use (etc) in another sector
+     \\n    \\t\\trather than the original energy technology system'
+    """
+    return 0
+
+
+@cache('run')
+def supply_chain_delay():
+    """
+    Real Name: b'supply chain delay'
+    Original Eqn: b'0.5'
+    Units: b'year'
+    Limits: (0.0, 3.0, 0.25)
+    Type: constant
+
+    b'Shipping and other logistical delays in the energy technology supply
+     \\n    \\t\\tchain. Default value 0.5 years or 6 months'
+    """
+    return 0.5
+
+
+@cache('run')
+def initial_components_in_use():
+    """
+    Real Name: b'initial components in use'
+    Original Eqn: b'0'
+    Units: b'metric ton'
+    Limits: (0.0, None)
+    Type: constant
+
+    b'Set to 0 to assume no commercial-scale wind turbines installed prior to
+     \\n    \\t\\t1980 - simplifying assumption.'
+    """
+    return 0
+
+
+@cache('run')
+def fraction_of_recycling_to_landfill():
+    """
+    Real Name: b'fraction of recycling to landfill'
+    Original Eqn: b'0.05'
+    Units: b'Dmnl'
+    Limits: (0.0, 1.0, 0.01)
+    Type: constant
+
+    b'Loss fraction: amount of materials sent to recycling that are lost and
+    \\n    \\t\\tlandfilled or incinerated instead. Default value 0.01'
+    """
+    return 0.05
+
+
+@cache('run')
+def fraction_of_remanufacture_to_landfill():
+    """
+    Real Name: b'fraction of remanufacture to landfill'
+    Original Eqn: b'0.05'
+    Units: b'Dmnl'
+    Limits: (0.0, 1.0, 0.01)
+    Type: constant
+
+    b'Loss fraction: amount of materials sent to remanufacturing that are lost
+    \\n    \\t\\tand landfilled or incinerated instead. Default value 0.01'
+    """
+    return 0.05
+
+
+@cache('run')
+def fraction_remanufactured_product_to_recycle():
+    """
+    Real Name: b'fraction remanufactured product to recycle'
+    Original Eqn: b'0.01'
+    Units: b'Dmnl'
+    Limits: (0.0, 1.0, 0.01)
+    Type: constant
+
+    b'Leakage fraction: amount of materials sent to remanufacturing that were
+    \\n    \\t\\ttoo degraded and had to be recycled instead.'
+    """
+    return 0.01
+
+
+@cache('run')
+def fraction_reused_product_remanufactured():
+    """
+    Real Name: b'fraction reused product remanufactured'
+    Original Eqn: b'0.01'
+    Units: b'Dmnl'
+    Limits: (None, None)
+    Type: constant
+
+    b'Leakage fraction: amount of materials in components sent for reuse that
+     \\n    \\t\\twere too degraded and had to be remanufactured instead.'
+    """
+    return 0.01
+
+
+@cache('run')
+def component_lifetime():
+    """
+    Real Name: b'component lifetime'
+    Original Eqn: b'20'
+    Units: b'year'
+    Limits: (0.0, 50.0, 0.5)
+    Type: constant
+
+    b'Years that newly installed wind turbines remain in use, on average,
+     before \\n    \\t\\tan end-of-life process is needed. Default value 20 or
+      25, depending on \\n    \\t\\tassumptions.'
+    """
+    return 20
+
+
+@cache('step')
+def relative_landfill():
+    """
+    Real Name: b'relative landfill'
+    Original Eqn: b'( reaching end of life - (landfilling + landfilling failed
+    remanufactured + landfilling nonrecyclables\\\\ ) ) / ( reaching end of
+    life + 0.001)'
+    Units: b'Dmnl'
+    Limits: (None, None)
+    Type: component
+
+    b'Circularity metric placeholder'
+    """
+    return (reaching_end_of_life() -
+            (landfilling() + landfilling_failed_remanufactured() +
+             landfilling_nonrecyclables())) / (reaching_end_of_life() + 0.001)
+
+
+@cache('step')
+def externalities_from_landfill_transportation():
+    """
+    Real Name: b'externalities from landfill transportation'
+    Original Eqn: b'externality factor of transportation * landfilling * miles
+     from end use location to landfill'
+    Units: b'impact/year'
+    Limits: (None, None)
+    Type: component
+
+    b'Calculates externalities from transportation to landfill'
+    """
+    return externality_factor_of_transportation() * landfilling(
+    ) * miles_from_end_use_location_to_landfill()
+
+
+@cache('step')
+def externalities_total():
+    """
+    Real Name: b'externalities total'
+    Original Eqn: b'IF THEN ELSE(annual demand = 0, 0, ( externalities from
+    reusing + externalities from remanufacturing + externalities from recycling
+     + externalities from extracting +
+     externalities from total transportation ) / annual demand )'
+    Units: b'impact/metric ton'
+    Limits: (0.0, None)
+    Type: component
+
+    b'Calculates total externalities from energy technology system operation
+    \\n    \\t\\twhen annual demand is greater than zero; otherwise, returns
+     zero.'
+    """
+    _out = np.nan
+
+    if annual_demand() == 0:
+        _out = 0
+    else:
+        _out = (externalities_from_reusing() + externalities_from_remanufacturing() +
+         externalities_from_recycling() + externalities_from_extracting() +
+         externalities_from_total_transportation()) / annual_demand()
+
+    return _out
+
+
+@cache('step')
+def externalities_from_total_transportation():
+    """
+    Real Name: b'externalities from total transportation'
+    Original Eqn: b'externalities from recycling transportation+externalities
+     from landfill transportation\\\\ +externalities from remanufacturing
+      transportation+externalities from reuse transportation'
+    Units: b'impact/year'
+    Limits: (0.0, None)
+    Type: component
+
+    b'Calculates total externalities from all forms of transportation in the
+     \\n    \\t\\tenergy technology system.'
+    """
+    return externalities_from_recycling_transportation(
+    ) + externalities_from_landfill_transportation(
+    ) + externalities_from_remanufacturing_transportation(
+    ) + externalities_from_reuse_transportation()
+
+
+@cache('step')
+def externalities_from_extracting():
+    """
+    Real Name: b'externalities from extracting'
+    Original Eqn: b'extracting * externality factor of extracting process'
+    Units: b'impact/year'
+    Limits: (0.0, None)
+    Type: component
+
+    b'Calculates total externalities due to extracting virgin materials'
+    """
+    return extracting() * externality_factor_of_extracting_process()
+
+
+@cache('step')
+def externalities_from_recycling():
+    """
+    Real Name: b'externalities from recycling'
+    Original Eqn: b'aggregating recycled materials * externality factor of
+     recycling process'
+    Units: b'impact/year'
+    Limits: (0.0, None)
+    Type: component
+
+    b'Calculates externalities from recycling process only
+    ( no transportation )'
+    """
+    return aggregating_recycled_materials() * \
+           externality_factor_of_recycling_process()
+
+
+@cache('step')
+def externalities_from_remanufacturing():
+    """
+    Real Name: b'externalities from remanufacturing'
+    Original Eqn: b'aggregating remanufactured products *
+    externality factor of remanufacturing process'
+    Units: b'impact/year'
+    Limits: (None, None)
+    Type: component
+
+    b'Calculates externalities from remanufacturing only, no transportation'
+    """
+    return aggregating_remanufactured_products() * \
+           externality_factor_of_remanufacturing_process()
+
+
+@cache('step')
+def externalities_from_reusing():
+    """
+    Real Name: b'externalities from reusing'
+    Original Eqn: b'aggregating reused products * externality factor of
+    reusing process'
+    Units: b'impact/year'
+    Limits: (0.0, None)
+    Type: component
+
+    b'Calculates externalities from reusing only, no transportation'
+    """
+    return aggregating_reused_products() *\
+           externality_factor_of_reusing_process()
+
+
+@cache('step')
+def cumulative_landfill_fraction():
+    """
+    Real Name: b'cumulative landfill fraction'
+    Original Eqn: b'Landfill and Incineration / (Total Extraction + 0.001)'
+    Units: b'Dmnl'
+    Limits: (0.0, None)
+    Type: component
+
+    b'Circularity metric placeholder'
+    """
+    return landfill_and_incineration() / (total_extraction() + 0.001)
+
+
+@cache('step')
+def externalities_from_recycling_transportation():
+    """
+    Real Name: b'externalities from recycling transportation'
+    Original Eqn: b'externality factor of transportation * ( recycling *
+    miles from end use location to recycling facility + recycling failed
+    remanufactured * miles from remanufacturing facility to recycling facility
+     + landfilling nonrecyclables * miles from recycling facility to landfill
+      + aggregating recycled materials * miles from recycling to distribution
+       facility )'
+    Units: b'impact/year'
+    Limits: (None, None)
+    Type: component
+
+    b'Calculates externalities from all transportation associated with the
+     \\n    \\t\\trecycling pathway'
+    """
+    return externality_factor_of_transportation() * (
+        recycling() * miles_from_end_use_location_to_recycling_facility() +
+        recycling_failed_remanufactured() *
+        miles_from_remanufacturing_facility_to_recycling_facility() +
+        landfilling_nonrecyclables() *
+        miles_from_recycling_facility_to_landfill() +
+        aggregating_recycled_materials() *
+        miles_from_recycling_to_distribution_facility())
+
+
+@cache('step')
+def externalities_from_remanufacturing_transportation():
+    """
+    Real Name: b'externalities from remanufacturing transportation'
+    Original Eqn: b'externality factor of transportation * ( remanufacturing *
+     miles from end use location to remanufacturing facility + remanufacturing
+      nonreusables * miles from reuse facility to remanufacturing facility +
+       aggregating remanufactured products * miles from remanufacturing facility
+        to product distribution facility\\\\ + landfilling failed remanufactured
+         * miles from remanufacturing facility to landfill\\\\ )'
+    Units: b'impact/year'
+    Limits: (None, None)
+    Type: component
+
+    b'Calculates externalities from all transportation associated with the
+    \\n    \\t\\tremanufacturing pathway'
+    """
+    return externality_factor_of_transportation() * (
+        remanufacturing() *
+        miles_from_end_use_location_to_remanufacturing_facility() +
+        remanufacturing_nonreusables() *
+        miles_from_reuse_facility_to_remanufacturing_facility() +
+        aggregating_remanufactured_products() *
+        miles_from_remanufacturing_facility_to_product_distribution_facility() +
+        landfilling_failed_remanufactured() *
+        miles_from_remanufacturing_facility_to_landfill())
+
+
+@cache('step')
+def externalities_from_reuse_transportation():
+    """
+    Real Name: b'externalities from reuse transportation'
+    Original Eqn: b'externality factor of transportation * ( reusing *
+    miles from end use location to reuse facility + aggregating reused products *
+     miles from reuse facility to product distribution facility\\\\ )'
+    Units: b'impact/year'
+    Limits: (None, None)
+    Type: component
+
+    b'Calculates externalities from all transportation associated with the
+     \\n    \\t\\treusing pathway'
+    """
+    return externality_factor_of_transportation() * (
+        reusing() * miles_from_end_use_location_to_reuse_facility() +
+        aggregating_reused_products() *
+        miles_from_reuse_facility_to_product_distribution_facility())
+
+
+@cache('run')
+def externality_factor_of_extracting_process():
+    """
+    Real Name: b'externality factor of extracting process'
+    Original Eqn: b'15'
+    Units: b'impact/metric ton'
+    Limits: (0.0, None)
+    Type: constant
+
+    b'Generic externality factor for extracting virgin materials'
+    """
+    return 15
+
+
+@cache('run')
+def externality_factor_of_recycling_process():
+    """
+    Real Name: b'externality factor of recycling process'
+    Original Eqn: b'11'
+    Units: b'impact/metric ton'
+    Limits: (0.0, None)
+    Type: constant
+
+    b'Generic externality factor for recycling technology'
+    """
+    return 11
+
+
+@cache('run')
+def externality_factor_of_remanufacturing_process():
+    """
+    Real Name: b'externality factor of remanufacturing process'
+    Original Eqn: b'8'
+    Units: b'impact/metric ton'
+    Limits: (0.0, None)
+    Type: constant
+
+    b'Generic externality factor for remanufacturing technology'
+    """
+    return 8
+
+
+@cache('run')
+def externality_factor_of_transportation():
+    """
+    Real Name: b'externality factor of transportation'
+    Original Eqn: b'0.01'
+    Units: b'impact/(metric ton*mile)'
+    Limits: (0.0, None)
+    Type: constant
+
+    b'Generic externality factor for all types of transportation'
+    """
+    return 0.01
+
+
+@cache('run')
+def externality_factor_of_reusing_process():
+    """
+    Real Name: b'externality factor of reusing process'
+    Original Eqn: b'5'
+    Units: b'impact/metric ton'
+    Limits: (0.0, None)
+    Type: constant
+
+    b'Generic externality factor for reusing technology'
+    """
+    return 5
+
+
+@cache('run')
+def final_time():
+    """
+    Real Name: b'FINAL TIME'
+    Original Eqn: b'2050'
+    Units: b'year'
+    Limits: (None, None)
+    Type: constant
+    @note this matches the Vensim model
+    b'The final time for the simulation.'
+    """
+    return 2050
+
+
+@cache('run')
+def initial_time():
+    """
+    Real Name: b'INITIAL TIME'
+    Original Eqn: b'1982'
+    Units: b'year'
+    Limits: (None, None)
+    Type: constant
+    @note this matches the Vensim model
+    b'The initial time for the simulation.'
+    """
+    return 1982
+
+
+@cache('step')
+def saveper():
+    """
+    Real Name: b'SAVEPER'
+    Original Eqn: b'TIME STEP'
+    Units: b'year'
+    Limits: (0.0, None)
+    Type: component
+
+    b'The frequency with which output is stored.'
+    """
+    return time_step()
+
+
+@cache('run')
+def time_step():
+    """
+    Real Name: b'TIME STEP'
+    Original Eqn: b'0.25'
+    Units: b'year'
+    Limits: (0.0, None)
+    Type: constant
+    @note this matches the Vensim model - both the value and the units
+    b'The time step for the simulation.'
+    """
+    return 0.25
+
+
+_integ_cumulative_recycle = functions.Integ(lambda: tallying_recycle(),
+                                            lambda: 0)
+
+_integ_cumulative_remanufacture = functions.Integ(lambda:
+                                                  tallying_remanufacture(),
+                                                  lambda: 0)
+
+_integ_cumulative_reuse = functions.Integ(lambda: tallying_reuse(), lambda: 0)
+
+_trend_cumulative_remanufacture_05_0 = functions.Trend(lambda:
+                                                       cumulative_remanufacture(),
+                                                       lambda: 0.5, lambda: 0)
+
+_trend_cumulative_recycle_05_0 = functions.Trend(lambda: cumulative_recycle(),
+                                                 lambda: 0.5,
+                                                 lambda: 0)
+
+_trend_cumulative_reuse_05_0 = functions.Trend(lambda: cumulative_reuse(),
+                                               lambda: 0.5, lambda: 0)
+
+_integ_remanufacture_process_cost = functions.Integ(lambda:
+                                                    remanufacture_process_learning(),
+                                                    lambda:
+                                                    initial_cost_of_remanufacturing_process())
+
+_integ_recycle_process_cost = functions.Integ(lambda: recycle_process_learning(),
+                                              lambda:
+                                              initial_cost_of_recycling_process())
+
+_integ_reuse_process_cost = functions.Integ(lambda: reuse_process_learning(),
+                                            lambda: initial_cost_of_reuse_process())
+
+_integ_cumulative_capacity = functions.Integ(lambda: adding_capacity(), lambda: 0)
+
+_integ_fraction_recycle = functions.Integ(lambda: increasing_fraction_recycle(),
+                                          lambda:
+                                          fraction_used_product_recycled_initial_value())
+
+_integ_fraction_remanufacture = functions.Integ(
+    lambda: increasing_fraction_remanufacture(),
+    lambda: fraction_used_product_remanufactured_initial_value())
+
+_integ_fraction_reuse = functions.Integ(lambda: changing_fraction_reuse(),
+                                        lambda:
+                                        fraction_used_product_reused_initial_value())
+
+_macro_minlist_reuse_favorability_over_linear_remanufacture_favorability_over_linear_recycle_favorability_over_linear_ = functions.Macro(
+    'C://Users//rhanes//Documents//GitHub//tiny-lca//tinysd//vensim model//national-scale/minlist.py',
+    {
+        'input1': lambda: reuse_favorability_over_linear(),
+        'input2': lambda: remanufacture_favorability_over_linear(),
+        'input3': lambda: recycle_favorability_over_linear(),
+        'input4': lambda: 1000
+    },
+    'minlist',
+    time_initialization=lambda: __data['time'])
+
+_integ_products_at_end_of_life = functions.Integ(
+    lambda: reaching_end_of_life() - landfilling() - recycling() -
+            remanufacturing() - reusing() -
+    reusing_in_other_sectors(), lambda: 0)
+
+_integ_landfill_and_incineration = functions.Integ(
+    lambda: landfilling() + landfilling_failed_remanufactured() +
+            landfilling_nonrecyclables(),
+    lambda: 0)
+
+_integ_product_reuse = functions.Integ(
+    lambda: reusing() - aggregating_reused_products() -
+            remanufacturing_nonreusables(), lambda: 0)
+
+_integ_products_sent_to_other_sectors = functions.Integ(lambda:
+                                                        reusing_in_other_sectors(),
+                                                        lambda: 0)
+
+_integ_raw_material_extraction = functions.Integ(lambda: -extracting(),
+                                                 lambda: 1e+15)
+
+_delay_shipping_component_lifetime_0_1 = functions.Delay(lambda: shipping(),
+                                                         lambda:
+                                                         component_lifetime(),
+                                                         lambda: 0,
+                                                         lambda: 1)
+
+_integ_material_distribution = functions.Integ(
+    lambda: aggregating_recycled_materials() + extracting() -
+            distributing(), lambda: 0)
+
+_integ_material_recycle = functions.Integ(
+    lambda: recycling() + recycling_failed_remanufactured() -
+            aggregating_recycled_materials() -
+    landfilling_nonrecyclables(), lambda: 0)
+
+_integ_product_distribution = functions.Integ(
+    lambda: aggregating_reused_products() + producing() - shipping(), lambda: 0)
+
+_integ_product_remanufacture = functions.Integ(
+    lambda: remanufacturing() + remanufacturing_nonreusables(
+    ) - aggregating_remanufactured_products() -
+            landfilling_failed_remanufactured() -
+    recycling_failed_remanufactured(), lambda: 0)
+
+_integ_production = functions.Integ(
+    lambda: aggregating_remanufactured_products() + distributing() -
+            producing(), lambda: 0)
+
+_integ_products_in_use = functions.Integ(lambda: shipping() -
+                                                 reaching_end_of_life(),
+                                         lambda: initial_components_in_use())
+
+_integ_total_extraction = functions.Integ(lambda: tallying_extraction(),
+                                          lambda: 0)
+
+_delay_producingaggregating_reused_products_supply_chain_delay_producingaggregating_reused_products_1 = functions.Delay(
+    lambda: producing() + aggregating_reused_products(), lambda: supply_chain_delay(),
+    lambda: producing() + aggregating_reused_products(), lambda: 1)