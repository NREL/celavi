
import celavi.data_manager as Data
import warnings
import pandas as pd
import numpy as np
from sklearn.linear_model import LinearRegression

warnings.simplefilter('error', UserWarning)


class ComputeLocations:
    """
    The ComputeLocations class performs preprocessing that ingests raw facility
     location data and returns a formatted, aggregated dataset of all
     facilities involved in a circular supply chain.

     The specific preprocessing steps will need to be adjusted for different
     raw data sources to allow for variations in column names, data types, and
     the number of files ingested. The output format of the processed dataset
     must remain as it is defined in this code for the remainder of the CELAVI
     code base to function.
    """

    def __init__(self,
                 wind_turbine_locations,
                 landfill_locations,
                 other_facility_locations,
                 transportation_graph,
                 node_locations,
                 lookup_facility_type,
                 turbine_data_filename,
                 standard_scenarios_filename):
        """
        Parameters
        ----------
        power_plant_locations
            Data set of renewable energy power plant locations including lat,
            long, region identifier columns, and other power-plant-specific
            information as needed.

        landfill_locations
            Data set of landfills in the contiguous US.

        other_facility_locations
            Data set of all other facility types involved in the case study.

        transportation_graph
            Network of all roads in the contiguous US.

        node_locations


        lookup_facility_type
            File defining the allowable set of facility types in the case study.

        technology_data_filename
            File with technology-specific installation data, including year
            installed, location (lat, long, and region identifiers), and any
            technology-specific data required to model material flows into
            power plants.

        standard_scenarios_filename
            File of output from NREL's REEDS model, used for capacity expansion
            projections past the current year.
        """

        # file paths for raw data used to compute locations
        self.wind_turbine_locations = wind_turbine_locations
        self.landfill_locations = landfill_locations
        self.other_facility_locations = other_facility_locations
        self.transportation_graph = transportation_graph
        self.node_locations = node_locations
        self.turbine_data_filename = turbine_data_filename
        self.standard_scenarios_filename = standard_scenarios_filename

        self.lookup_facility_type_file = lookup_facility_type

        # data backfill flag
        self.backfill = True

        # flag to use limited set of source data
        self.toy = False

        # Create place to store turbine data in self for use in generating
        # the number_of_turbines file with capacity expansion
        self.capacity_data = None

        # Create place to store final locations df for use in capacity expansion
        self.locs = None

        self.facility_type_lookup = pd.read_csv(self.lookup_facility_type_file, header=None)


    def wind_power_plant(self):
        """
        Ingests raw data from the U.S. Wind Turbine database, filters down to
        the contiguous U.S. and creates a data frame that can be combined with
        other sets of facility location data. The number_of_technology_units
        file is also created from this dataset.

        See TurbineLocations child class of Data class for column names and
        data types, and where to download the USWTDB.

<<<<<<< HEAD
        Parameters
        ----------

        Returns
        -------
        wind_plant_locations: pd.DataFrame
            Dataset of power plant locations including unique facility ID, the
            facility type identifier, a lat/long pair, and four generic region
            identifiers (country, state, county, etc.)

            Columns:
                facility_id : int
                facility_type : str
                lat : float
                long : float
                region_id_1 : str
                region_id_2 : str
                region_id_3 : str
                region_id_4 : str
        """

        # Process data for wind power plants - from USWTDB
        turbine_locations = Data.TechUnitLocations(fpath=self.power_plant_locations, backfill=self.backfill)
=======
        """Process data for wind power plants - from USWTDB"""
        turbine_locations = Data.TurbineLocations(fpath=self.wind_turbine_locations, backfill=self.backfill)
>>>>>>> d2d1dbc4
        
        # select only those turbines with eia_ids (exclude turbines without) only 9314 out of 67814 don't have eia_id
        turbine_locations_with_eia = turbine_locations[(turbine_locations['eia_id'] != '-1') &
                                                       (turbine_locations['p_year'] != '-1')]

        # reformat data for later use
        turbine_locations_with_eia.rename(columns={"t_state": "region_id_2",
                                                   "t_county": "region_id_3",
                                                   "xlong": "long",
                                                   "ylat": "lat",
                                                   "eia_id": "facility_id",
                                                   "p_year": "year"},
                                          inplace=True)

        # exclude Hawaii, Guam, Puerto Rico, and Alaska (only have road network data for the contiguous United States)
        turbine_locations_with_eia = turbine_locations_with_eia[turbine_locations_with_eia.region_id_2 != 'GU']
        turbine_locations_with_eia = turbine_locations_with_eia[turbine_locations_with_eia.region_id_2 != 'HI']
        turbine_locations_with_eia = turbine_locations_with_eia[turbine_locations_with_eia.region_id_2 != 'PR']
        turbine_locations_with_eia = turbine_locations_with_eia[turbine_locations_with_eia.region_id_2 != 'AK']

        # exclude Nantucket since transport routing doesn't currently include ferries
        turbine_locations_with_eia = turbine_locations_with_eia[turbine_locations_with_eia.region_id_3 != 'Nantucket']

        # exclude Block Island since no transport from offshore turbine to shore
        turbine_locations_with_eia = turbine_locations_with_eia[turbine_locations_with_eia.facility_id != 58035]

        # Filter down the dataset to generate the number_of_technology_units
        # file
        n_turb = turbine_locations_with_eia[
            ['facility_id', 'p_name', 'year', 'p_tnum', 't_model', 't_cap']
        ].drop_duplicates().dropna()

        n_turb2 = n_turb[n_turb['year'] > 1999]
        
        data3 = n_turb2.groupby(['year','facility_id','p_name','t_cap']).size().reset_index().rename(columns={0:'n_turbine'})        
        data4 = data3.groupby(['year','facility_id']).apply(lambda x: np.average(x.t_cap, weights=x.n_turbine)).reset_index().rename(columns={0:'t_cap'})
        data5 = data3.groupby(['year','facility_id'])['n_turbine'].agg('sum').reset_index()
        data6 = data5.merge(data4, on = ['year','facility_id'])        

        # Store this dataframe into self for use in capacity projection
        # calculations and creation of the number_of_technology_units file
        self.capacity_data = data6

        turbine_locations_filtered = turbine_locations_with_eia[
            turbine_locations_with_eia.year > 1999
        ]

        # determine average lat and long for all turbines by facility_id
        # (this is the plant location for each facility_id)
        plant_locations = turbine_locations_filtered.groupby(['facility_id', 'region_id_2', "region_id_3"])['long', 'lat'].agg('mean').reset_index()
        # Dropping duplicates on p year and eia id and keeping only the first county occurences in case spread over multiple counties. Assumption
        plant_locations = plant_locations.drop_duplicates(subset=['facility_id'], keep='first')
        plant_locations = plant_locations.astype({'facility_id': 'int'})  # recast type for facility_id
        # Unique eia id and p _year have only one lat long associated now along with one region county and state.
        
        wind_plant_locations = plant_locations
        # use data6 to filter down the power plant locations list
        wind_plant_locations = wind_plant_locations[
            wind_plant_locations.facility_id.isin(
                data6.facility_id
            )
        ].drop_duplicates(subset='facility_id',
                          keep='first')

        wind_plant_type_lookup = self.facility_type_lookup[self.facility_type_lookup[0].str.contains('power plant')].values[0][0]
        if wind_plant_type_lookup:
            wind_plant_facility_type_convention = wind_plant_type_lookup
            wind_plant_locations["facility_type"] = wind_plant_facility_type_convention
        else:
            warnings.warn('Wind plant facility type missing from facility_type lookup table.')

        wind_plant_locations["region_id_1"] = 'USA'
        wind_plant_locations["region_id_4"] = ''
        wind_plant_locations = wind_plant_locations.astype({'facility_id': 'int'})

        return wind_plant_locations


    def landfill(self):
        """
        Processes raw data from U.S. EPA Landfill Methane Outreach Program
        (LMOP) to create a dataset of  landfill locations in the contiguous
        U.S. See the LandfillLocations child class of the Data class for
        column names and download location.

        Parameters
        ----------

        Returns
        -------
        landfill_locations_no_nulls : pd.DataFrame
            Dataset of landfill locations including unique facility ID, the
            facility type identifier, a lat/long pair, and four generic region
            identifiers (country, state, county, etc.)

            Columns:
                facility_id : int
                facility_type : str
                lat : float
                long : float
                region_id_1 : str
                region_id_2 : str
                region_id_3 : str
                region_id_4 : str

        """

        # load landfill facility data
        landfill_locations_all = Data.LandfillLocations(fpath=self.landfill_locations, backfill=self.backfill)

        # reformat landfill data
        landfill_locations_all = landfill_locations_all.rename(columns={"State": "region_id_2",
                                                                "County": "region_id_3",
                                                                "City": "region_id_4",
                                                                "Longitude": "long",
                                                                "Latitude": "lat",
                                                                "Landfill ID": "facility_id",
                                                                "Landfill Closure Year": "landfill_closure_year",
                                                                "Current Landfill Status": "current_landfill_status"
                                                                })
        landfill_locations_all = landfill_locations_all.astype({'landfill_closure_year': 'int'})

        landfill_type_lookup = self.facility_type_lookup[self.facility_type_lookup[0].str.contains('landfill')].values[0][0]
        if landfill_type_lookup:
            landfill_facility_type_convention = landfill_type_lookup
        else:
            warnings.warn('Landfill facility type missing from facility_type lookup table.')

        landfill_locations_all["facility_type"] = landfill_facility_type_convention
        landfill_locations_all["region_id_1"] = 'USA'

        # select only open landfills
        landfill_locations = landfill_locations_all[landfill_locations_all['current_landfill_status'] == 'Open']
        landfill_locations = landfill_locations[['facility_id', 'facility_type', 'long', 'lat', 'region_id_1', 'region_id_2', 'region_id_3', 'region_id_4']]

        # drop landfills that have null values for lat and long
        # (data cleanup from LMOP data; 7 cases where landfills exist but no locations are defined; e.g., facility_id = 2173)
        landfill_locations_no_nulls = landfill_locations.dropna(subset=['long', 'lat'])

        return landfill_locations_no_nulls


    def other_facility(self):
        """
        Process additional facility data that does not already have a dataset-
        specific method. See the OtherFacilityLocations child class of the Data
        class for column names.

        If using this method, the location dataset being read in must already
        be in the same format as the Return value.

        Parameters
        ----------

        Returns
        -------
        facility_locations: pd.DataFrame
            Dataset of generic facility locations including unique facility ID,
             the facility type identifier, a lat/long pair, and four generic
             region identifiers (country, state, county, etc.)

            Columns:
                facility_id : int
                facility_type : str
                lat : float
                long : float
                region_id_1 : str
                region_id_2 : str
                region_id_3 : str
                region_id_4 : str
        """

        facility_locations = Data.OtherFacilityLocations(fpath=self.other_facility_locations, backfill=self.backfill)

        number_other_facilities = len(facility_locations)
        number_unique_facility_id = len(facility_locations.facility_id.unique())

        list_other_facility_types = facility_locations.facility_type.unique()

        for facility_type in list_other_facility_types:
            other_facility_type_lookup = self.facility_type_lookup[self.facility_type_lookup[0].str.contains(facility_type)].values[0][0]

            if other_facility_type_lookup:
                facility_locations = facility_locations.replace({'facility_type': facility_type},
                                                                {'facility_type': other_facility_type_lookup},
                                                                regex=True)
            else:
                warnings.warn('Facility type missing from facility_type lookup table.')


        if number_other_facilities != number_unique_facility_id:
            warning_str = "The facility_id column in other facility locations is not unique - " \
                          "please verify your input file is correctly generated. Number facilities is %d; " \
                          "number unique facility_id is %d." % (number_other_facilities, number_unique_facility_id)
            warnings.warn(warning_str)
        return facility_locations


    def capacity_projections(self):
        """
        Use NREL's Standard Scenarios for electricity grid mix projections to
        calculate future technology unit installations. See the
        StandardScenarios child class of the Data parent class for additional
        information on obtaining and formatting the input dataset.

        Parameters
        ----------

        Returns
        -------

        """

        # Read in the standard scenario data
        stscen = Data.StandardScenarios(
            fpath=self.standard_scenarios_filename,
            backfill=self.backfill
        ).rename(
            columns={'t': 'year'}
        )

        # group stscen by state and take the consecutive difference of the
        # capacity column
        stscen['cap_new'] = stscen.groupby('state')['wind-ons_MW'].diff()

        # convert MW to kW to match the US WTDB turbine capacity data
        stscen.cap_new = stscen.cap_new * 1000.0

        # where total capacity decreases in a year, set the new capacity value
        # to 0
        stscen['cap_new'][stscen['cap_new'] < 0] = 0

        # .diff() leaves empty values where there is no previous row.
        # replace these NAs with 0
        stscen.fillna(value=0, inplace=True)

        # capacity_data is historical
        # find the average turbine capacity, weighted by number of turbines,
        # in each year up to the present day
        avg_cap_hist = self.capacity_data.groupby(
            by='year'
        ).apply(
            lambda x: np.average(x.t_cap, weights=x.n_turbine)
        ).reset_index(
        ).rename(
            columns={0: 'avg_t_cap'}
        )

        # perform a linear regression of avg_t_cap on year
        avg_t_cap_reg = LinearRegression(
        ).fit(
            np.array(avg_cap_hist.year).reshape(-1, 1),
            np.array(avg_cap_hist.avg_t_cap).reshape(-1, 1)
        )

        # extrapolate the linear regression to generate values every 2 years
        # from 2022 to 2050
        predictions = [
            [year, avg_t_cap_reg.predict(
             np.array(
                [[year]]
             )
        )[0][0]] for year in np.arange(2022, 2052, 2)
        ]

        # format extrapolations into DataFrame
        avg_cap_pred = pd.DataFrame(
            data=predictions,
            columns=['year', 'avg_t_cap']
        )

        # merge the average capacity extrapolation with the standard scenario
        # data by year
        # keep only the columns required to calculate the number of new
        # turbines
        joined = avg_cap_pred.merge(
            stscen[stscen.year > 2020],
            on='year',
            how='outer',
            suffixes=('avgcap', 'stdscen'),
            sort=True
        )[['year', 'state', 'avg_t_cap', 'cap_new']].rename(
            columns={'avg_t_cap': 't_cap'}
        )

        # calculate the number of new turbines by dividing the new capacity
        # addition with the average turbine capacity
        # round up to the nearest integer to deal in whole numbers of turbines
        joined['n_turbine'] = np.ceil(joined.cap_new / joined.t_cap)

        # remove any entries where no new turbines are installed
        joined = joined[joined.n_turbine > 0]

        # generate project names for the future capacity
        joined['p_name'] = joined.state + '_future_cap'

        # remove columns no longer needed
        capacity_future = joined[['year', 'p_name', 'n_turbine', 't_cap']]

        # Use the computed locations dataset to generate unique facility_id
        # values for these future "power plants"
        _facility_id_start = int(self.locs.facility_id.max() + 1)

        # generate a list of new facility IDs
        _new_facility_id = list(
            _facility_id_start +
            np.arange(len(capacity_future.p_name.unique()))
        )

        # create a data frame of new facility IDs and project names,
        # for merging
        _new_facility_id = pd.DataFrame(
            data={
                'p_name': list(capacity_future.p_name.unique()),
                'facility_id': _new_facility_id
            }
        )

        # merge to add a facility_id column to the capacity projection data
        capacity_future = capacity_future.merge(
            _new_facility_id[['p_name', 'facility_id']],
            on='p_name',
            how='outer'
        )

        self.capacity_data.append(
            capacity_future,
            ignore_index=True,
            sort=True
        ).to_csv(
            self.turbine_data_filename,
            index=False
        )


        # get state column back by splitting p_name
        # ig1 and ig2 are dummy columns not used further
        _new_facility_id[
            ['region_id_2', 'ig1', 'ig2']
        ] = _new_facility_id.p_name.str.split('_',
                                              expand=True)

        # Calculate lat/long pairs for the future power plants
        _new_facility_locs = _new_facility_id[
            ['facility_id', 'region_id_2']
        ].merge(
            self.locs.groupby(
                by='region_id_2'
            ).mean().reset_index()[['region_id_2', 'lat', 'long']],
            on='region_id_2',
            how='left'
        )

        _new_facility_locs['facility_type'] = 'power plant'
        _new_facility_locs['region_id_1'] = 'USA'
        _new_facility_locs['region_id_3'] = ''
        _new_facility_locs['region_id_4'] = ''

        # Add the future power plants to the locations dataset stored in self
        # It has to go back into self to get saved at the end of the
        # join_facilities method
        self.locs = self.locs.append(
            _new_facility_locs,
            ignore_index=True,
            sort=True)

    def join_facilities(self, locations_output_file):
        """
        Call other ComputeLocations methods to process raw locations datasets
        into a single facility location dataset. Creates the
        number_of_technology_units dataset from historical installation data
        and capacity expansion projection data.

        Parameters
        ----------
        locations_output_file : str
            Path where the processed and aggregated locations dataset is saved

        Returns
        -------
        None
        """

        wind_plant_locations = ComputeLocations.wind_power_plant(self)
        landfill_locations_no_nulls = ComputeLocations.landfill(self)
        facility_locations = ComputeLocations.other_facility(self)

        locations = facility_locations.append(wind_plant_locations)
        locations = locations.append(landfill_locations_no_nulls)
        locations.reset_index(drop=True, inplace=True)

        # exclude Hawaii, Guam, Puerto Rico, and Alaska
        # (only have road network data for the contiguous United States)
        locations = locations[locations.region_id_2 != 'GU']
        locations = locations[locations.region_id_2 != 'HI']
        locations = locations[locations.region_id_2 != 'PR']
        locations = locations[locations.region_id_2 != 'AK']
        
        locations = locations[locations.region_id_3 != 'Nantucket']

        # find the entries in locations that have a duplicate facility_id AND
        # are not power plants.
        _ids_update = locations[locations.duplicated(subset='facility_id',
                                                     keep=False)]
        _ids_update = _ids_update.loc[_ids_update.facility_type != 'power plant'].index

        # Update the facility_id values for these entries in the locations data
        # frame.
        for i in _ids_update:
            locations.loc[i, 'facility_id'] = int(max(locations.facility_id) + 1)

        self.locs = locations

        self.capacity_projections()

        self.locs.to_csv(locations_output_file, index=False)<|MERGE_RESOLUTION|>--- conflicted
+++ resolved
@@ -1,4 +1,3 @@
-
 import celavi.data_manager as Data
 import warnings
 import pandas as pd
@@ -22,13 +21,14 @@
     """
 
     def __init__(self,
-                 wind_turbine_locations,
+                 start_year : int,
+                 power_plant_locations,
                  landfill_locations,
                  other_facility_locations,
                  transportation_graph,
                  node_locations,
                  lookup_facility_type,
-                 turbine_data_filename,
+                 technology_data_filename,
                  standard_scenarios_filename):
         """
         Parameters
@@ -64,13 +64,15 @@
             projections past the current year.
         """
 
+        self.start_year = start_year
+
         # file paths for raw data used to compute locations
-        self.wind_turbine_locations = wind_turbine_locations
+        self.power_plant_locations = power_plant_locations
         self.landfill_locations = landfill_locations
         self.other_facility_locations = other_facility_locations
         self.transportation_graph = transportation_graph
         self.node_locations = node_locations
-        self.turbine_data_filename = turbine_data_filename
+        self.technology_data_filename = technology_data_filename
         self.standard_scenarios_filename = standard_scenarios_filename
 
         self.lookup_facility_type_file = lookup_facility_type
@@ -101,7 +103,6 @@
         See TurbineLocations child class of Data class for column names and
         data types, and where to download the USWTDB.
 
-<<<<<<< HEAD
         Parameters
         ----------
 
@@ -125,10 +126,6 @@
 
         # Process data for wind power plants - from USWTDB
         turbine_locations = Data.TechUnitLocations(fpath=self.power_plant_locations, backfill=self.backfill)
-=======
-        """Process data for wind power plants - from USWTDB"""
-        turbine_locations = Data.TurbineLocations(fpath=self.wind_turbine_locations, backfill=self.backfill)
->>>>>>> d2d1dbc4
         
         # select only those turbines with eia_ids (exclude turbines without) only 9314 out of 67814 don't have eia_id
         turbine_locations_with_eia = turbine_locations[(turbine_locations['eia_id'] != '-1') &
@@ -161,7 +158,7 @@
             ['facility_id', 'p_name', 'year', 'p_tnum', 't_model', 't_cap']
         ].drop_duplicates().dropna()
 
-        n_turb2 = n_turb[n_turb['year'] > 1999]
+        n_turb2 = n_turb[n_turb['year'] >= self.start_year]
         
         data3 = n_turb2.groupby(['year','facility_id','p_name','t_cap']).size().reset_index().rename(columns={0:'n_turbine'})        
         data4 = data3.groupby(['year','facility_id']).apply(lambda x: np.average(x.t_cap, weights=x.n_turbine)).reset_index().rename(columns={0:'t_cap'})
@@ -173,7 +170,7 @@
         self.capacity_data = data6
 
         turbine_locations_filtered = turbine_locations_with_eia[
-            turbine_locations_with_eia.year > 1999
+            turbine_locations_with_eia.year >= self.start_year
         ]
 
         # determine average lat and long for all turbines by facility_id
@@ -458,8 +455,10 @@
             capacity_future,
             ignore_index=True,
             sort=True
+        ).rename(
+            columns={'n_turbine': 'n_technology'}
         ).to_csv(
-            self.turbine_data_filename,
+            self.technology_data_filename,
             index=False
         )
 
