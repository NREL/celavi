
import celavi.data_manager as Data
import warnings
import pandas as pd
import numpy as np
from sklearn.linear_model import LinearRegression

warnings.simplefilter('error', UserWarning)


class ComputeLocations:
    """
    The ComputeLocations class performs preprocessing that ingests raw facility
     location data and returns a formatted, aggregated dataset of all
     facilities involved in a circular supply chain.

     The specific preprocessing steps will need to be adjusted for different
     raw data sources to allow for variations in column names, data types, and
     the number of files ingested. The output format of the processed dataset
     must remain as it is defined in this code for the remainder of the CELAVI
     code base to function.
    """

    def __init__(self,
                 wind_turbine_locations,
                 landfill_locations,
                 other_facility_locations,
                 transportation_graph,
                 node_locations,
                 lookup_facility_type,
                 turbine_data_filename,
                 standard_scenarios_filename):
        """
        Parameters
        ----------
        power_plant_locations
            Data set of renewable energy power plant locations including lat,
            long, region identifier columns, and other power-plant-specific
            information as needed.

        landfill_locations
            Data set of landfills in the contiguous US.

        other_facility_locations
            Data set of all other facility types involved in the case study.

        transportation_graph
            Network of all roads in the contiguous US.

        node_locations


        lookup_facility_type
            File defining the allowable set of facility types in the case study.

        technology_data_filename
            File with technology-specific installation data, including year
            installed, location (lat, long, and region identifiers), and any
            technology-specific data required to model material flows into
            power plants.

        standard_scenarios_filename
            File of output from NREL's REEDS model, used for capacity expansion
            projections past the current year.
        """

        # file paths for raw data used to compute locations
        self.wind_turbine_locations = wind_turbine_locations
        self.landfill_locations = landfill_locations
        self.other_facility_locations = other_facility_locations
        self.transportation_graph = transportation_graph
        self.node_locations = node_locations
        self.turbine_data_filename = turbine_data_filename
        self.standard_scenarios_filename = standard_scenarios_filename

        self.lookup_facility_type_file = lookup_facility_type

        # data backfill flag
        self.backfill = True

        # flag to use limited set of source data
        self.toy = False

        # Create place to store turbine data in self for use in generating
        # the number_of_turbines file with capacity expansion
        self.capacity_data = None

        # Create place to store final locations df for use in capacity expansion
        self.locs = None

        self.facility_type_lookup = pd.read_csv(self.lookup_facility_type_file, header=None)


    def wind_power_plant(self):
        """
        Ingests raw data from the U.S. Wind Turbine database, filters down to
        the contiguous U.S. and creates a data frame that can be combined with
        other sets of facility location data. The number_of_technology_units
        file is also created from this dataset.

        See TurbineLocations child class of Data class for column names and
        data types, and where to download the USWTDB.

<<<<<<< HEAD
        Parameters
        ----------

        Returns
        -------
        wind_plant_locations: pd.DataFrame
            Dataset of power plant locations including unique facility ID, the
            facility type identifier, a lat/long pair, and four generic region
            identifiers (country, state, county, etc.)

            Columns:
                facility_id : int
                facility_type : str
                lat : float
                long : float
                region_id_1 : str
                region_id_2 : str
                region_id_3 : str
                region_id_4 : str
        """

        # Process data for wind power plants - from USWTDB
        turbine_locations = Data.TechUnitLocations(fpath=self.power_plant_locations, backfill=self.backfill)
=======
        """Process data for wind power plants - from USWTDB"""
        turbine_locations = Data.TurbineLocations(fpath=self.wind_turbine_locations, backfill=self.backfill)
>>>>>>> d2d1dbc4
        
        # select only those turbines with eia_ids (exclude turbines without) only 9314 out of 67814 don't have eia_id
        turbine_locations_with_eia = turbine_locations[(turbine_locations['eia_id'] != '-1') &
                                                       (turbine_locations['p_year'] != '-1')]

        # reformat data for later use
        turbine_locations_with_eia.rename(columns={"t_state": "region_id_2",
                                                   "t_county": "region_id_3",
                                                   "xlong": "long",
                                                   "ylat": "lat",
                                                   "eia_id": "facility_id",
                                                   "p_year": "year"},
                                          inplace=True)

        # exclude Hawaii, Guam, Puerto Rico, and Alaska (only have road network data for the contiguous United States)
        turbine_locations_with_eia = turbine_locations_with_eia[turbine_locations_with_eia.region_id_2 != 'GU']
        turbine_locations_with_eia = turbine_locations_with_eia[turbine_locations_with_eia.region_id_2 != 'HI']
        turbine_locations_with_eia = turbine_locations_with_eia[turbine_locations_with_eia.region_id_2 != 'PR']
        turbine_locations_with_eia = turbine_locations_with_eia[turbine_locations_with_eia.region_id_2 != 'AK']

        # exclude Nantucket since transport routing doesn't currently include ferries
        turbine_locations_with_eia = turbine_locations_with_eia[turbine_locations_with_eia.region_id_3 != 'Nantucket']

        # exclude Block Island since no transport from offshore turbine to shore
        turbine_locations_with_eia = turbine_locations_with_eia[turbine_locations_with_eia.facility_id != 58035]

        # Filter down the dataset to generate the number_of_technology_units
        # file
        n_turb = turbine_locations_with_eia[
            ['facility_id', 'p_name', 'year', 'p_tnum', 't_model', 't_cap']
        ].drop_duplicates().dropna()

        n_turb2 = n_turb[n_turb['year'] > 1999]
        
        data3 = n_turb2.groupby(['year','facility_id','p_name','t_cap']).size().reset_index().rename(columns={0:'n_turbine'})        
        data4 = data3.groupby(['year','facility_id']).apply(lambda x: np.average(x.t_cap, weights=x.n_turbine)).reset_index().rename(columns={0:'t_cap'})
        data5 = data3.groupby(['year','facility_id'])['n_turbine'].agg('sum').reset_index()
        data6 = data5.merge(data4, on = ['year','facility_id'])        

        # Store this dataframe into self for use in capacity projection
        # calculations and creation of the number_of_technology_units file
        self.capacity_data = data6

        turbine_locations_filtered = turbine_locations_with_eia[
            turbine_locations_with_eia.year > 1999
        ]

        # determine average lat and long for all turbines by facility_id
        # (this is the plant location for each facility_id)
        plant_locations = turbine_locations_filtered.groupby(['facility_id', 'region_id_2', "region_id_3"])['long', 'lat'].agg('mean').reset_index()
        # Dropping duplicates on p year and eia id and keeping only the first county occurences in case spread over multiple counties. Assumption
        plant_locations = plant_locations.drop_duplicates(subset=['facility_id'], keep='first')
        plant_locations = plant_locations.astype({'facility_id': 'int'})  # recast type for facility_id
        # Unique eia id and p _year have only one lat long associated now along with one region county and state.
        
        wind_plant_locations = plant_locations
        # use data6 to filter down the power plant locations list
        wind_plant_locations = wind_plant_locations[
            wind_plant_locations.facility_id.isin(
                data6.facility_id
            )
        ].drop_duplicates(subset='facility_id',
                          keep='first')

        wind_plant_type_lookup = self.facility_type_lookup[self.facility_type_lookup[0].str.contains('power plant')].values[0][0]
        if wind_plant_type_lookup:
            wind_plant_facility_type_convention = wind_plant_type_lookup
            wind_plant_locations["facility_type"] = wind_plant_facility_type_convention
        else:
            warnings.warn('Wind plant facility type missing from facility_type lookup table.')

        wind_plant_locations["region_id_1"] = 'USA'
        wind_plant_locations["region_id_4"] = ''
        wind_plant_locations = wind_plant_locations.astype({'facility_id': 'int'})

        return wind_plant_locations


    def landfill(self):
        """
        Processes raw data from U.S. EPA Landfill Methane Outreach Program
        (LMOP) to create a dataset of  landfill locations in the contiguous
        U.S. See the LandfillLocations child class of the Data class for
        column names and download location.

        Parameters
        ----------

        Returns
        -------
        landfill_locations_no_nulls : pd.DataFrame
            Dataset of landfill locations including unique facility ID, the
            facility type identifier, a lat/long pair, and four generic region
            identifiers (country, state, county, etc.)

            Columns:
                facility_id : int
                facility_type : str
                lat : float
                long : float
                region_id_1 : str
                region_id_2 : str
                region_id_3 : str
                region_id_4 : str

        """

        # load landfill facility data
        landfill_locations_all = Data.LandfillLocations(fpath=self.landfill_locations, backfill=self.backfill)

        # reformat landfill data
        landfill_locations_all = landfill_locations_all.rename(columns={"State": "region_id_2",
                                                                "County": "region_id_3",
                                                                "City": "region_id_4",
                                                                "Longitude": "long",
                                                                "Latitude": "lat",
                                                                "Landfill ID": "facility_id",
                                                                "Landfill Closure Year": "landfill_closure_year",
                                                                "Current Landfill Status": "current_landfill_status"
                                                                })
        landfill_locations_all = landfill_locations_all.astype({'landfill_closure_year': 'int'})

        landfill_type_lookup = self.facility_type_lookup[self.facility_type_lookup[0].str.contains('landfill')].values[0][0]
        if landfill_type_lookup:
            landfill_facility_type_convention = landfill_type_lookup
        else:
            warnings.warn('Landfill facility type missing from facility_type lookup table.')

        landfill_locations_all["facility_type"] = landfill_facility_type_convention
        landfill_locations_all["region_id_1"] = 'USA'

        # select only open landfills
        landfill_locations = landfill_locations_all[landfill_locations_all['current_landfill_status'] == 'Open']
        landfill_locations = landfill_locations[['facility_id', 'facility_type', 'long', 'lat', 'region_id_1', 'region_id_2', 'region_id_3', 'region_id_4']]

        # drop landfills that have null values for lat and long
        # (data cleanup from LMOP data; 7 cases where landfills exist but no locations are defined; e.g., facility_id = 2173)
        landfill_locations_no_nulls = landfill_locations.dropna(subset=['long', 'lat'])

        return landfill_locations_no_nulls


    def other_facility(self):
        """
        Process additional facility data that does not already have a dataset-
        specific method. See the OtherFacilityLocations child class of the Data
        class for column names.

        If using this method, the location dataset being read in must already
        be in the same format as the Return value.

        Parameters
        ----------

        Returns
        -------
        facility_locations: pd.DataFrame
            Dataset of generic facility locations including unique facility ID,
             the facility type identifier, a lat/long pair, and four generic
             region identifiers (country, state, county, etc.)

            Columns:
                facility_id : int
                facility_type : str
                lat : float
                long : float
                region_id_1 : str
                region_id_2 : str
                region_id_3 : str
                region_id_4 : str
        """

        facility_locations = Data.OtherFacilityLocations(fpath=self.other_facility_locations, backfill=self.backfill)

        number_other_facilities = len(facility_locations)
        number_unique_facility_id = len(facility_locations.facility_id.unique())

        list_other_facility_types = facility_locations.facility_type.unique()

        for facility_type in list_other_facility_types:
            other_facility_type_lookup = self.facility_type_lookup[self.facility_type_lookup[0].str.contains(facility_type)].values[0][0]

            if other_facility_type_lookup:
                facility_locations = facility_locations.replace({'facility_type': facility_type},
                                                                {'facility_type': other_facility_type_lookup},
                                                                regex=True)
            else:
                warnings.warn('Facility type missing from facility_type lookup table.')


        if number_other_facilities != number_unique_facility_id:
            warning_str = "The facility_id column in other facility locations is not unique - " \
                          "please verify your input file is correctly generated. Number facilities is %d; " \
                          "number unique facility_id is %d." % (number_other_facilities, number_unique_facility_id)
            warnings.warn(warning_str)
        return facility_locations


    def capacity_projections(self):
        """
        Use NREL's Standard Scenarios for electricity grid mix projections to
        calculate future technology unit installations. See the
        StandardScenarios child class of the Data parent class for additional
        information on obtaining and formatting the input dataset.

        Parameters
        ----------

        Returns
        -------

        """

        # Read in the standard scenario data
        stscen = Data.StandardScenarios(
            fpath=self.standard_scenarios_filename,
            backfill=self.backfill
        ).rename(
            columns={'t': 'year'}
        )

        # group stscen by state and take the consecutive difference of the
        # capacity column
        stscen['cap_new'] = stscen.groupby('state')['wind-ons_MW'].diff()

        # convert MW to kW to match the US WTDB turbine capacity data
        stscen.cap_new = stscen.cap_new * 1000.0

        # where total capacity decreases in a year, set the new capacity value
        # to 0
        stscen['cap_new'][stscen['cap_new'] < 0] = 0

        # .diff() leaves empty values where there is no previous row.
        # replace these NAs with 0
        stscen.fillna(value=0, inplace=True)

        # capacity_data is historical
        # find the average turbine capacity, weighted by number of turbines,
        # in each year up to the present day
        avg_cap_hist = self.capacity_data.groupby(
            by='year'
        ).apply(
            lambda x: np.average(x.t_cap, weights=x.n_turbine)
        ).reset_index(
        ).rename(
            columns={0: 'avg_t_cap'}
        )

        # perform a linear regression of avg_t_cap on year
        avg_t_cap_reg = LinearRegression(
        ).fit(
            np.array(avg_cap_hist.year).reshape(-1, 1),
            np.array(avg_cap_hist.avg_t_cap).reshape(-1, 1)
        )

        # extrapolate the linear regression to generate values every 2 years
        # from 2022 to 2050
        predictions = [
            [year, avg_t_cap_reg.predict(
             np.array(
                [[year]]
             )
        )[0][0]] for year in np.arange(2022, 2052, 2)
        ]

        # format extrapolations into DataFrame
        avg_cap_pred = pd.DataFrame(
            data=predictions,
            columns=['year', 'avg_t_cap']
        )

        # merge the average capacity extrapolation with the standard scenario
        # data by year
        # keep only the columns required to calculate the number of new
        # turbines
        joined = avg_cap_pred.merge(
            stscen[stscen.year > 2020],
            on='year',
            how='outer',
            suffixes=('avgcap', 'stdscen'),
            sort=True
        )[['year', 'state', 'avg_t_cap', 'cap_new']].rename(
            columns={'avg_t_cap': 't_cap'}
        )

        # calculate the number of new turbines by dividing the new capacity
        # addition with the average turbine capacity
        # round up to the nearest integer to deal in whole numbers of turbines
        joined['n_turbine'] = np.ceil(joined.cap_new / joined.t_cap)

        # remove any entries where no new turbines are installed
        joined = joined[joined.n_turbine > 0]

        # generate project names for the future capacity
        joined['p_name'] = joined.state + '_future_cap'

        # remove columns no longer needed
        capacity_future = joined[['year', 'p_name', 'n_turbine', 't_cap']]

        # Use the computed locations dataset to generate unique facility_id
        # values for these future "power plants"
        _facility_id_start = int(self.locs.facility_id.max() + 1)

        # generate a list of new facility IDs
        _new_facility_id = list(
            _facility_id_start +
            np.arange(len(capacity_future.p_name.unique()))
        )

        # create a data frame of new facility IDs and project names,
        # for merging
        _new_facility_id = pd.DataFrame(
            data={
                'p_name': list(capacity_future.p_name.unique()),
                'facility_id': _new_facility_id
            }
        )

        # merge to add a facility_id column to the capacity projection data
        capacity_future = capacity_future.merge(
            _new_facility_id[['p_name', 'facility_id']],
            on='p_name',
            how='outer'
        )

        self.capacity_data.append(
            capacity_future,
            ignore_index=True,
            sort=True
        ).to_csv(
            self.turbine_data_filename,
            index=False
        )


        # get state column back by splitting p_name
        # ig1 and ig2 are dummy columns not used further
        _new_facility_id[
            ['region_id_2', 'ig1', 'ig2']
        ] = _new_facility_id.p_name.str.split('_',
                                              expand=True)

        # Calculate lat/long pairs for the future power plants
        _new_facility_locs = _new_facility_id[
            ['facility_id', 'region_id_2']
        ].merge(
            self.locs.groupby(
                by='region_id_2'
            ).mean().reset_index()[['region_id_2', 'lat', 'long']],
            on='region_id_2',
            how='left'
        )

        _new_facility_locs['facility_type'] = 'power plant'
        _new_facility_locs['region_id_1'] = 'USA'
        _new_facility_locs['region_id_3'] = ''
        _new_facility_locs['region_id_4'] = ''

        # Add the future power plants to the locations dataset stored in self
        # It has to go back into self to get saved at the end of the
        # join_facilities method
        self.locs = self.locs.append(
            _new_facility_locs,
            ignore_index=True,
            sort=True)

    def join_facilities(self, locations_output_file):
        """
        Call other ComputeLocations methods to process raw locations datasets
        into a single facility location dataset. Creates the
        number_of_technology_units dataset from historical installation data
        and capacity expansion projection data.

        Parameters
        ----------
        locations_output_file : str
            Path where the processed and aggregated locations dataset is saved

        Returns
        -------
        None
        """

        wind_plant_locations = ComputeLocations.wind_power_plant(self)
        landfill_locations_no_nulls = ComputeLocations.landfill(self)
        facility_locations = ComputeLocations.other_facility(self)

        locations = facility_locations.append(wind_plant_locations)
        locations = locations.append(landfill_locations_no_nulls)
        locations.reset_index(drop=True, inplace=True)

        # exclude Hawaii, Guam, Puerto Rico, and Alaska
        # (only have road network data for the contiguous United States)
        locations = locations[locations.region_id_2 != 'GU']
        locations = locations[locations.region_id_2 != 'HI']
        locations = locations[locations.region_id_2 != 'PR']
        locations = locations[locations.region_id_2 != 'AK']
        
        locations = locations[locations.region_id_3 != 'Nantucket']

        # find the entries in locations that have a duplicate facility_id AND
        # are not power plants.
        _ids_update = locations[locations.duplicated(subset='facility_id',
                                                     keep=False)]
        _ids_update = _ids_update.loc[_ids_update.facility_type != 'power plant'].index

        # Update the facility_id values for these entries in the locations data
        # frame.
        for i in _ids_update:
            locations.loc[i, 'facility_id'] = int(max(locations.facility_id) + 1)

        self.locs = locations

        self.capacity_projections()

        self.locs.to_csv(locations_output_file, index=False)<|MERGE_RESOLUTION|>--- conflicted
+++ resolved
@@ -101,7 +101,6 @@
         See TurbineLocations child class of Data class for column names and
         data types, and where to download the USWTDB.
 
-<<<<<<< HEAD
         Parameters
         ----------
 
@@ -125,10 +124,6 @@
 
         # Process data for wind power plants - from USWTDB
         turbine_locations = Data.TechUnitLocations(fpath=self.power_plant_locations, backfill=self.backfill)
-=======
-        """Process data for wind power plants - from USWTDB"""
-        turbine_locations = Data.TurbineLocations(fpath=self.wind_turbine_locations, backfill=self.backfill)
->>>>>>> d2d1dbc4
         
         # select only those turbines with eia_ids (exclude turbines without) only 9314 out of 67814 don't have eia_id
         turbine_locations_with_eia = turbine_locations[(turbine_locations['eia_id'] != '-1') &
