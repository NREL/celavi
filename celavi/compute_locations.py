
import celavi.data_manager as Data
import warnings
import pandas as pd
import numpy as np
from sklearn.linear_model import LinearRegression

warnings.simplefilter('error', UserWarning)


class ComputeLocations:
    """
    The ComputeLocations class performs preprocessing that ingests raw facility
     location data and returns a formatted, aggregated dataset of all
     facilities involved in a circular supply chain.

     The specific preprocessing steps will need to be adjusted for different
     raw data sources to allow for variations in column names, data types, and
     the number of files ingested. The output format of the processed dataset
     must remain as it is defined in this code for the remainder of the CELAVI
     code base to function.
    """

    def __init__(self,
                 start_year : int,
                 power_plant_locations,
                 landfill_locations,
                 other_facility_locations,
                 transportation_graph,
                 node_locations,
                 lookup_facility_type,
                 technology_data_filename,
                 standard_scenarios_filename):
        """
        Parameters
        ----------
        power_plant_locations
            Data set of renewable energy power plant locations including lat,
            long, region identifier columns, and other power-plant-specific
            information as needed.

        landfill_locations
            Data set of landfills in the contiguous US.

        other_facility_locations
            Data set of all other facility types involved in the case study.

        transportation_graph
            Network of all roads in the contiguous US.

        node_locations


        lookup_facility_type
            File defining the allowable set of facility types in the case study.

        technology_data_filename
            File with technology-specific installation data, including year
            installed, location (lat, long, and region identifiers), and any
            technology-specific data required to model material flows into
            power plants.

        standard_scenarios_filename
            File of output from NREL's REEDS model, used for capacity expansion
            projections past the current year.
        """

        self.start_year = start_year

        # file paths for raw data used to compute locations
        self.power_plant_locations = power_plant_locations
        self.landfill_locations = landfill_locations
        self.other_facility_locations = other_facility_locations
        self.transportation_graph = transportation_graph
        self.node_locations = node_locations
        self.technology_data_filename = technology_data_filename
        self.standard_scenarios_filename = standard_scenarios_filename

        self.lookup_facility_type_file = lookup_facility_type

        # data backfill flag
        self.backfill = True

        # flag to use limited set of source data
        self.toy = False

        # Create place to store turbine data in self for use in generating
        # the number_of_turbines file with capacity expansion
        self.capacity_data = None

        # Create place to store final locations df for use in capacity expansion
        self.locs = None

        self.facility_type_lookup = pd.read_csv(self.lookup_facility_type_file, header=None)


    def wind_power_plant(self):
        """
        Ingests raw data from the U.S. Wind Turbine database, filters down to
        the contiguous U.S. and creates a data frame that can be combined with
        other sets of facility location data.
        """

<<<<<<< HEAD
        # Process data for wind power plants - from USWTDB
        turbine_locations = Data.TurbineLocations(fpath=self.wind_turbine_locations, backfill=self.backfill)
=======
        """Process data for wind power plants - from USWTDB"""
        turbine_locations = Data.TurbineLocations(fpath=self.power_plant_locations, backfill=self.backfill)
>>>>>>> 89576c26
        
        # select only those turbines with eia_ids (exclude turbines without) only 9314 out of 67814 don't have eia_id
        turbine_locations_with_eia = turbine_locations[(turbine_locations['eia_id'] != '-1') &
                                                       (turbine_locations['p_year'] != '-1')]

        # reformat data for later use
        turbine_locations_with_eia.rename(columns={"t_state": "region_id_2",
                                                   "t_county": "region_id_3",
                                                   "xlong": "long",
                                                   "ylat": "lat",
                                                   "eia_id": "facility_id",
                                                   "p_year": "year"},
                                          inplace=True)

        # TODO: why replacing self-explanatory names with non self-explanatory
        #  ones? why not replacing t_state by state and t_county by county for
        #  instance. Consider refactor region_id_1, region_id_2, region_id_3
        #  and region_id_4 by self-explanatory variable names in the all
        #  project. Also, could the exclusions below linked to considering only
        #  road transportation in the contiguous US be generalized?
        # exclude Hawaii, Guam, Puerto Rico, and Alaska (only have road network data for the contiguous United States)
        turbine_locations_with_eia = turbine_locations_with_eia[turbine_locations_with_eia.region_id_2 != 'GU']
        turbine_locations_with_eia = turbine_locations_with_eia[turbine_locations_with_eia.region_id_2 != 'HI']
        turbine_locations_with_eia = turbine_locations_with_eia[turbine_locations_with_eia.region_id_2 != 'PR']
        turbine_locations_with_eia = turbine_locations_with_eia[turbine_locations_with_eia.region_id_2 != 'AK']

        # exclude Nantucket since transport routing doesn't currently include ferries
        turbine_locations_with_eia = turbine_locations_with_eia[turbine_locations_with_eia.region_id_3 != 'Nantucket']

        # exclude Block Island since no transport from offshore turbine to shore
        turbine_locations_with_eia = turbine_locations_with_eia[turbine_locations_with_eia.facility_id != 58035]

        # Filter down the dataset to generate the number_of_turbines file
        n_turb = turbine_locations_with_eia[
            ['facility_id', 'p_name', 'year', 'p_tnum', 't_model', 't_cap']
        ].drop_duplicates().dropna()

<<<<<<< HEAD
        n_turb2 = n_turb[n_turb['year'] > 1999]

        # Rename the p_tnum column to n_turbine
        data3 = n_turb2.groupby(['year', 'facility_id', 'p_name', 't_cap']).size().reset_index().rename(columns={0: 'n_turbine'})
        data4 = data3.groupby(['year', 'facility_id']).apply(lambda x: np.average(x.t_cap, weights=x.n_turbine)).reset_index().rename(columns={0: 't_cap'})
        data5 = data3.groupby(['year', 'facility_id'])['n_turbine'].agg('sum').reset_index()
        data6 = data5.merge(data4, on=['year', 'facility_id'])
=======
        n_turb2 = n_turb[n_turb['year'] >= self.start_year]
        
        data3 = n_turb2.groupby(['year','facility_id','p_name','t_cap']).size().reset_index().rename(columns={0:'n_turbine'})        
        data4 = data3.groupby(['year','facility_id']).apply(lambda x: np.average(x.t_cap, weights=x.n_turbine)).reset_index().rename(columns={0:'t_cap'})
        data5 = data3.groupby(['year','facility_id'])['n_turbine'].agg('sum').reset_index()
        data6 = data5.merge(data4, on = ['year','facility_id'])        
>>>>>>> 89576c26


        # Store this dataframe into self for use in capacity projection
        # calculations
        # this file created the number of turbines file.
        self.capacity_data = data6

        turbine_locations_filtered = turbine_locations_with_eia[
            turbine_locations_with_eia.year >= self.start_year
        ]


        # determine average lat and long for all turbines by facility_id
        # (this is the plant location for each facility_id)
        plant_locations = turbine_locations_filtered.groupby(['facility_id', 'region_id_2', "region_id_3"])['long', 'lat'].agg('mean').reset_index()
        # Dropping duplicates on p year and eia id and keeping only the first county occurences in case spread over multiple counties. Assumption
        plant_locations = plant_locations.drop_duplicates(subset=['facility_id'], keep='first')
        plant_locations = plant_locations.astype({'facility_id': 'int'})  # recast type for facility_id
        # Unique eia id and p _year have only one lat long associated now along with one region county and state.
        
        wind_plant_locations = plant_locations
        # use the number_of_turbines data structure to filter down the
        # turbine_locations_with_eia data structure
        wind_plant_locations = wind_plant_locations[
            wind_plant_locations.facility_id.isin(
                data6.facility_id
            )
        ].drop_duplicates(subset='facility_id',
                          keep='first')

        # TODO: because quite similar bits of codes are used several times
        #  and that warnings are pretty similar as well, consider writing a
        #  method to handle lookup for the wind_power_plant, landfills, and
        #  other_facility. The method would take one of the type as input and
        #  return the lookup or output a warning.
        wind_plant_type_lookup = self.facility_type_lookup[self.facility_type_lookup[0].str.contains('power plant')].values[0][0]
        if wind_plant_type_lookup:
            wind_plant_facility_type_convention = wind_plant_type_lookup
            wind_plant_locations["facility_type"] = wind_plant_facility_type_convention
        else:
            warnings.warn('Wind plant facility type missing from facility_type lookup table.')

        wind_plant_locations["region_id_1"] = 'USA'
        wind_plant_locations["region_id_4"] = ''
        wind_plant_locations = wind_plant_locations.astype({'facility_id': 'int'})

        return wind_plant_locations


    def landfill(self):
        """
        Process data for landfills - from EPA LMOP
        """

        # load landfill facility data
        landfill_locations_all = Data.LandfillLocations(fpath=self.landfill_locations, backfill=self.backfill)

        # reformat landfill data
        landfill_locations_all = landfill_locations_all.rename(columns={"State": "region_id_2",
                                                                "County": "region_id_3",
                                                                "City": "region_id_4",
                                                                "Longitude": "long",
                                                                "Latitude": "lat",
                                                                "Landfill ID": "facility_id",
                                                                "Landfill Closure Year": "landfill_closure_year",
                                                                "Current Landfill Status": "current_landfill_status"
                                                                })
        landfill_locations_all = landfill_locations_all.astype({'landfill_closure_year': 'int'})

        # TODO: because quite similar bits of codes are used several times
        #  and that warnings are pretty similar as well, consider writing a
        #  method to handle lookup for the wind_power_plant, landfills, and
        #  other_facility. The method would take one of the type as input and
        #  return the lookup or output a warning.
        landfill_type_lookup = self.facility_type_lookup[self.facility_type_lookup[0].str.contains('landfill')].values[0][0]
        if landfill_type_lookup:
            landfill_facility_type_convention = landfill_type_lookup
        else:
            warnings.warn('Landfill facility type missing from facility_type lookup table.')

        landfill_locations_all["facility_type"] = landfill_facility_type_convention
        landfill_locations_all["region_id_1"] = 'USA'

        # select only open landfills
        landfill_locations = landfill_locations_all[landfill_locations_all['current_landfill_status'] == 'Open']
        landfill_locations = landfill_locations[['facility_id', 'facility_type', 'long', 'lat', 'region_id_1', 'region_id_2', 'region_id_3', 'region_id_4']]

        # drop landfills that have null values for lat and long
        # (data cleanup from LMOP data; 7 cases where landfills exist but no locations are defined; e.g., facility_id = 2173)
        landfill_locations_no_nulls = landfill_locations.dropna(subset=['long', 'lat'])

        return landfill_locations_no_nulls

    def other_facility(self):
        """
        Process other facility data
        """

        facility_locations = Data.OtherFacilityLocations(fpath=self.other_facility_locations, backfill=self.backfill)

        number_other_facilities = len(facility_locations)
        number_unique_facility_id = len(facility_locations.facility_id.unique())

        list_other_facility_types = facility_locations.facility_type.unique()

        # TODO: because quite similar bits of codes are used several times
        #  and that warnings are pretty similar as well, consider writing a
        #  method to handle lookup for the wind_power_plant, landfills, and
        #  other_facility. The method would take one of the type as input and
        #  return the lookup or output a warning.
        for facility_type in list_other_facility_types:
            other_facility_type_lookup = self.facility_type_lookup[self.facility_type_lookup[0].str.contains(facility_type)].values[0][0]

            if other_facility_type_lookup:
                facility_locations = facility_locations.replace({'facility_type': facility_type},
                                                                {'facility_type': other_facility_type_lookup},
                                                                regex=True)
            else:
                warnings.warn('Facility type missing from facility_type lookup table.')


        if number_other_facilities != number_unique_facility_id:
            warning_str = "The facility_id column in other facility locations is not unique - " \
                          "please verify your input file is correctly generated. Number facilities is %d; " \
                          "number unique facility_id is %d." % (number_other_facilities, number_unique_facility_id)
            warnings.warn(warning_str)
        return facility_locations

    def capacity_projections(self):
        """
        Parameters
        ----------

        Returns
        -------
        None
        """

        # Read in the standard scenario data
        stscen = Data.StandardScenarios(
            fpath=self.standard_scenarios_filename,
            backfill=self.backfill
        ).rename(
            columns={'t': 'year'}
        )

        # group stscen by state and take the consecutive difference of the
        # capacity column
        stscen['cap_new'] = stscen.groupby('state')['wind-ons_MW'].diff()

        # convert MW to kW to match the US WTDB turbine capacity data
        stscen.cap_new = stscen.cap_new * 1000.0

        # where total capacity decreases in a year, set the new capacity value
        # to 0
        stscen['cap_new'][stscen['cap_new'] < 0] = 0

        # .diff() leaves empty values where there is no previous row.
        # replace these NAs with 0
        stscen.fillna(value=0, inplace=True)

        # capacity_data is historical
        # find the average turbine capacity, weighted by number of turbines,
        # in each year up to the present day
        avg_cap_hist = self.capacity_data.groupby(
            by='year'
        ).apply(
            lambda x: np.average(x.t_cap, weights=x.n_turbine)
        ).reset_index(
        ).rename(
            columns={0: 'avg_t_cap'}
        )

        # perform a linear regression of avg_t_cap on year
        avg_t_cap_reg = LinearRegression(
        ).fit(
            np.array(avg_cap_hist.year).reshape(-1, 1),
            np.array(avg_cap_hist.avg_t_cap).reshape(-1, 1)
        )

        # extrapolate the linear regression to generate values every 2 years
        # from 2022 to 2050
        predictions = [
            [year, avg_t_cap_reg.predict(
             np.array(
                [[year]]
             )
        )[0][0]] for year in np.arange(2022, 2052, 2)
        ]

        # format extrapolations into DataFrame
        avg_cap_pred = pd.DataFrame(
            data=predictions,
            columns=['year', 'avg_t_cap']
        )

        # merge the average capacity extrapolation with the standard scenario
        # data by year
        # keep only the columns required to calculate the number of new
        # turbines
        joined = avg_cap_pred.merge(
            stscen[stscen.year > 2020],
            on='year',
            how='outer',
            suffixes=('avgcap', 'stdscen'),
            sort=True
        )[['year', 'state', 'avg_t_cap', 'cap_new']].rename(
            columns={'avg_t_cap': 't_cap'}
        )

        # calculate the number of new turbines by dividing the new capacity
        # addition with the average turbine capacity
        # round up to the nearest integer to deal in whole numbers of turbines
        joined['n_turbine'] = np.ceil(joined.cap_new / joined.t_cap)

        # remove any entries where no new turbines are installed
        joined = joined[joined.n_turbine > 0]

        # generate project names for the future capacity
        joined['p_name'] = joined.state + '_future_cap'

        # remove columns no longer needed
        capacity_future = joined[['year', 'p_name', 'n_turbine', 't_cap']]

        # Use the computed locations dataset to generate unique facility_id
        # values for these future "power plants"
        _facility_id_start = int(self.locs.facility_id.max() + 1)

        # generate a list of new facility IDs
        _new_facility_id = list(
            _facility_id_start +
            np.arange(len(capacity_future.p_name.unique()))
        )

        # create a data frame of new facility IDs and project names,
        # for merging
        _new_facility_id = pd.DataFrame(
            data={
                'p_name': list(capacity_future.p_name.unique()),
                'facility_id': _new_facility_id
            }
        )

        # merge to add a facility_id column to the capacity projection data
        capacity_future = capacity_future.merge(
            _new_facility_id[['p_name', 'facility_id']],
            on='p_name',
            how='outer'
        )

        # TODO: it seems that the "turbine_data_filename.csv" is an
        #  intermediary output that is used as an input later. In the config
        #  file it is listed as an input. Consider clarifying the role of
        #  "turbine_data_filename.csv" (is it a file that the user will need
        #  to provide?). Make sure to clarify for the user that some files
        #  written under inputs in the config file are actually intermediary
        #  output and that they don't need to be provided.
        # combine the historical data with the capacity expansion projections
        # then save to CSV to create the turbine data file (number_of_turbines)
        self.capacity_data.append(
            capacity_future,
            ignore_index=True,
            sort=True
        ).rename(
            columns={'n_turbine': 'n_technology'}
        ).to_csv(
            self.technology_data_filename,
            index=False
        )


        # get state column back by splitting p_name
        # ig1 and ig2 are dummy columns not used further
        _new_facility_id[
            ['region_id_2', 'ig1', 'ig2']
        ] = _new_facility_id.p_name.str.split('_',
                                              expand=True)

        # Calculate lat/long pairs for the future power plants
        _new_facility_locs = _new_facility_id[
            ['facility_id', 'region_id_2']
        ].merge(
            self.locs.groupby(
                by='region_id_2'
            ).mean().reset_index()[['region_id_2', 'lat', 'long']],
            on='region_id_2',
            how='left'
        )

        _new_facility_locs['facility_type'] = 'power plant'
        _new_facility_locs['region_id_1'] = 'USA'
        _new_facility_locs['region_id_3'] = ''
        _new_facility_locs['region_id_4'] = ''

        # Add the future power plants to the locations dataset stored in self
        # It has to go back into self to get saved at the end of the
        # join_facilities method
        self.locs = self.locs.append(
            _new_facility_locs,
            ignore_index=True,
            sort=True)

    def join_facilities(self, locations_output_file):
        """
        Join all facility data into single file
        """

        wind_plant_locations = ComputeLocations.wind_power_plant(self)
        landfill_locations_no_nulls = ComputeLocations.landfill(self)
        facility_locations = ComputeLocations.other_facility(self)

        locations = facility_locations.append(wind_plant_locations)
        locations = locations.append(landfill_locations_no_nulls)
        locations.reset_index(drop=True, inplace=True)

        # TODO: Isn't the code below duplicate? It seems that
        #  "ComputeLocations.wind_power_plant(self)" should already have
        #  removed GU, HI etc. If not duplicate could it be all handled
        #  once in the wind_power_plant method?
        # exclude Hawaii, Guam, Puerto Rico, and Alaska
        # (only have road network data for the contiguous United States)
        locations = locations[locations.region_id_2 != 'GU']
        locations = locations[locations.region_id_2 != 'HI']
        locations = locations[locations.region_id_2 != 'PR']
        locations = locations[locations.region_id_2 != 'AK']
        
        locations = locations[locations.region_id_3 != 'Nantucket']

        # find the entries in locations that have a duplicate facility_id AND
        # are not power plants.
        _ids_update = locations[locations.duplicated(subset='facility_id',
                                                     keep=False)]
        _ids_update = _ids_update.loc[_ids_update.facility_type != 'power plant'].index

        # Update the facility_id values for these entries in the locations data
        # frame.
        for i in _ids_update:
            locations.loc[i, 'facility_id'] = int(max(locations.facility_id) + 1)

        self.locs = locations

        self.capacity_projections()

        self.locs.to_csv(locations_output_file, index=False)<|MERGE_RESOLUTION|>--- conflicted
+++ resolved
@@ -101,13 +101,8 @@
         other sets of facility location data.
         """
 
-<<<<<<< HEAD
         # Process data for wind power plants - from USWTDB
-        turbine_locations = Data.TurbineLocations(fpath=self.wind_turbine_locations, backfill=self.backfill)
-=======
-        """Process data for wind power plants - from USWTDB"""
         turbine_locations = Data.TurbineLocations(fpath=self.power_plant_locations, backfill=self.backfill)
->>>>>>> 89576c26
         
         # select only those turbines with eia_ids (exclude turbines without) only 9314 out of 67814 don't have eia_id
         turbine_locations_with_eia = turbine_locations[(turbine_locations['eia_id'] != '-1') &
@@ -145,23 +140,12 @@
             ['facility_id', 'p_name', 'year', 'p_tnum', 't_model', 't_cap']
         ].drop_duplicates().dropna()
 
-<<<<<<< HEAD
-        n_turb2 = n_turb[n_turb['year'] > 1999]
-
-        # Rename the p_tnum column to n_turbine
-        data3 = n_turb2.groupby(['year', 'facility_id', 'p_name', 't_cap']).size().reset_index().rename(columns={0: 'n_turbine'})
-        data4 = data3.groupby(['year', 'facility_id']).apply(lambda x: np.average(x.t_cap, weights=x.n_turbine)).reset_index().rename(columns={0: 't_cap'})
-        data5 = data3.groupby(['year', 'facility_id'])['n_turbine'].agg('sum').reset_index()
-        data6 = data5.merge(data4, on=['year', 'facility_id'])
-=======
         n_turb2 = n_turb[n_turb['year'] >= self.start_year]
         
         data3 = n_turb2.groupby(['year','facility_id','p_name','t_cap']).size().reset_index().rename(columns={0:'n_turbine'})        
         data4 = data3.groupby(['year','facility_id']).apply(lambda x: np.average(x.t_cap, weights=x.n_turbine)).reset_index().rename(columns={0:'t_cap'})
         data5 = data3.groupby(['year','facility_id'])['n_turbine'].agg('sum').reset_index()
         data6 = data5.merge(data4, on = ['year','facility_id'])        
->>>>>>> 89576c26
-
 
         # Store this dataframe into self for use in capacity projection
         # calculations
