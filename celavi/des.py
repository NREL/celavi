# TODO: remove Union, Tuple and floor if they are not used
from typing import Dict, List, Callable, Union, Tuple
from math import floor, ceil
from datetime import datetime
import time

import simpy
import pandas as pd

from celavi.inventory import FacilityInventory
from celavi.transportation_tracker import TransportationTracker
from celavi.component import Component
from celavi.costgraph import CostGraph

from celavi.pylca_celavi.des_interface import pylca_run_main


class Context:
    """
    The Context class:

    - Provides the discrete time sequence for the model
    - Holds all the components in the model
    - Holds parameters for pathway cost models (dictionary)
    - Links the CostGraph to the DES model
    - Provides translation of years to timesteps and back again
    """

    def __init__(
        self,
        locations_filename: str,
        step_costs_filename: str,
        component_material_masses_filename: str,
        possible_components: List[str],
        possible_materials: List[str],
        cost_graph: CostGraph,
        cost_graph_update_interval_timesteps: int,
        path_dict: Dict = None,
        min_year: int = 2000,
        max_timesteps: int = 600,
        timesteps_per_year: int = 12
    ):
        """
        Parameters
        ----------
        step_costs_filename: str
            The pathname to the step_costs file that will determine the steps in
            each facility.

        component_material_masses_filename: str
            The pathname to the file that contains the average component masses.

        possible_components: List[str]
            The list of possible items (like "blade", "turbine", "foundation")

        possible_materials: List[str]
            The possible materials in the components. This should span all
            component types.

        cost_graph: CostGraph:
            The instance of the cost graph to use with this DES model.

        cost_graph_update_interval_timesteps: int
            Update the cost graph every n timesteps.

        path_dict: Dict
            Dictionary of parameters for the learning-by-doing models and all
            other pathway cost models

        min_year: int
            The starting year of the model. Optional. If left unspecified
            defaults to 2000.

        max_timesteps: int
            The maximum number of discrete timesteps in the model. Defaults to
            200 or an end year of 2050.

        timesteps_per_year: int
            The number of timesteps in one year. Default value is 12 timesteps
            per year, corresponding to a monthly model resolution.
        """

        self.path_dict = path_dict
        self.max_timesteps = max_timesteps
        self.min_year = min_year
        self.timesteps_per_year = timesteps_per_year

        self.components: List[Component] = []
        self.env = simpy.Environment()

<<<<<<< HEAD
        # TODO: the comment lines below are not very clear. What array?
        # Consider modifying/adding to the
        #  lines below.
        # Read the average blade masses as an array. Then turn it into a dictionary
        # that maps integer years to glass fiber blade masses.
        # File data is mass per turbine. Divide by 3 to get mass per blade.
        self.avg_blade_mass_tonnes_dict: Dict[str, Dict[int, float]] = {}
        avg_blade_masses_df = pd.read_csv(avg_blade_masses_filename)
=======
        # Read the average component masses as an array. Then turn it into a
        # dictionary that maps integer years to component masses.
        # File data is total component mass per technology unit
        self.component_material_mass_tonne_dict: Dict[str, Dict[int, float]] = {}
        component_material_masses_df = pd.read_csv(component_material_masses_filename)
>>>>>>> 89576c26

        for material in possible_materials:
            self.component_material_mass_tonne_dict[material] = {}
        for _, row in component_material_masses_df.iterrows():
            year = row['year']
            material = row['material']
            self.component_material_mass_tonne_dict[material][year] = row['mass_tonnes']

        self.possible_materials = possible_materials

        # Inventories hold the simple counts of materials at stages of
        # their lifecycle. The "count" inventories hold the counts
        # of whole components. The "mass" inventories hold the mass
        # of those components.

        locations = pd.read_csv(locations_filename)
        step_costs = pd.read_csv(step_costs_filename)

        # After this merge, there will be "facility_type_x" and
        # "facility_type_y" columns
        locations_step_costs = locations.merge(step_costs, on='facility_id')

        self.count_facility_inventories = {}
        self.transportation_trackers = {}
        self.mass_facility_inventories = {}

        for _, row in locations_step_costs.iterrows():
            facility_type = row['facility_type_x']
            facility_id = row['facility_id']
            step = row['step']
            step_facility_id = f"{step}_{facility_id}"

            self.count_facility_inventories[step_facility_id] = FacilityInventory(
                facility_id=facility_id,
                facility_type=facility_type,
                step=step,
                possible_items=possible_components,
                timesteps=max_timesteps,
                quantity_unit="count",
                can_be_negative=False
            )

            self.mass_facility_inventories[step_facility_id] = FacilityInventory(
                facility_id=facility_id,
                facility_type=facility_type,
                step=step,
                possible_items=possible_materials,
                timesteps=max_timesteps,
                quantity_unit="tonnes",
                can_be_negative=False
            )

            self.transportation_trackers[step_facility_id] = TransportationTracker(timesteps=max_timesteps)

        self.cost_graph = cost_graph
        self.cost_graph_update_interval_timesteps = cost_graph_update_interval_timesteps

        self.data_for_lci: List[Dict[str, float]] = []

    def years_to_timesteps(self, year: float) -> int:
        """
        Converts years into the corresponding timestep number of the discrete
        event model.

        Parameters
        ----------
        year: float
            The year can have a fractional part. The result of the conversion
            is rounding to the nearest integer.

        Returns
        -------
        int
            The discrete timestep that corresponds to the year.
        """

        return int(year * self.timesteps_per_year)

    def timesteps_to_years(self, timesteps: int) -> float:
        """
        Converts the discrete timestep to a year.

        Parameters
        ----------
        timesteps: int
            The discrete timestep number. Must be an integer.

        Returns
        -------
        float
            The year converted from the discrete timestep.
        """
        return timesteps / self.timesteps_per_year + self.min_year

    def populate(self, df: pd.DataFrame, lifespan_fns: Dict[str, Callable[[], float]]):
        """
        Before a model can run, components must be loaded into it. This method
        loads components from a DataFrame, has the following columns which
        correspond to the attributes of a component object:

        kind: str
            The type of component as a string. It isn't called "type" because
            "type" is a keyword in Python.

        year: float
            The year the component goes into use.

        mass_tonnes: float
            The mass of the component in tonnes.

        Each component is placed into a process that will timeout when the
        component begins its useful life, as specified in year. From there,
        choices about the component's lifecycle are made as further processes
        time out and decisions are made at subsequent timesteps.

        Parameters
        ----------
        df: pd.DataFrame
            The DataFrame which has components specified in the columns
            listed above.

        lifespan_fns: Dict[str, Callable[[], float]]
            A dictionary with the kind of component as the key and a Callable
            (probably a lambda function) that takes no arguments and returns
            a float as the value. When called, the value should return a value
            sampled from a probability distribution that corresponds to a
            predicted lifespan of the component. The key is used to call the
            value in a way similar to the following: lifespan_fns[row["kind"]]()
        """

        for _, row in df.iterrows():
<<<<<<< HEAD

=======
>>>>>>> 89576c26
            year = row["year"]
            mass_tonnes = {
                material: self.component_material_mass_tonne_dict[material][year]
                for material in self.possible_materials
            }

            component = Component(
                kind=row["kind"],
                year=year,
                manuf_facility_id=row["manuf_facility_id"],
                in_use_facility_id=row["in_use_facility_id"],
                context=self,
                lifespan_timesteps=lifespan_fns[row["kind"]](),
                mass_tonnes=mass_tonnes
            )
            self.env.process(component.bol_process(self.env))
            self.components.append(component)

    def cumulative_mass_for_component_in_process_at_timestep(self,
                          component_kind: str,
                          process_name: List[str],
                          timestep: int):
        """
        Calculate the cumulative mass at a certain time of a given component
        passed through processes that contain the given name.

        For example, if you want to find cumulative component mass passed
        through coarse grinding facilities at time step 100, this is your
        method!

        Note: This uses the average component mass for the year, not the sum
        of facility inventories.

        Parameters
        ----------
        component_kind: str
            The kind of component (such as "blade" passing through an inventory)

        process_name: str
            The process name (such as "fine griding") to look for in the facility
            inventory names.

        timestep: int
            The time, in timestep, to calculate the cumulative inventory for.

        Returns
        -------
        float
            Total cumulative mass of the component in the process at the
            timestep.
        """
        year = int(ceil(self.timesteps_to_years(timestep)))
<<<<<<< HEAD
        avg_blade_mass = self.average_total_blade_mass_for_year(year)

=======
        avg_component_mass = self.average_total_component_mass_for_year(year)
>>>>>>> 89576c26
        cumulative_counts = [
            facility.cumulative_input_history[component_kind][timestep]
            for name, facility in self.count_facility_inventories.items()
            if any(pname in name for pname in process_name)
        ]
        total_count = sum(cumulative_counts)
        total_mass = total_count * avg_component_mass
        print(f'{datetime.now()} process_name {process_name}, kind {component_kind}, time {timestep}, total_mass {total_mass} tonnes')
        return total_mass

    def pylca_interface_process(self, env):
        """
        pylca_interface_process() runs periodically to update the LCIA model with
        results from the DES model. It updates the LCA code with the latest distance
        and mass flow calculations.

        It only calls the LCA code for timesteps where the mass_kg > 0. Years with
        zero mass flows are not passed to the LCA.

        Parameters
        ----------
        env: Environment
            The SimPy environment this process belongs to.
        """
        while True:
            print(f'{datetime.now()} In While loop pylca interface', flush=True)
            time0 = time.time()
            yield env.timeout(self.timesteps_per_year)
            print(str(time.time() - time0) + ' yield of env timeout pylca took these many seconds')

            annual_data_for_lci = []
            window_last_timestep = env.now
            window_first_timestep = window_last_timestep - self.timesteps_per_year
            time0 = time.time()
            year = int(ceil(self.timesteps_to_years(env.now)))

            for facility_name, facility in self.mass_facility_inventories.items():
                process_name, facility_id = facility_name.split("_")
                for material in self.possible_materials:
                    annual_transactions = facility.transaction_history.loc[
                                          window_first_timestep:window_last_timestep + 1, material
                                          ]
                    positive_annual_transactions = annual_transactions[annual_transactions > 0]
                    mass_tonnes = positive_annual_transactions.sum()
                    mass_kg = mass_tonnes * 1000
                    if mass_kg > 0:
                        row = {
                            'flow quantity': mass_kg,
                            'stage': process_name,
                            'year': year,
                            'material': material,
                            'flow unit': 'kg',
                            'facility_id': facility_id
                        }
                        self.data_for_lci.append(row)
                        annual_data_for_lci.append(row)

            for facility_name, tracker in self.transportation_trackers.items():
                _, facility_id = facility_name.split("_")
                annual_transportations = tracker.inbound_tonne_km[window_first_timestep:window_last_timestep + 1]
                tonne_km = annual_transportations.sum()
                if tonne_km > 0:
                    row = {
                        'flow quantity': tonne_km,
                        'stage': 'Transportation',
                        'year': year,
                        'material': 'transportation',
                        'flow unit': 't * km',
                        'facility_id': facility_id
                    }
                    self.data_for_lci.append(row)
                    annual_data_for_lci.append(row)
            print(str(time.time() - time0)+' For loop of pylca took these many seconds')
            if annual_data_for_lci > 0:
                print(f'{datetime.now()} DES interface: Found flow quantities greater than 0, performing LCIA')
                df_for_pylca_interface = pd.DataFrame(annual_data_for_lci)
                pylca_run_main(df_for_pylca_interface)
            else:
                print(f'{datetime.now()} DES interface: All Masses are 0')

    def average_total_component_mass_for_year(self, year):
        """
        Totals the masses of all materials in a component for a given year.

        Parameters
        ----------
        year: float
            The floating point year. Will be rounded to nearest integer year with
            int() and ceil()

        Returns
        -------
        float
            Average total component mass for a year.
        """
        year_int = int(ceil(year))
        total_mass = 0.0
        for material in self.possible_materials:
            total_mass += self.component_material_mass_tonne_dict[material][year_int]
        return total_mass

    def update_cost_graph_process(self, env):
        """
        This is the SimPy process that updates the cost graph periodically.
        """
        print('Updating cost graph')
        while True:
            print(f'{datetime.now()} In While loop update cost graph',flush = True)
            time0 = time.time()            
            yield env.timeout(self.cost_graph_update_interval_timesteps)
            print(str(time.time() - time0) + ' yield of env timeout costgraph took these many seconds')
            year = self.timesteps_to_years(env.now)

            _path_dict = self.path_dict.copy()
            _path_dict['year'] = year
            _path_dict['component mass'] = self.average_total_component_mass_for_year(year)

            for key in self.path_dict['learning'].keys():
                _path_dict['learning'][key]['cumul'] = \
                    self.cumulative_mass_for_component_in_process_at_timestep(
                        component_kind=_path_dict['learning'][key]['component'],
                        process_name=_path_dict['learning'][key]['steps'],
                        timestep=env.now
                    )
            self.cost_graph.update_costs(_path_dict)

            print(f"{datetime.now()} Updated cost graph {year}", flush=True)

    def run(self) -> Dict[str, FacilityInventory]:
        """
        This method starts the discrete event simulation running.

        Returns
        -------
        Dict[str, pd.DataFrame]
            A dictionary of inventories mapped to their cumulative histories.
        """

        print('DES RUN STARTING\n\n\n',flush=True)
        self.env.process(self.update_cost_graph_process(self.env))
        self.env.process(self.pylca_interface_process(self.env))
        self.env.run(until=int(self.max_timesteps))
        return self.count_facility_inventories<|MERGE_RESOLUTION|>--- conflicted
+++ resolved
@@ -88,22 +88,15 @@
         self.components: List[Component] = []
         self.env = simpy.Environment()
 
-<<<<<<< HEAD
+
         # TODO: the comment lines below are not very clear. What array?
         # Consider modifying/adding to the
         #  lines below.
-        # Read the average blade masses as an array. Then turn it into a dictionary
-        # that maps integer years to glass fiber blade masses.
-        # File data is mass per turbine. Divide by 3 to get mass per blade.
-        self.avg_blade_mass_tonnes_dict: Dict[str, Dict[int, float]] = {}
-        avg_blade_masses_df = pd.read_csv(avg_blade_masses_filename)
-=======
         # Read the average component masses as an array. Then turn it into a
         # dictionary that maps integer years to component masses.
         # File data is total component mass per technology unit
         self.component_material_mass_tonne_dict: Dict[str, Dict[int, float]] = {}
         component_material_masses_df = pd.read_csv(component_material_masses_filename)
->>>>>>> 89576c26
 
         for material in possible_materials:
             self.component_material_mass_tonne_dict[material] = {}
@@ -235,10 +228,6 @@
         """
 
         for _, row in df.iterrows():
-<<<<<<< HEAD
-
-=======
->>>>>>> 89576c26
             year = row["year"]
             mass_tonnes = {
                 material: self.component_material_mass_tonne_dict[material][year]
@@ -291,12 +280,8 @@
             timestep.
         """
         year = int(ceil(self.timesteps_to_years(timestep)))
-<<<<<<< HEAD
-        avg_blade_mass = self.average_total_blade_mass_for_year(year)
-
-=======
         avg_component_mass = self.average_total_component_mass_for_year(year)
->>>>>>> 89576c26
+
         cumulative_counts = [
             facility.cumulative_input_history[component_kind][timestep]
             for name, facility in self.count_facility_inventories.items()
