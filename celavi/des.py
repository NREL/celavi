--- conflicted
+++ resolved
@@ -108,16 +108,9 @@
         self.possible_materials = possible_materials
 
         # Inventories hold the simple counts of materials at stages of
-<<<<<<< HEAD
         # their lifecycle. The "component" inventories hold the counts
         # of whole components. The "material" inventories hold the mass
-        # of those components. Transportation trackers hold the inbound
-        # tonne * km that are being transported into facilites.
-=======
-        # their lifecycle. The "count" inventories hold the counts
-        # of whole components. The "mass" inventories hold the mass
         # of those components.
->>>>>>> 1e263899
 
         self.count_facility_inventories = {}
         self.transportation_trackers = {}
