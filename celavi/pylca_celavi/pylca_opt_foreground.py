--- conflicted
+++ resolved
@@ -16,28 +16,16 @@
 import os
 # import pyutilib.subprocess.GlobalData
 from pyomo.environ import ConcreteModel, Set, Param, Var, Constraint, Objective, minimize
-<<<<<<< HEAD
 
 # This emulates what the pyomo command-line tools does
 from pyomo.opt import SolverFactory
 
-=======
-# pyutilib.subprocess.GlobalData.DEFINE_SIGNAL_HANDLERS_DEFAULT = False
-warnings.filterwarnings("ignore")
-
-try:
-    os.remove('intermediate_demand.csv')
-except FileNotFoundError:
-    pass
-
-    
->>>>>>> d2d1dbc4
+
 #Reading in static and dynamics lca databases
 print('>>>', os.getcwd())
 df_dynamic = pd.read_csv('dynamic_secondary_lci_foreground.csv')
 
 #We are integrating static lca with dynamics lca over here. 
-<<<<<<< HEAD
 def preprocessing(year,state,df_static,dynamic_lci_filename,electricity_grid_spatial_level):
 
     """
@@ -72,11 +60,6 @@
     else:
         df_dynamic_year = df_dynamic[(df_dynamic['year'] == year)]
     
-=======
-def preprocessing(year,df_static):
-    
-    df_dynamic_year = df_dynamic[df_dynamic['year'] == year]
->>>>>>> d2d1dbc4
     frames = [df_static,df_dynamic_year]
     df = pd.concat(frames)
     df_input = df[df['input'] == True]
@@ -104,8 +87,6 @@
 
 
 def solver_optimization(tech_matrix,F,process, df_with_all_other_flows):
-<<<<<<< HEAD
-
     """
     This function houses the optimizer for solve Xs = F. 
     Solves the Xs=F equation. 
@@ -129,8 +110,6 @@
         LCA results
     """
 
-=======
->>>>>>> d2d1dbc4
     X_matrix = tech_matrix.to_numpy()
     # Creation of a Concrete Model
     model = ConcreteModel()
@@ -193,7 +172,6 @@
 
 
 def electricity_corrector_before20(df):
-<<<<<<< HEAD
     """
     This function is used to replace pre 2020 electricity flows with the base electricity mix flow
     in the USLCI inventory Electricity, at Grid, US, 2010'    
@@ -209,15 +187,10 @@
         process inventory with electricity flows before 2020 converted to the base electricity
         mix flow in USLCI. 
     """
-=======
-    #This part is used to replace pre 2020 electricity flows with US'Electricity, at Grid, US, 2010'
-    
->>>>>>> d2d1dbc4
     df = df.replace(to_replace='electricity', value='Electricity, at Grid, US, 2010')
     return df
 
 
-<<<<<<< HEAD
 def runner(tech_matrix,F,yr,i,j,k,final_demand_scaler,process,df_with_all_other_flows,intermediate_demand_filename):
     
     """
@@ -250,10 +223,6 @@
         Returns the final LCA reults in a properly arranged dataframe with all supplemental information
 
     """
-
-=======
-def runner(tech_matrix,F,yr,i,j,k,final_demand_scaler,process,df_with_all_other_flows):
->>>>>>> d2d1dbc4
     res = pd.DataFrame()
     res = solver_optimization(tech_matrix, F, process, df_with_all_other_flows)        
     res['value'] = res['value'] * final_demand_scaler
@@ -273,10 +242,6 @@
        print(f"optimization pylca-opt-foreground emission failed  for {k} at {j} in {yr}")
 
 
-
-
-
-<<<<<<< HEAD
 def model_celavi_lci(f_d,yr,fac_id,stage,material,state,df_static,dynamic_lci_filename,electricity_grid_spatial_level,intermediate_demand_filename):
 
     """
@@ -307,9 +272,6 @@
         Final LCA results in the form of a dataframe after performing after calculation checks
 
     """
-=======
-def model_celavi_lci(f_d,yr,fac_id,stage,material,df_static):
->>>>>>> d2d1dbc4
 
     f_d = f_d.drop_duplicates()
     f_d = f_d.dropna()
@@ -317,11 +279,8 @@
     # Running LCA for all years as obtained from CELAVI
 
     #Incorporating dynamics lci database
-<<<<<<< HEAD
     process_df,df_with_all_other_flows = preprocessing(int(yr),state,df_static,dynamic_lci_filename,electricity_grid_spatial_level)
-=======
-    process_df,df_with_all_other_flows = preprocessing(int(yr),df_static)
->>>>>>> d2d1dbc4
+
     #Creating the technoology matrix for performing LCA caluclations
     tech_matrix = process_df.pivot(index = 'product', columns = 'process', values = 'value' )
     tech_matrix = tech_matrix.fillna(0)
