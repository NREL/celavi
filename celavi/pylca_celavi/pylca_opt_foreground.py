--- conflicted
+++ resolved
@@ -303,14 +303,10 @@
         F = final_dem['flow quantity']
         # Dividing by scaling value to solve scaling issues
         F = F / final_demand_scaler
-    
-<<<<<<< HEAD
+        
         res = runner(tech_matrix, F, yr, fac_id, stage, material, route_id, 100000, process, df_with_all_other_flows,intermediate_demand_filename)
         if len(res.columns) != 8:
-=======
-        res = runner(tech_matrix, F, yr, fac_id, stage, material, final_demand_scaler, process, df_with_all_other_flows,intermediate_demand_filename)
-        if len(res.columns) != 7:
->>>>>>> eb2341b5
+
             print(f'model_celavi_lci: res has {len(res.columns)}; needs 7 columns',
                   flush=True)
             return pd.DataFrame(
