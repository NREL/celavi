import warnings
import pandas as pd
import numpy as np
import sys
import multiprocessing
import time
import os
import pyutilib.subprocess.GlobalData
pyutilib.subprocess.GlobalData.DEFINE_SIGNAL_HANDLERS_DEFAULT = False
from pyomo.environ import ConcreteModel, Set, Param, Var, Constraint, Objective, minimize

# This emulates what the pyomo command-line tools does
from pyomo.opt import SolverFactory

#Reading in static and dynamics lca databases


#We are integrating static lca with dynamics lca over here. 
def preprocessing(year,state,df_static,dynamic_lci_filename):

    """
    This function preprocesses the process inventory before the LCA calculation. It joins the dynamic LCA
    inventory with the static LCA inventory. Removes dummy processes with no output from the inventory. 

    Parameters
    ----------
    year : str
         year of LCA calculation
    state : str
         state of Facility
    df_static : pd.DataFrame
         lca inventory static 
    dynamic_lci_filename: str
         filename for the dynamic inventory   
    
    Returns
    -------
    pd.DataFrame
        cleaned process inventory merged with dynamic data
    pd.DataFrame    
        inventory with no product flows

    """
    
    #Reading in dynamics LCA databases
<<<<<<< HEAD
    df_dynamic = pd.read_csv(dynamic_lci_filename)    
    df_dynamic_year = df_dynamic[(df_dynamic['year'] == year) & (df_dynamic['state'] == state)]
    df_dynamic_year = df_dynamic_year.drop('state',axis = 1)
    frames = [df_static,df_dynamic_year]
=======
    df_dynamic = pd.read_csv(dynamic_lci_filename)
    df_dynamic_year = df_dynamic[df_dynamic['year'] == year]
    frames = [df_static, df_dynamic_year]
>>>>>>> 1e263899
    df = pd.concat(frames)
    df_input = df[df['input'] == True]
    df_output = df[df['input'] == False]
    
    df_input.loc[:,'value'] = df_input.loc[:,'value']  * (-1)
    df = pd.concat([df_input,df_output])


    process_input_with_process  =  pd.unique(df_output['product'])

    df['indicator'] = df['product'].isin(process_input_with_process)
    process_df = df[df['indicator'] == True]
    df_with_all_other_flows = df[df['indicator'] == False]
    
    del process_df['indicator']
    del df_with_all_other_flows['indicator']
    
    process_df.loc[:,'value'] = process_df.loc[:,'value'].astype(np.float64)

    return process_df,df_with_all_other_flows


def solver_optimization(tech_matrix,F,process, df_with_all_other_flows):

    """
    This function houses the optimizer for solve Xs = F. 
    Solves the Xs=F equation. 
    Solves the scaling vector.  

    Parameters
    ----------
    tech_matrix : numpy matrix
         technology matrix from the process inventory
    F : vector
         Final demand vector 
    process: str
         filename for the dynamic inventory   
    df_with_all_other_flows: pd.DataFrame
         lca inventory with no product flows

    
    Returns
    -------
    pd.DataFrame
        LCA results
    """

    X_matrix = tech_matrix.to_numpy()
    # Creation of a Concrete Model
    model = ConcreteModel()

    def set_create(a, b):
        i_list = []
        for i in range(a, b):
            i_list.append(i)
        return i_list

    model.i = Set(initialize=set_create(0, X_matrix.shape[0]), doc='indices')
    model.j = Set(initialize=set_create(0, X_matrix.shape[1]), doc='indices')

    def x_init(model, i, j):
        return X_matrix[i, j]
    model.x = Param(model.i, model.j, initialize=x_init, doc='technology matrix')

    def f_init(model, i):
        return F[i]

    model.f = Param(model.i, initialize=f_init, doc='Final demand')

    model.s = Var(model.j, bounds=(0, None), doc='Scaling Factor')

    def supply_rule(model, i):
        return sum(model.x[i, j] * model.s[j] for j in model.j) >= model.f[i]
    model.supply = Constraint(model.i, rule=supply_rule, doc='Equations')


    def objective_rule(model):
      return sum(model.s[j] for j in model.j)
    model.objective = Objective(rule=objective_rule, sense=minimize, doc='Define objective function')

    def pyomo_postprocess(options=None, instance=None, results=None):
        df = pd.DataFrame.from_dict(model.s.extract_values(), orient='index', columns=[str(model.s)])
        return df

    # This is an optional code path that allows the script to be run outside of
    # pyomo command-line.  For example:  python transport.py

    opt = SolverFactory("glpk")
    results = opt.solve(model)
    solution = pyomo_postprocess(None, model, results)
    if all(solution.s == 0):
        print('Solver found all-zero scaling vector', flush=True)
    scaling_vector = pd.DataFrame()
    scaling_vector['process'] = process
    scaling_vector['scaling_factor'] = solution['s']

    results_df = df_with_all_other_flows.merge(scaling_vector, on=['process'], how='left')

    results_df['value'] = abs(results_df['value']) * results_df['scaling_factor']
    results_df = results_df[results_df['value'] > 0]
    results_df = results_df.fillna(0)
    results_total = results_df.groupby(by=['product', 'unit'])['value'].agg(sum).reset_index()

    return results_total


def electricity_corrector_before20(df):
    """
    This function is used to replace pre 2020 electricity flows with the base electricity mix flow
    in the USLCI inventory Electricity, at Grid, US, 2010'    

    Parameters
    ----------
    df: pd.DataFrame
        process inventory

    Returns
    -------
    pd.DataFrame
        process inventory with electricity flows before 2020 converted to the base electricity
        mix flow in USLCI. 
    """
    df = df.replace(to_replace='electricity', value='Electricity, at Grid, US, 2010')
    return df


def runner(tech_matrix,F,yr,i,j,k,final_demand_scaler,process,df_with_all_other_flows,intermediate_demand_filename):
    
    """
    Calls the optimization function and arranges and stores the results into a proper pandas dataframe. 
    
    Parameters
    ----------
    tech matrix: pd.Dataframe
         technology matrix built from the process inventory. 
    F: final demand series vector
         final demand of the LCA problem
    yr: int
         year of analysis
    i: int
         facility ID
    j: str
        stage
    k: str
        material
    final_demand_scaler: int
        scaling variable number to ease optimization
    process: list
        list of processes included in the technology matrix
    df_with_all_other_flows: pd.DataFrame
        Dataframe with flows in the inventory which do not have a production process. 

    Returns
    -------
    pd.DataFrame
        Returns the final LCA reults in a properly arranged dataframe with all supplemental information

    """

    res = pd.DataFrame()
    res = solver_optimization(tech_matrix, F, process, df_with_all_other_flows)
    res['value'] = res['value'] * final_demand_scaler
    if res.empty == False:

       res.loc[:, 'year'] = yr
       res.loc[:, 'facility_id'] = i
       res.loc[:, 'stage'] = j
       res.loc[:, 'material'] = k


    res = electricity_corrector_before20(res)

    # Intermediate demand is not required by the framewwork, but it is useful
    # for debugging.
    res.to_csv(intermediate_demand_filename, mode='a', header=False, index=False)
    return res


<<<<<<< HEAD
def model_celavi_lci(f_d,yr,fac_id,stage,material,state,df_static,dynamic_lci_filename):
=======
def model_celavi_lci(f_d,yr,fac_id,stage,material,df_static,dynamic_lci_filename,intermediate_demand_filename):
>>>>>>> 1e263899

    """
    Main function of this module which received information from DES interface and runs the suppoeting optimization functions. 
    Creates the technology matrix and the final demand vector based on input data. 
    Performs necessary checks before and after the LCA optimization calculation. 
    
    Parameters
    ----------
    f_d: pd.Dataframe
      Dataframe from DES interface containing material flow information
    yr: int
      year of analysis
    fac_id: int
      facility id
    stage: str
      stage of analysis
    material: str
      material of LCA analysis
    df_static: pd.Dataframe
      static foreground LCA inventory
    dynamic_lci_filename: str
      filename for the dynamic LCA inventory
    
    Returns
    -------
    pd.DataFrame
        Final LCA results in the form of a dataframe after performing after calculation checks

    """

    f_d = f_d.drop_duplicates()
    f_d = f_d.dropna()
    final_lci_result = pd.DataFrame()
    # Running LCA for all years as obtained from CELAVI

    #Incorporating dynamics lci database
    process_df,df_with_all_other_flows = preprocessing(int(yr),state,df_static,dynamic_lci_filename)
    #Creating the technoology matrix for performing LCA caluclations
    tech_matrix = process_df.pivot(index = 'product', columns = 'process', values = 'value' )
    tech_matrix = tech_matrix.fillna(0)
    # This list of products and processes essentially help to determine the indexes and the products and processes
    # to which they belong.
    products = list(tech_matrix.index)
    process = list(tech_matrix.columns)
    product_df = pd.DataFrame(products)
    final_dem = product_df.merge(f_d, left_on=0, right_on='flow name', how='left')
    final_dem = final_dem.fillna(0)
    chksum = np.sum(final_dem['flow quantity'])
    if chksum == 0:
        print('Final demand for %s %s %s is zero' % (str(yr), stage, material))
        return pd.DataFrame()
    
    else:
        F = final_dem['flow quantity']
        # Dividing by scaling value to solve scaling issues
        F = F / 100000
    
        res = runner(tech_matrix, F, yr, fac_id, stage, material, 100000, process, df_with_all_other_flows,intermediate_demand_filename)
        if len(res.columns) != 7:
            print(f'model_celavi_lci: res has {len(res.columns)}; needs 7 columns',
                  flush=True)
            return pd.DataFrame(
                columns=['flow name', 'unit', 'flow quantity',
                         'year', 'facility_id', 'stage', 'material']
            )
        else:
            res.columns = ['flow name', 'unit', 'flow quantity', 'year', 'facility_id', 'stage', 'material']
            return res<|MERGE_RESOLUTION|>--- conflicted
+++ resolved
@@ -43,16 +43,10 @@
     """
     
     #Reading in dynamics LCA databases
-<<<<<<< HEAD
     df_dynamic = pd.read_csv(dynamic_lci_filename)    
     df_dynamic_year = df_dynamic[(df_dynamic['year'] == year) & (df_dynamic['state'] == state)]
     df_dynamic_year = df_dynamic_year.drop('state',axis = 1)
     frames = [df_static,df_dynamic_year]
-=======
-    df_dynamic = pd.read_csv(dynamic_lci_filename)
-    df_dynamic_year = df_dynamic[df_dynamic['year'] == year]
-    frames = [df_static, df_dynamic_year]
->>>>>>> 1e263899
     df = pd.concat(frames)
     df_input = df[df['input'] == True]
     df_output = df[df['input'] == False]
@@ -231,11 +225,7 @@
     return res
 
 
-<<<<<<< HEAD
-def model_celavi_lci(f_d,yr,fac_id,stage,material,state,df_static,dynamic_lci_filename):
-=======
 def model_celavi_lci(f_d,yr,fac_id,stage,material,df_static,dynamic_lci_filename,intermediate_demand_filename):
->>>>>>> 1e263899
 
     """
     Main function of this module which received information from DES interface and runs the suppoeting optimization functions. 
