--- conflicted
+++ resolved
@@ -43,11 +43,6 @@
     """
     
     #Reading in dynamics LCA databases
-<<<<<<< HEAD
-    df_dynamic = pd.read_csv(dynamic_lci_filename)
-    df_dynamic_year = df_dynamic[df_dynamic['year'] == year]
-    frames = [df_static, df_dynamic_year]
-=======
     df_dynamic = pd.read_csv(dynamic_lci_filename) 
     if electricity_grid_spatial_level == 'state':
         df_dynamic_year = df_dynamic[(df_dynamic['year'] == year) & (df_dynamic['state'] == state)]
@@ -56,7 +51,6 @@
         df_dynamic_year = df_dynamic[(df_dynamic['year'] == year)]
     
     frames = [df_static,df_dynamic_year]
->>>>>>> c8637142
     df = pd.concat(frames)
     df_input = df[df['input'] == True]
     df_output = df[df['input'] == False]
@@ -109,11 +103,6 @@
     model = ConcreteModel()
 
     def set_create(a, b):
-<<<<<<< HEAD
-        # TODO: add docstrings to explain input variables and what the function
-        #  does.
-=======
->>>>>>> c8637142
         i_list = []
         for i in range(a, b):
             i_list.append(i)
@@ -122,25 +111,11 @@
     model.i = Set(initialize=set_create(0, X_matrix.shape[0]), doc='indices')
     model.j = Set(initialize=set_create(0, X_matrix.shape[1]), doc='indices')
 
-<<<<<<< HEAD
-    # TODO: if function input model is not used, consider removing
-    def x_init(model, i, j):
-        # TODO: add docstrings to explain input variables and what the function
-        #  does.
-        return X_matrix[i, j]
-    model.x = Param(model.i, model.j, initialize=x_init, doc='technology matrix')
-
-    # TODO: if function input model is not used, consider removing
-    def f_init(model, i):
-        # TODO: add docstrings to explain input variables and what the function
-        #  does.
-=======
     def x_init(model, i, j):
         return X_matrix[i, j]
     model.x = Param(model.i, model.j, initialize=x_init, doc='technology matrix')
 
     def f_init(model, i):
->>>>>>> c8637142
         return F[i]
 
     model.f = Param(model.i, initialize=f_init, doc='Final demand')
@@ -148,45 +123,18 @@
     model.s = Var(model.j, bounds=(0, None), doc='Scaling Factor')
 
     def supply_rule(model, i):
-<<<<<<< HEAD
-      # TODO: add docstrings to explain input variables and what the function
-      #  does.
-
-      # TODO: consider correcting indentation of the line below
-      return sum(model.x[i, j] * model.s[j] for j in model.j) >= model.f[i]
-=======
         return sum(model.x[i, j] * model.s[j] for j in model.j) >= model.f[i]
->>>>>>> c8637142
     model.supply = Constraint(model.i, rule=supply_rule, doc='Equations')
 
 
     def objective_rule(model):
-      # TODO: add docstrings to explain input variables and what the function
-      #  does.
-
-      # TODO: consider correcting indentation of the line below
       return sum(model.s[j] for j in model.j)
     model.objective = Objective(rule=objective_rule, sense=minimize, doc='Define objective function')
 
-<<<<<<< HEAD
-
-    # TODO: if function inputs are not used, consider removing (it seems to
-    #  be used by pyomo but does not appear in the code?)
-=======
->>>>>>> c8637142
     def pyomo_postprocess(options=None, instance=None, results=None):
-        # TODO: add docstrings to explain input variables and what the function
-        #  does.
         df = pd.DataFrame.from_dict(model.s.extract_values(), orient='index', columns=[str(model.s)])
         return df
-<<<<<<< HEAD
-      # TODO: consider removing commented line below
-      # model.s.display()
-=======
->>>>>>> c8637142
-
-    # TODO: what is the optional code path? The code below solve the
-    #  optimization problem so I don't think is optional?
+
     # This is an optional code path that allows the script to be run outside of
     # pyomo command-line.  For example:  python transport.py
 
@@ -263,29 +211,6 @@
     """
 
     res = pd.DataFrame()
-<<<<<<< HEAD
-    res = solver_optimization(tech_matrix, F, process, df_with_all_other_flows)
-    res['value'] = res['value'] * final_demand_scaler
-    if res.empty == False:
-
-       # TODO: consider correcting indentation of the fourl lines below
-       res.loc[:, 'year'] = yr
-       res.loc[:, 'facility_id'] = i
-       res.loc[:, 'stage'] = j
-       res.loc[:, 'material'] = k
-
-    # TODO: consider adding some explanation for the line below. For instance,
-    #  why isn't there a condition below or in the
-    #  "electricity_corrector_before20" function to only replace 'electricity'
-    #  by 'Electricity, at Grid, US, 2010' when yr is below 2020 (for rows
-    #  with yr < 2020)
-    res = electricity_corrector_before20(res)
-
-    # Intermediate demand is not required by the framewwork, but it is useful
-    # for debugging.
-    res.to_csv('intermediate_demand.csv', mode='a', header=False, index=False)
-    return res
-=======
     res = solver_optimization(tech_matrix, F, process, df_with_all_other_flows)        
     res['value'] = res['value'] * final_demand_scaler
     if not res.empty:
@@ -305,7 +230,6 @@
 
 
 
->>>>>>> c8637142
 
 
 def model_celavi_lci(f_d,yr,fac_id,stage,material,state,df_static,dynamic_lci_filename,electricity_grid_spatial_level,intermediate_demand_filename):
@@ -341,7 +265,6 @@
 
     f_d = f_d.drop_duplicates()
     f_d = f_d.dropna()
-    # TODO: remove final_lci_result if not used
     final_lci_result = pd.DataFrame()
     # Running LCA for all years as obtained from CELAVI
 
@@ -359,30 +282,15 @@
     final_dem = final_dem.fillna(0)
     chksum = np.sum(final_dem['flow quantity'])
     if chksum == 0:
-<<<<<<< HEAD
-        print('Final demand for %s %s %s is zero' % (str(yr), stage, material))
-=======
         print('LCA inventory does not exist for %s %s %s' % (str(yr), stage, material))
->>>>>>> c8637142
         return pd.DataFrame()
     
     else:
         F = final_dem['flow quantity']
-<<<<<<< HEAD
-        # TODO: consider explaining what is the scaling value and have it as
-        #  an input variable of the function (with default value) or at least
-        #  a stored in an explicit variable, especially
-        #  because it used twice.
         # Dividing by scaling value to solve scaling issues
         F = F / 100000
     
-        res = runner(tech_matrix, F, yr, fac_id, stage, material, 100000, process, df_with_all_other_flows)
-=======
-        # Dividing by scaling value to solve scaling issues
-        F = F / 100000
-    
         res = runner(tech_matrix, F, yr, fac_id, stage, material, 100000, process, df_with_all_other_flows,intermediate_demand_filename)
->>>>>>> c8637142
         if len(res.columns) != 7:
             print(f'model_celavi_lci: res has {len(res.columns)}; needs 7 columns',
                   flush=True)
