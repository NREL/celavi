import pandas as pd
import numpy as np
import time

def model_celavi_lci_background(f_d, yr, fac_id, stage,material, route_id, state, uslci_tech_filename,uslci_emission_filename,uslci_process_filename,verbose
                                ):

    """
    Main function of this module which receives information from DES interface and runs the suppoeting calculation functions. 
    Creates the technology matrix and the final demand vector based on input data. 
    Performs necessary checks before and after the LCA  calculation. 
    
    Checks performed 
    1. Final demand by the foreground system is not zero. If zero returns empty dataframe and simulation continues without breaking code. 
    2. Checks the LCA solver returned a proper dataframe. If empty dataframe is returned, it attaches column names to the dataframe and code continues without breaking.
    
    Parameters
    ----------
    f_d: pd.Dataframe
      Dataframe from DES interface containing material flow information
    yr: int
      year of analysis
    fac_id: int
      facility id
    stage: str
      stage of analysis
    material: str
      material of LCA analysis
    route_id: str
        Unique identifier for transportation route.
    state: str
        State in which LCA calculations are taking place.
    uslci_tech_filename: str
      filename for the USLCI technology matrix. It contains the technology matrix from USLCI. 
    uslci_process_filename: str
      filename for the USLCI process list matrix. It contains the list of processes in the USLCI.
    uslci_emission_filename: str
      filename for the USLCI emissions list matrix. It contains the list of emissions from acttivities in the USLCI. 
    verbose: int
      verbose parameter for toggling print of LCA calculation steps. Default 0 no printout
    
    Returns
    -------
    pd.DataFrame
       Final LCA results in the form of a dataframe after performing calculation checks
       columns=['product', 'unit', 'value',
                     'year', 'facility_id', 'stage', 'material', 'route_id', 'state']
       These are mass pollutant flows calculated from USLCI for demand of material at a certain stage and from a facility. 
      
    """

    def solver(tech_matrix,F,process_emissions):
        
        """
        This function houses the solver to solve Xs = F. 
        Solves the Xs=F equation. 
        Solves the scaling vector.  

        Parameters
        ----------
        tech_matrix : numpy matrix
             technology matrix from the process inventory
        F : vector
             Final demand vector 
        process_emissions: str
             filename for the emissions dataframe
        
        Returns
        -------
        pd.DataFrame
            LCA results in the form of a dataframe after performing LCA calculations
            columns=['product', 'unit', 'value']
            These are mass pollutant flows calculated from USLCI for demand of material. 

        """
        tm = tech_matrix.to_numpy()
        scv = np.linalg.solve(tm, F)
        scv_df = pd.DataFrame()
        scv_df['scaling vector'] = scv
        scv_df['process'] = uslci_process

        #Calculations for total emissions
        final_result = scv_df.merge(process_emissions, on = ['process'])
        final_result['total_emission'] = final_result['scaling vector'] * final_result['value']
        final_result['value'] = final_result['total_emission']
        em_result = final_result[['product','value','process','unit']]
        emissions_results_total = final_result.groupby(['product','unit'])['value'].agg('sum').reset_index()
      
        if not emissions_results_total.empty:
            return emissions_results_total
        else:
            return pd.DataFrame()

    
    def lca_runner_background(tech_matrix, F,i,l,j,k,route_id,state, final_demand_scaler,process_emissions,verbose):

        """
        Calls the solver function and arranges and stores the results into a proper pandas dataframe. 
        
        Parameters
        ----------
        tech matrix: pd.Dataframe
             technology matrix built from the process inventory. 
        F: final demand series vector
             final demand of the LCA problem
        yr: int
             year of analysis
        i: int
             facility ID
        j: str
            stage
        k: str
            material
        route_id: str
            Unique identifier for transportation route.
        state: str
            state in which LCA calculations are taking place
        final_demand_scaler: int
            scaling variable number to ease calculation


        Returns
        -------
        pd.DataFrame
            Returns the LCA reults in a properly arranged dataframe with all supplemental information
            LCA results in the form of a dataframe.
            columns=['flow name','flow unit','flow quantity',
                     'year', 'facility_id', 'stage', 'material', 'route_id', 'state']
            These are mass pollutant flows calculated from USLCI for demand of material at a certain stage and from a facility. 

        """
        tim0 = time.time()
        res = solver(tech_matrix, F,process_emissions)
        res['value'] = res['value']*final_demand_scaler
        if not res.empty:
          
          res.loc[:,'year'] =  i
          res.loc[:,'facility_id'] =  l
          res.loc[:,'stage'] = j
          res.loc[:,'material'] = k
          res.loc[:,'route_id'] = route_id
          res.loc[:, 'state'] = state
          if verbose == 1:
            print(str(i) +' - '+j + ' - ' + k, flush = True)
    
        else:  
          print(f"pylca-opt-background emission failed for {k} at {j} in {i}", flush = True) 
          pass       
        
        if verbose == 1:
            print(str(time.time() - tim0) + ' ' + 'taken to do this run',flush=True)    
        
        return res
    

    process_emissions = pd.read_csv(uslci_emission_filename)
    #Creating the technology matrix for performing LCA caluclations
    tech_matrix = pd.read_csv(uslci_tech_filename,index_col ='conjoined_flownames')
    process_adder = pd.read_csv(uslci_process_filename)
    process_adder['product'] = process_adder['product'].str.lower()
    f_d['flow name'] = f_d['flow name'].str.lower()
    f_d = f_d.merge(process_adder, left_on = "flow name", right_on = "product")
    #This list of products and processes essentially help to determine the indexes and the products and processes
    #to which they belong. 
    uslci_products = pd.DataFrame(tech_matrix.index)
    uslci_process = list(tech_matrix.columns)


    f_d = f_d.drop_duplicates()
    f_d = f_d.sort_values(['year'])


    #Replace electricity    
    f_d['conjoined_flownames'] = f_d['conjoined_flownames'].str.lower()  
    #dataframe to debug connecting between foreground and background  
    uslci_products['conjoined_flownames'] = uslci_products['conjoined_flownames'].str.lower()  
    final_dem = uslci_products.merge(f_d, left_on='conjoined_flownames', right_on='conjoined_flownames', how='left')
    final_dem = final_dem.fillna(0)


    chksum = np.sum(final_dem['flow quantity'])
    if chksum == 0:
        if verbose == 1:
            print('Final demand construction failed. No value. csv file for error checking created. /n Check the intermediate demand file and final demand check file')
        return pd.DataFrame()
    #To make the solution easier
    elif chksum > 100000:
        final_demand_scaler = 100000
    elif chksum > 10000:
        final_demand_scaler = 10000
    elif chksum > 100:
        final_demand_scaler = 10
    else:
        final_demand_scaler = 0.1

    #print dataframe to debug connecting between foreground and background
    final_dem['flow quantity']= final_dem['flow quantity']/final_demand_scaler
<<<<<<< HEAD
    #To make the calculation easier
    F = final_dem['flow quantity'].to_numpy()
    res2 = lca_runner_background(tech_matrix,F,yr,fac_id,stage,material,route_id,state,final_demand_scaler,process_emissions,verbose)
    if len(res2.columns) != 9:
        print(f'model_celavi_lci: res has {len(res2.columns)}; needs 9 columns',
              flush=True)
        return pd.DataFrame(
            columns=['flow name','flow unit','flow quantity',
                     'year', 'facility_id', 'stage', 'material', 'route_id', 'state']
        )
    else:
        res2.columns = ['flow name','flow unit','flow quantity', 'year', 'facility_id', 'stage', 'material', 'route_id', 'state']
        return res2
=======
    #To make the optimization easier
    F = final_dem['flow quantity']
    res2 = runner(tech_matrix,F,yr,fac_id,stage,material,route_id,final_demand_scaler)
    
    return res2
>>>>>>> 41c02bbf
<|MERGE_RESOLUTION|>--- conflicted
+++ resolved
@@ -195,7 +195,6 @@
 
     #print dataframe to debug connecting between foreground and background
     final_dem['flow quantity']= final_dem['flow quantity']/final_demand_scaler
-<<<<<<< HEAD
     #To make the calculation easier
     F = final_dem['flow quantity'].to_numpy()
     res2 = lca_runner_background(tech_matrix,F,yr,fac_id,stage,material,route_id,state,final_demand_scaler,process_emissions,verbose)
@@ -208,11 +207,4 @@
         )
     else:
         res2.columns = ['flow name','flow unit','flow quantity', 'year', 'facility_id', 'stage', 'material', 'route_id', 'state']
-        return res2
-=======
-    #To make the optimization easier
-    F = final_dem['flow quantity']
-    res2 = runner(tech_matrix,F,yr,fac_id,stage,material,route_id,final_demand_scaler)
-    
-    return res2
->>>>>>> 41c02bbf
+        return res2