import pickle
import pandas as pd
import numpy as np
import time
from pyomo.environ import ConcreteModel, Set, Param, Var, Constraint, Objective, minimize, SolverFactory
import pyutilib.subprocess.GlobalData
pyutilib.subprocess.GlobalData.DEFINE_SIGNAL_HANDLERS_DEFAULT = False


def model_celavi_lci_background(f_d, yr, fac_id, stage,material, route_id, uslci_filename,
                                lci_activity_locations):

    """
    Main function of this module which receives information from DES interface and runs the suppoeting optimization functions. 
    Creates the technology matrix and the final demand vector based on input data. 
    Performs necessary checks before and after the LCA optimization calculation. 
    
    Parameters
    ----------
    f_d: pd.Dataframe
      Dataframe from DES interface containing material flow information
    yr: int
      year of analysis
    fac_id: int
      facility id
    stage: str
      stage of analysis
    material: str
      material of LCA analysis
    route_id: str
        Unique identifier for transportation route.
    uslci_filename: str
      filename for the USLCI inventory
    lci_activity_locations
        Path to file that provides a correspondence between location
        identifiers in the US LCI.
    
    Returns
    -------
    pd.DataFrame
       Final LCA results in the form of a dataframe after performing after calculation checks

    """
    processes = {}
    processes = pickle.load( open( uslci_filename, "rb" ))
    
    def process_product_func():

        """
        This function is creating a dataframe of processes and all their products from the USLCI database. 
        The dataframe considers the name of the process as well as the location and the names of the product flows.
        This ensures that when networks are created, the locations of the networks are also matched.

        Parameters
        ----------

        Returns
        -------
        pd.DataFrame
            Dataframe from USLCI listing process and products along with other supplemental information
         
        """
        p_list = []
        pr_list = []
        unit_list = []
        value_list = []
        loc_list =[]
    
        for i in processes:
            for j in processes[i].exchanges:
                if j.flow.category_path[0]  == "Technosphere Flows" and j.input == False:
                    p_list.append(processes[i].name+'@'+ processes[i].location.name)
                    #pr_list.append(processes[i].name+'@'+ processes[i].location.name+'@'+exch[k].flow.name)
                    pr_list.append(j.flow.name)
                    unit_list.append(j.unit.name)
                    value_list.append(j.amount)
                    loc_list.append(processes[i].location.name)
            #if c>1:
                #print(processes[i].name+' has more than one reference output and is an OpenLCA error')
       
        process_product = pd.DataFrame({'process':p_list,'product':pr_list,'location':loc_list,'unit':unit_list,'value':value_list})
        process_product['input'] = False
        process_product = process_product.drop_duplicates()
        
        return process_product
    
    
    flows_without_location = []
    
    
    def process_input_func():

        """
        This function creates a dataframe for only the inputs of the different processes
        There also the flows are matched with the locations saw that when the network is created
        the location of the exchanges are also matched.
        
        Parameters:
        -----------

        Returns:
        --------
        pd.DataFrame
           Dataframe with processes along with their flow inputs. 

        """
    
        p_list = []
        pr_list = []
        unit_list = []
        value_list = []
        loc_list =[]
        
        for i in processes:
            for j in processes[i].exchanges:
                if j.input == True:
                    p_list.append(processes[i].name  + '@' + str(processes[i].location.name))
                    pr_list.append(j.flow.name)
                    unit_list.append( j.unit.name)
                    value_list.append(j.amount)
                    loc_list.append(processes[i].location.name)
    
        process_input = pd.DataFrame({'process':p_list,'inputs':pr_list,'location':loc_list,'unit':unit_list,'value':value_list})
        process_input['input'] = True
        process_input= process_input.drop_duplicates()
        return process_input
    
    

    def process_emission_func():
        
        """
        This function is used for creating a dataframe that extracts out the emission flows
        from the USLCI database and creates a dataframe
        Need to add air water and soil separation later

        Parameters:
        -----------

        Returns:
        --------
        pd.DataFrame
            Dataframe with processes and their respective emissions. 

        """

        p_list = []
        pr_list = []
        unit_list = []
        value_list = []
    
        for i in processes:
            for j in processes[i].exchanges:
                if j.flow.category_path[0] == 'Elementary flows' and j.input == False:
                    p_list.append(processes[i].name  + '@' + str(processes[i].location.name))
                    pr_list.append(j.flow.name)
                    unit_list.append( j.unit.name)
                    value_list.append(j.amount)
    
        process_emission = pd.DataFrame({'process':p_list,'product':pr_list,'unit':unit_list,'value':value_list})
        process_emission['input'] = False
        process_emission = process_emission.drop_duplicates()
        return process_emission
    
    process_product = process_product_func()
    process_input = process_input_func()
    process_emission = process_emission_func()
    
    #Removing flows without source because optimization problem becomes infeasible
    #Removing flows without source
    #For optimization to work, the technology matrix should not have any flows that do not have any production proceses.
    #Dummy flows need to be removed. 
    #This part removes the dummy flows and flows without any production processes from the X matrix. 
    def process_input_refine():
        """
        This function creates a dataframe for only the inputs of the different processes
        #here also the flows are matched with the locations saw that when the network is created
        #the location of the exchanges are also matched.
        
        Parameters:
        -----------

        Returns:
        --------
        pd.DataFrame
            refined Dataframe with processes and their respective inputs.         
        
        
        """
        p_list = []
        pr_list = []
        from_p_list = []
        unit_list = []
        value_list = []
        loc_list =[]
        
        for i in processes:
            for j in processes[i].exchanges:
                if j.input == True:
                    try:
                        from_p_list.append(j.default_provider.name)
                        p_list.append(processes[i].name  + '@' + str(processes[i].location.name))
                        pr_list.append(j.flow.name)                    
                        unit_list.append(j.unit.name)
                        value_list.append(j.amount)
                        loc_list.append(str(j.default_provider.location))
                    except:
                        pass
    
        process_input = pd.DataFrame({'process':p_list,'inputs':pr_list,'from_process':from_p_list,'location':loc_list,'unit':unit_list,'value':value_list})
        process_input['input'] = True
        process_input = process_input.drop_duplicates()
        return process_input
    
    process_input_with_process = process_input_refine()
    
    removed_flows = process_input.merge(process_input_with_process,on = ['process', 'inputs', 'unit', 'value', 'input'], how = 'left',indicator = True)
    removed_flows = removed_flows[removed_flows['_merge'] == 'left_only']
    del removed_flows['_merge']     
    
    #We would like to account for sequestration of emissions (input of flows) in the processes. For that reason, we are updating
    #the process emissions database with emission flows that are consumed in the processes. 
    def process_emission_input_func():
        #These function is used for creating a dataframe that extracts out the emission flows
        #from the USLCI database and creates a dataframe
        p_list = []
        pr_list = []
        unit_list = []
        value_list = []
    
        for i in processes:
            for j in processes[i].exchanges:
                if j.flow.category_path[0] == 'Elementary flows' and j.input == True:
                    p_list.append(processes[i].name  + '@' + str(processes[i].location.name))
                    pr_list.append(j.flow.name)
                    unit_list.append( j.unit.name)
                    value_list.append(j.amount)
    
    
        process_emission = pd.DataFrame({'process':p_list,'product':pr_list,'unit':unit_list,'value':value_list})
        process_emission['input'] = True
        process_emission['value'] = process_emission['value'] * -1
        process_emission = process_emission.drop_duplicates()
        return process_emission
    
    process_emission_input = process_emission_input_func()
    frames = [process_emission_input,process_emission]
    process_emissions = pd.concat(frames)
    process_emissions = process_emissions.groupby(by = ['process','product','unit'])['value'].agg('sum').reset_index()
    del process_emission, process_emission_input,process_input,processes
    
    process_product['conjoined_flownames'] = process_product['product'] + '@'+ process_product['process']
    #uniquechk = list(pd.unique(process_product['conjoined_flownames']))
    #Unique check passed
    process_product = process_product[['process','conjoined_flownames','location', 'unit', 'value', 'input']]
    #Removing negative product flows
    process_product = process_product[process_product['value'] > 0]
    
    
    location = pd.read_csv(lci_activity_locations)
    process_input_with_process = process_input_with_process.merge(location, left_on = 'location', right_on = 'old_name')
    process_input_with_process['location'] = process_input_with_process['new_name']
    process_input_with_process['conjoined_flownames'] = process_input_with_process['inputs']+ '@' + process_input_with_process['from_process'] + '@' + process_input_with_process['location'] 
    #uniquechk = list(pd.unique(process_input_with_process['conjoined_flownames']))
    process_input_with_process = process_input_with_process[['process','conjoined_flownames','location', 'unit', 'value', 'input']]
    process_input_with_process['value'] = process_input_with_process['value'] * -1
    
    #joining the two databases
    process_df = pd.concat([process_input_with_process,process_product])
    process_df['value'] = process_df['value'].astype(np.float64)
    
    #This is due to an error in USLCI for the Paper fines uncoated flow which exists both in the input and output
    process_df = process_df[process_df['value'] != -7.6657]
    process_df = process_df[process_df['value'] != -0.7901]
    
    #Removing byproducts but it is not required. 
    #process_df = process_df.drop_duplicates ( subset = cols, keep = 'first')
    
    #Creating the technoology matrix for performing LCA caluclations
    tech_matrix = process_df.pivot(index = 'conjoined_flownames', columns = 'process', values = 'value')
    tech_matrix = tech_matrix.fillna(0)
    
    #This list of products and processes essentially help to determine the indexes and the products and processes
    #to which they belong. 
    uslci_products = list(tech_matrix.index)
    uslci_process = list(tech_matrix.columns)
    X_matrix = tech_matrix.to_numpy()
    
    splitted_names1 = []
    for i in uslci_products:
        splitted_names1.append(i.split("@", 1)[0] + '@'+ i.split("@", 1)[1].split("@", 1)[0])
    #This database is used to match the names of the flows in the celavi results
    #with the uslci flows
    uslci_product_df = pd.DataFrame(list(splitted_names1))
    #All unique flows. Need to match this wtih the final demand. 
    
    
    def solver_optimization(tech_matrix,F):
        
        """
        This function houses the optimizer for solve Xs = F. 
        Solves the Xs=F equation. 
        Solves the scaling vector.  

        Parameters
        ----------
        tech_matrix : numpy matrix
             technology matrix from the process inventory
        F : vector
             Final demand vector 
        process: str
             filename for the dynamic inventory   
        df_with_all_other_flows: pd.DataFrame
             lca inventory with no product flows

        
        Returns
        -------
        pd.DataFrame
            LCA results
        """

        # Creation of a Concrete Model
        model = ConcreteModel()
        
        def set_create(a,b):
            i_list = []
            for i in range(a,b):
                i_list.append(i)
            return i_list
    
        model.i = Set(initialize=set_create(0,X_matrix.shape[0]), doc='indices')
        model.j = Set(initialize=set_create(0,X_matrix.shape[1]), doc='indices')
    
        def x_init(model,i,j):
            return X_matrix[i,j]
        model.x = Param(model.i, model.j, initialize=x_init, doc='technology matrix')
    
        def f_init(model,i):
            return F[i]
        
        model.f = Param(model.i, initialize=f_init, doc='Final demand')
        model.s = Var(model.j, bounds=(0,None), doc='Scaling Factor')
        
        #This is the BOTTLENECK of the code. 
        def supply_rule(model, i):
          return sum(model.x[i,j]*model.s[j] for j in model.j) >= model.f[i]    
        model.supply = Constraint(model.i, rule=supply_rule, doc='Equations')    
    
        def objective_rule(model):
          return sum(model.s[j] for j in model.j)
        model.objective = Objective(rule=objective_rule, sense=minimize, doc='Define objective function')
    
        def pyomo_postprocess(options=None, instance=None, results=None):
            df = pd.DataFrame.from_dict(model.s.extract_values(), orient='index', columns=[str(model.s)])
            return df
          
        # This is an optional code path that allows the script to be run outside of
        # pyomo command-line.  For example:  python transport.py
    
        # This emulates what the pyomo command-line tools does
        opt = SolverFactory("glpk")
        
        results = opt.solve(model)        
        solution = pyomo_postprocess(None, model, results)   
        scaling_vector = pd.DataFrame()
        #The process emissions do not have any location. That is the reason we have to remove the location information
        #and then merge with the processes. 
        scaling_vector['process'] = uslci_process
        scaling_vector['scaling_factor'] = solution['s']         
       
        #Calculations for total emissions
        emissions_results_df = process_emissions.merge(scaling_vector, on = ['process'], how = 'left')
        emissions_results_df['value'] = emissions_results_df['value'] * emissions_results_df['scaling_factor']
        emissions_results_df = emissions_results_df[emissions_results_df['value'] > 0]
        emissions_results_df = emissions_results_df.fillna(0)
        #All emission are grouped and summed up together in this dataframe
        emissions_results_total = emissions_results_df.groupby(by = ['product','unit'])['value'].agg(sum).reset_index()
    
        #Calculations for total product flows only
        #For this calculation we need the locations names as processes are tied to locations
        scaling_vector['process'] = uslci_process
        product_results_df = process_product.merge(scaling_vector, on = ['process'], how = 'left')
        product_results_df['value'] = product_results_df['value'] * product_results_df['scaling_factor']
        product_results_df = product_results_df[product_results_df['value'] > 0]
        product_results_df = product_results_df.fillna(0)
        #All emission are grouped and summed up together in this dataframe
        product_results_total = product_results_df.groupby(by = ['conjoined_flownames','unit'])['value'].agg(sum).reset_index()
    
        return emissions_results_total,product_results_total
            
    
    def runner(tech_matrix, F,i,l,j,k,route_id,final_demand_scaler):

        """
        Calls the optimization function and arranges and stores the results into a proper pandas dataframe. 
        
        Parameters
        ----------
        tech matrix: pd.Dataframe
             technology matrix built from the process inventory. 
        F: final demand series vector
             final demand of the LCA problem
        yr: int
             year of analysis
        i: int
             facility ID
        j: str
            stage
        k: str
            material
        route_id: str
            Unique identifier for transportation route.
        final_demand_scaler: int
            scaling variable number to ease optimization


        Returns
        -------
        pd.DataFrame
            Returns the final LCA reults in a properly arranged dataframe with all supplemental information

        """
        tim0 = time.time()
        res = pd.DataFrame()
        res2 = pd.DataFrame()
        res,res2 = solver_optimization(tech_matrix, F)
        res['value'] = res['value']*final_demand_scaler
        if not res.empty:
          res.loc[:,'year'] =  i
          res.loc[:,'facility_id'] =  l
          res.loc[:,'stage'] = j
          res.loc[:,'material'] = k
          res.loc[:, 'route_id'] = route_id
    
          print(str(i) +' - '+j + ' - ' + k)
    
        else:                
          print(f"optimization pylca-opt-background emission failed for {k} at {j} in {i}") 
          pass
       
        if not res2.empty:
          res2.loc[:,'year'] =  i
          res2.loc[:,'facility_id'] =  l
          res2.loc[:,'stage'] = j
          res2.loc[:,'material'] = k
          res2.loc[:, 'route_id'] = route_id
    
        else:
           print(f"optimization pylca-opt-background emission failed for {k} at {j} in {i}")
           pass
    
        print(str(time.time() - tim0) + ' ' + 'taken to do this run',flush=True)
    
        return res
    

    
    #Have to edit this final demand to match the results from CELAVI
    f_d['flow name'] = f_d['flow name'] +'@' + f_d['flow name']
    f_d = f_d.drop_duplicates()
    f_d = f_d.sort_values(['year'])


    #Replace electricity    
    f_d  = f_d .replace(to_replace='electricity@electricity', value='electricity, at grid@electricity, at grid, us, 2010')

    uslci_product_df[0] = uslci_product_df[0].str.lower()
<<<<<<< HEAD
    f_d['flow name'] = f_d['flow name'].str.lower()     
=======
    f_d['flow name'] = f_d['flow name'].str.lower()
    #print dataframe to debug connecting between foreground and background
     
>>>>>>> 9f4e4cf1

    final_dem = uslci_product_df.merge(f_d, left_on=0, right_on='flow name', how='left')
    final_dem = final_dem.fillna(0)
    chksum = np.sum(final_dem['flow quantity'])
    #To make the optimization easier
    if chksum > 100000:
        final_demand_scaler = 100000
    elif chksum > 10000:
        final_demand_scaler = 10000
    elif chksum > 100:
        final_demand_scaler = 10
    else:
        final_demand_scaler = 0.1

    #print dataframe to debug connecting between foreground and background
    final_dem['flow quantity']= final_dem['flow quantity']/final_demand_scaler
    #To make the optimization easier
    F = final_dem['flow quantity']
    res2 = runner(tech_matrix,F,yr,fac_id,stage,material,route_id,final_demand_scaler)
    
    return res2
<|MERGE_RESOLUTION|>--- conflicted
+++ resolved
@@ -466,13 +466,7 @@
     f_d  = f_d .replace(to_replace='electricity@electricity', value='electricity, at grid@electricity, at grid, us, 2010')
 
     uslci_product_df[0] = uslci_product_df[0].str.lower()
-<<<<<<< HEAD
-    f_d['flow name'] = f_d['flow name'].str.lower()     
-=======
     f_d['flow name'] = f_d['flow name'].str.lower()
-    #print dataframe to debug connecting between foreground and background
-     
->>>>>>> 9f4e4cf1
 
     final_dem = uslci_product_df.merge(f_d, left_on=0, right_on='flow name', how='left')
     final_dem = final_dem.fillna(0)
