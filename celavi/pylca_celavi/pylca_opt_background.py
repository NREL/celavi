# TODO: Add a short module docstring above the code to:
#  1) provide authors, date of creation
#  2) give a high level description (2-3 lines) of what the module does
#  3) write any other relevant information

# TODO: Consider using a class to organize the code below. Some variables
#  currently defined outside functions (at places that may feel random to
#  the reader) could then be defined in the __init__ function of the class.

# TODO: Consider generalizing "pylca_opt_foreground.py",
#  "pylca_opt_background.py", and "insitu_emission.py": a lot of code in
#  those two modules are similar. For instance creating the tech_matrix,
#  products and process lists, most of the pre-processing function etc. A
#  class with more general function could be created and an instance of the
#  class could be created when needed for the functions that compute the insitu
#  emissions and foreground (part that are not similar between the two cases
#  would be defined in those functions). A boolean, such as "insitu_emission",
#  could be used for the code to differentiate inputs manipulations when needed
#  (e.g., for the line "res.to_csv('intermediate_demand.csv', mode='a',
#  header=False, index=False)" which is in pylca_opt_foreground.py, but not in
#  insitu_emission.py or pylca_opt_background.py.

import pickle
import pandas as pd
import numpy as np
import time
from pyomo.environ import ConcreteModel, Set, Param, Var, Constraint, Objective, minimize, SolverFactory
import pyutilib.subprocess.GlobalData
pyutilib.subprocess.GlobalData.DEFINE_SIGNAL_HANDLERS_DEFAULT = False
<<<<<<< HEAD
# TODO: Consider removing commented line
# from pylca_celavi_background_postprocess import postprocessing


# TODO: consider removing "processes = {}" if redefined right after in
#  "processes = pickle.load(open("usnrellci_processesv2017_loc_debugged.p",
#  "rb"))"
processes = {}
processes = pickle.load(open("usnrellci_processesv2017_loc_debugged.p", "rb"))
'''
This function is used to create a dataframe that lists the processes in the US NREL LCI along with their reference products
as well as other byproducts. The occurance of byproducts makes the problem difficult. Allocation needs to be
modeled in the future. Byproducts in USNREL LCI do not have a good indicator. 
'''

def process_product_func():
    # This function is creating a dataframe of processes and all their products from the USLCI database.
    # The dataframe considers the name of the process as well as the location and the names of the product flows.
    # This ensures that when networks are created, the locations of the networks are also matched.
    p_list = []
    pr_list = []
    unit_list = []
    value_list = []
    loc_list = []

    for i in processes:
        for j in processes[i].exchanges:
            # TODO: consider adding a few command lines. It's a bit more
            #  difficult to follow here because reader can't readily open the
            #  "usnrellci_processesv2017_loc_debugged.p" file
            if j.flow.category_path[0] == "Technosphere Flows" and j.input == False:
                p_list.append(processes[i].name+'@' + processes[i].location.name)
                # TODO: Consider removing commented line
                # pr_list.append(processes[i].name+'@'+ processes[i].location.name+'@'+exch[k].flow.name)
                pr_list.append(j.flow.name)
                unit_list.append(j.unit.name)
                value_list.append(j.amount)
                loc_list.append(processes[i].location.name)
        # TODO: Consider removing commented lines
        #if c>1:
            #print(processes[i].name+' has more than one reference output and is an OpenLCA error')
   
    process_product = pd.DataFrame({'process': p_list, 'product': pr_list, 'location': loc_list, 'unit': unit_list, 'value': value_list})
    process_product['input'] = False
    process_product = process_product.drop_duplicates()
    
    return process_product


flows_without_location = []


def process_input_func():

    # TODO: In this module as well as others, consider explaining what is
    #  meant by network. I did not see any network being built in the pylca
    #  module (and any import of a library such as NetworkX). Is a network
    #  built by gplk or ipopt to solve the matrix inversion? If it is used as a
    #  synonym of technology matrix, then consider replacing network by
    #  technology matrix everywhere it is mentioned to avoid confusion.
    # This function creates a dataframe for only the inputs of the different processes
    # here also the flows are matched with the locations so that when the network is created
    # the location of the exchanges are also matched.

    # TODO: The lines below are duplicated a lot throughout this module,
    #  consider generalizing by using a function to define those empty lists.
    #  (There are other parts of the code that are duplicates, consider
    #  improving code efficiency).
    p_list = []
    pr_list = []
    unit_list = []
    value_list = []
    loc_list = []
    
    for i in processes:
        for j in processes[i].exchanges:
            if j.input == True:
                p_list.append(processes[i].name + '@' + str(processes[i].location.name))
                pr_list.append(j.flow.name)
                unit_list.append(j.unit.name)
                value_list.append(j.amount)
                loc_list.append(processes[i].location.name)

    process_input = pd.DataFrame({'process': p_list, 'inputs': pr_list, 'location': loc_list, 'unit': unit_list, 'value': value_list})
    process_input['input'] = True
    process_input = process_input.drop_duplicates()
    return process_input

'''Need to add air water and soil separation later. This is still wrong. '''
def process_emission_func():
    # These function is used for creating a dataframe that extracts out the emission flows
    # from the USLCI database and creates a dataframe
    p_list = []
    pr_list = []
    unit_list = []
    value_list = []

    for i in processes:
        for j in processes[i].exchanges:
            if j.flow.category_path[0] == 'Elementary flows' and j.input == False:
                p_list.append(processes[i].name + '@' + str(processes[i].location.name))
                pr_list.append(j.flow.name)
                unit_list.append(j.unit.name)
                value_list.append(j.amount)

    process_emission = pd.DataFrame({'process': p_list, 'product': pr_list, 'unit': unit_list, 'value': value_list})
    process_emission['input'] = False
    process_emission = process_emission.drop_duplicates()
    return process_emission
=======



def model_celavi_lci_background(f_d, yr, fac_id, stage,material, uslci_filename):

    """
    Main function of this module which receives information from DES interface and runs the suppoeting optimization functions. 
    Creates the technology matrix and the final demand vector based on input data. 
    Performs necessary checks before and after the LCA optimization calculation. 
    
    Parameters
    ----------
    f_d: pd.Dataframe
      Dataframe from DES interface containing material flow information
    yr: int
      year of analysis
    fac_id: int
      facility id
    stage: str
      stage of analysis
    material: str
      material of LCA analysis
    uslci_filename: str
      filename for the USLCI inventory
    
    Returns
    -------
    pd.DataFrame
       Final LCA results in the form of a dataframe after performing after calculation checks

    """
>>>>>>> 9b7b6391

    processes = {}
    processes = pickle.load( open( uslci_filename, "rb" ))

<<<<<<< HEAD
# Removing flows without source
# For optimization to work, the technology matrix should not have any flows that do not have any production proceses.
# Dummy flows need to be removed.
 
# This part removes the dummy flows and flows without any production processes from the X matrix.
def process_input_refine():
    # This function creates a dataframe for only the inputs of the different processes
    # here also the flows are matched with the locations so that when the network is created
    # the location of the exchanges are also matched.
    p_list = []
    pr_list = []
    from_p_list = []
    unit_list = []
    value_list = []
    loc_list = []
    
    for i in processes:
        for j in processes[i].exchanges:
            if j.input == True:
                # TODO: Consider removing commented lines
                # if exch[k].flow.location == None:
                #     flows_without_location.append(exch[k].flow.name)
                # else:
                try:
                    from_p_list.append(j.default_provider.name)
                    p_list.append(processes[i].name + '@' + str(processes[i].location.name))
                    pr_list.append(j.flow.name)                    
                    unit_list.append(j.unit.name)
                    value_list.append(j.amount)
                    loc_list.append(str(j.default_provider.location))
                except:
                    pass

    process_input = pd.DataFrame({'process': p_list, 'inputs': pr_list, 'from_process': from_p_list, 'location': loc_list, 'unit': unit_list, 'value': value_list})
    process_input['input'] = True
    process_input = process_input.drop_duplicates()
    return process_input

process_input_with_process = process_input_refine()

# process_input_with_process  =  list(pd.unique(process_product['inputs']))
# process_input['indicator'] = process_input['product'].isin(process_input_with_process)
# process_input_corr = process_input[process_input['indicator'] == True]
removed_flows = process_input.merge(process_input_with_process, on=['process', 'inputs', 'unit', 'value', 'input'], how='left', indicator=True)
removed_flows = removed_flows[removed_flows['_merge'] == 'left_only']
del removed_flows['_merge']

# use this to display the list of flows that are removed from the technology matrix and thus not considered in the analysis.
# for i in list(pd.unique(removed_flows['product'])):
#    print(i)
 

# We would like to account for sequestration of emissions (input of flows) in the processes. For that reason, we are updating
# the process emissions database with emission flows that are consumed in the processes.
def process_emission_input_func():
    # These function is used for creating a dataframe that extracts out the emission flows
    # from the USLCI database and creates a dataframe
    p_list = []
    pr_list = []
    unit_list = []
    value_list = []

    for i in processes:
        for j in processes[i].exchanges:
            if j.flow.category_path[0] == 'Elementary flows' and j.input == True:
                p_list.append(processes[i].name + '@' + str(processes[i].location.name))
                pr_list.append(j.flow.name)
                unit_list.append(j.unit.name)
                value_list.append(j.amount)


    process_emission = pd.DataFrame({'process':p_list, 'product':pr_list, 'unit':unit_list, 'value':value_list})
    process_emission['input'] = True
    process_emission['value'] = process_emission['value'] * -1
    process_emission = process_emission.drop_duplicates()
    return process_emission


process_emission_input = process_emission_input_func()
frames = [process_emission_input, process_emission]
process_emissions = pd.concat(frames)
process_emissions = process_emissions.groupby(by=['process', 'product', 'unit'])['value'].agg('sum').reset_index()
del process_emission, process_emission_input, process_input, processes
   
'''
In the new version of the database, there are some challenges. 
1. Process and product names are different
2. Same Products can be produced from different processes. Previously we had solved this by removing multiple providers except the first one.
3. The new database actually tells which exact process the input flow is coming from using default provider

In this version we take into account all this information and try to create a better model. 
The way to solve this problem is 

1. Create unique products for every process. Join the process and product names in the process_product database 
2. In the process input database, join the input flow name and from process name. 
3. These new columns created should be used to create the technology matrix. 
4. The new input as well as product flows will be unique because process names are added to them. 
5. Check the uniqueness
'''

process_product['conjoined_flownames'] = process_product['product'] + '@' + process_product['process']
# TODO: If not used, consider removing commented lines below
# uniquechk = list(pd.unique(process_product['conjoined_flownames']))
# Unique check passed
process_product = process_product[['process', 'conjoined_flownames', 'location', 'unit', 'value', 'input']]
# Removing negative product flows
process_product = process_product[process_product['value'] > 0]


# TODO: consider explaining how "location.csv" is loaded since it seems to be
#  in another directory than this module
#  (../celavi-data/pylca_celavi_data instead of
#  ../celavi/celavi/pylca_celavi)
location = pd.read_csv('location.csv')
process_input_with_process = process_input_with_process.merge(location, left_on='location', right_on='old_name')
process_input_with_process['location'] = process_input_with_process['new_name']
process_input_with_process['conjoined_flownames'] = process_input_with_process['inputs'] + '@' + process_input_with_process['from_process'] + '@' + process_input_with_process['location']
# TODO: If not used, consider removing commented lines below
# uniquechk = list(pd.unique(process_input_with_process['conjoined_flownames']))
process_input_with_process = process_input_with_process[['process', 'conjoined_flownames', 'location', 'unit', 'value', 'input']]
process_input_with_process['value'] = process_input_with_process['value'] * -1

# joining the two databases
process_df = pd.concat([process_input_with_process, process_product])
process_df['value'] = process_df['value'].astype(np.float64)

# This is due to an error in USLCI for the Paper fines uncoated flow which exists both in the input and output
process_df = process_df[process_df['value'] != -7.6657]
process_df = process_df[process_df['value'] != -0.7901]

# TODO: Consider having a function that would let the choice open regarding
#  byproducts removal.
# Removing byproducts but it is not required.
# process_df = process_df.drop_duplicates ( subset = cols, keep = 'first')

# Creating the technology matrix for performing LCA calculations
tech_matrix = process_df.pivot(index='conjoined_flownames', columns='process', values='value')

# TODO: If not used, consider removing commented line below
# tech_matrix.to_csv('tech_matrix.csv')
tech_matrix = tech_matrix.fillna(0)

# This list of products and processes essentially help to determine the indexes and the products and processes
# to which they belong.
uslci_products = list(tech_matrix.index)
uslci_process = list(tech_matrix.columns)
X_matrix = tech_matrix.to_numpy()

splitted_names1 = []
for i in uslci_products:
    splitted_names1.append(i.split("@", 1)[0] + '@' + i.split("@", 1)[1].split("@", 1)[0])
# This database is used to match the names of the flows in the celavi results
# with the uslci flows
uslci_product_df = pd.DataFrame(list(splitted_names1))
# All unique flows. Need to match this with the final demand.
=======
    
    def process_product_func():

        """
        This function is creating a dataframe of processes and all their products from the USLCI database. 
        The dataframe considers the name of the process as well as the location and the names of the product flows.
        This ensures that when networks are created, the locations of the networks are also matched.

        Parameters
        ----------

        Returns
        -------
        pd.DataFrame
            Dataframe from USLCI listing process and products along with other supplemental information
         
        """
        p_list = []
        pr_list = []
        unit_list = []
        value_list = []
        loc_list =[]
    
        for i in processes:
            for j in processes[i].exchanges:
                if j.flow.category_path[0]  == "Technosphere Flows" and j.input == False:
                    p_list.append(processes[i].name+'@'+ processes[i].location.name)
                    #pr_list.append(processes[i].name+'@'+ processes[i].location.name+'@'+exch[k].flow.name)
                    pr_list.append(j.flow.name)
                    unit_list.append(j.unit.name)
                    value_list.append(j.amount)
                    loc_list.append(processes[i].location.name)
            #if c>1:
                #print(processes[i].name+' has more than one reference output and is an OpenLCA error')
       
        process_product = pd.DataFrame({'process':p_list,'product':pr_list,'location':loc_list,'unit':unit_list,'value':value_list})
        process_product['input'] = False
        process_product = process_product.drop_duplicates()
        
        return process_product
    
    
    flows_without_location = []
    
    
    def process_input_func():

        """
        This function creates a dataframe for only the inputs of the different processes
        There also the flows are matched with the locations saw that when the network is created
        the location of the exchanges are also matched.
        
        Parameters:
        -----------

        Returns:
        --------
        pd.DataFrame
           Dataframe with processes along with their flow inputs. 

        """
    
        p_list = []
        pr_list = []
        unit_list = []
        value_list = []
        loc_list =[]
        
        for i in processes:
            for j in processes[i].exchanges:
                if j.input == True:
                    p_list.append(processes[i].name  + '@' + str(processes[i].location.name))
                    pr_list.append(j.flow.name)
                    unit_list.append( j.unit.name)
                    value_list.append(j.amount)
                    loc_list.append(processes[i].location.name)
    
        process_input = pd.DataFrame({'process':p_list,'inputs':pr_list,'location':loc_list,'unit':unit_list,'value':value_list})
        process_input['input'] = True
        process_input= process_input.drop_duplicates()
        return process_input
    
    

    def process_emission_func():
        
        """
        This function is used for creating a dataframe that extracts out the emission flows
        from the USLCI database and creates a dataframe
        Need to add air water and soil separation later
>>>>>>> 9b7b6391

        Parameters:
        -----------

<<<<<<< HEAD
# TODO: Consider removing tech_matrix if not used. Or better define X_matrix
#  from tech_matrix within the function like in insitu_emission.py and
#  py_lca_opt_foreground.py (X_matrix = tech_matrix.to_numpy()).
def solver_optimization(tech_matrix, F):
    # Creation of a Concrete Model
    model = ConcreteModel()
    
    def set_create(a, b):
        # TODO: add docstrings to explain input variables and what the function
        #  does.
        i_list = []
        for i in range(a, b):
            i_list.append(i)
        return i_list

    model.i = Set(initialize=set_create(0, X_matrix.shape[0]), doc='indices')
    model.j = Set(initialize=set_create(0, X_matrix.shape[1]), doc='indices')

    def x_init(model, i, j):
        # TODO: add docstrings to explain input variables and what the function
        #  does.
        return X_matrix[i, j]
    model.x = Param(model.i, model.j, initialize=x_init, doc='technology matrix')

    def f_init(model, i):
        # TODO: add docstrings to explain input variables and what the function
        #  does.
        return F[i]
    
    model.f = Param(model.i, initialize=f_init, doc='Final demand')
    model.s = Var(model.j, bounds=(0, None), doc='Scaling Factor')
    
    # This is the BOTTLENECK of the code.
    def supply_rule(model, i):
      # TODO: add docstrings to explain input variables and what the function
      #  does.
      # TODO: consider correcting indentation of the line below
      return sum(model.x[i, j] * model.s[j] for j in model.j) >= model.f[i]
    model.supply = Constraint(model.i, rule=supply_rule, doc='Equations')    

    def objective_rule(model):
      # TODO: consider correcting indentation of the line below
      return sum(model.s[j] for j in model.j)
    model.objective = Objective(rule=objective_rule, sense=minimize, doc='Define objective function')

    def pyomo_postprocess(options=None, instance=None, results=None):
        # TODO: add docstrings to explain input variables and what the function
        #  does.
        df = pd.DataFrame.from_dict(model.s.extract_values(), orient='index', columns=[str(model.s)])
        return df

    # TODO: what is the optional code path? The code below solve the
    #  optimization problem so I don't think is optional?
    # This is an optional code path that allows the script to be run outside of
    # pyomo command-line.  For example:  python transport.py

    # This emulates what the pyomo command-line tools does
    opt = SolverFactory("glpk")
    
    results = opt.solve(model)        
    solution = pyomo_postprocess(None, model, results)   
    scaling_vector = pd.DataFrame()
    # The process emissions do not have any location. That is the reason we have to remove the location information
    # and then merge with the processes.
    # TODO: Consider creating a class with an __init__ function that would
    #  define variables such as uslci_process. Right now it is difficult to
    #  understand where tech_matrix is coming from (and therefore what it is).
    scaling_vector['process'] = uslci_process
    scaling_vector['scaling_factor'] = solution['s']         
   
    # Calculations for total emissions
    # TODO: Consider creating a class with an __init__ function that would
    #  define variables such as process_emissions. Right now it is difficult to
    #  understand where tech_matrix is coming from (and therefore what it is).
    emissions_results_df = process_emissions.merge(scaling_vector, on=['process'], how='left')
    emissions_results_df['value'] = emissions_results_df['value'] * emissions_results_df['scaling_factor']
    emissions_results_df = emissions_results_df[emissions_results_df['value'] > 0]
    emissions_results_df = emissions_results_df.fillna(0)
    # All emission are grouped and summed up together in this dataframe
    emissions_results_total = emissions_results_df.groupby(by=['product', 'unit'])['value'].agg(sum).reset_index()

    # Calculations for total product flows only
    # For this calculation we need the locations names as processes are tied to locations
    scaling_vector['process'] = uslci_process
    product_results_df = process_product.merge(scaling_vector, on=['process'], how='left')
    product_results_df['value'] = product_results_df['value'] * product_results_df['scaling_factor']
    product_results_df = product_results_df[product_results_df['value'] > 0]
    product_results_df = product_results_df.fillna(0)
    # All emission are grouped and summed up together in this dataframe
    product_results_total = product_results_df.groupby(by=['conjoined_flownames', 'unit'])['value'].agg(sum).reset_index()

    return emissions_results_total, product_results_total
=======

        Returns:
        --------
        pd.DataFrame
            Dataframe with processes and their respective emissions. 

        """

        p_list = []
        pr_list = []
        unit_list = []
        value_list = []
    
        for i in processes:
            for j in processes[i].exchanges:
                if j.flow.category_path[0] == 'Elementary flows' and j.input == False:
                    p_list.append(processes[i].name  + '@' + str(processes[i].location.name))
                    pr_list.append(j.flow.name)
                    unit_list.append( j.unit.name)
                    value_list.append(j.amount)
    
        process_emission = pd.DataFrame({'process':p_list,'product':pr_list,'unit':unit_list,'value':value_list})
        process_emission['input'] = False
        process_emission = process_emission.drop_duplicates()
        return process_emission
    
    process_product = process_product_func()
    process_input = process_input_func()
    process_emission = process_emission_func()
    
    #Removing flows without source because optimization problem becomes infeasible
    #Removing flows without source
    #For optimization to work, the technology matrix should not have any flows that do not have any production proceses.
    #Dummy flows need to be removed. 
    #This part removes the dummy flows and flows without any production processes from the X matrix. 
    def process_input_refine():
        """
        This function creates a dataframe for only the inputs of the different processes
        #here also the flows are matched with the locations saw that when the network is created
        #the location of the exchanges are also matched.
>>>>>>> 9b7b6391
        
        Parameters:
        -----------

<<<<<<< HEAD
def runner(tech_matrix, F, i, l, j, k, final_demand_scaler):
    tim0 = time.time()
    # TODO: consider removing res = pd.DataFrame() and res2 = pd.DataFrame()
    #  if they are not used (they are defined again through the outputs of the
    #  solver_optimization function without being used before)
    res = pd.DataFrame()
    res2 = pd.DataFrame()
    res, res2 = solver_optimization(tech_matrix, F)
    res['value'] = res['value']*final_demand_scaler
    if res.empty == False:
      # TODO: consider correcting indentation of the four lines below
      res.loc[:, 'year'] = i
      res.loc[:, 'facility_id'] = l
      res.loc[:, 'stage'] = j
      res.loc[:, 'material'] = k

      print(str(i) + ' - ' + j + ' - ' + k)

    else:
       # TODO: consider correcting indentation of the line below
       pass
    if res2.empty == False:
      # TODO: consider correcting indentation of the four lines below
      res2.loc[:, 'year'] = i
      res.loc[:, 'facility_id'] = l
      res2.loc[:, 'stage'] = j
      res2.loc[:, 'material'] = k

    else:
       # TODO: consider correcting indentation of the line below
       pass

    print(str(time.time() - tim0) + ' ' + 'taken to do this run', flush=True)

    # TODO: Consider explaining what is the utility of "res2" if it is not
    #  returned and used outside this function (and does not seem to serve a
    #  purpose in this function either).
    return res

# To make the optimization easier
# TODO: consider having final_demand_scaler as a function input
#  and assign 10000 as the default value.
final_demand_scaler = 10000


def model_celavi_lci_background(f_d, yr, fac_id, stage, material):
    # Have to edit this final demand to match the results from CELAVI
=======

        Returns:
        --------
        pd.DataFrame
            refined Dataframe with processes and their respective inputs.         
        
        
        """
        p_list = []
        pr_list = []
        from_p_list = []
        unit_list = []
        value_list = []
        loc_list =[]
        
        for i in processes:
            for j in processes[i].exchanges:
                if j.input == True:
                    #if exch[k].flow.location == None:
                    #    flows_without_location.append(exch[k].flow.name)
                    #else:
                    try:
                        from_p_list.append(j.default_provider.name)
                        p_list.append(processes[i].name  + '@' + str(processes[i].location.name))
                        pr_list.append(j.flow.name)                    
                        unit_list.append(j.unit.name)
                        value_list.append(j.amount)
                        loc_list.append(str(j.default_provider.location))
                    except:
                        pass
    
        process_input = pd.DataFrame({'process':p_list,'inputs':pr_list,'from_process':from_p_list,'location':loc_list,'unit':unit_list,'value':value_list})
        process_input['input'] = True
        process_input = process_input.drop_duplicates()
        return process_input
    
    process_input_with_process = process_input_refine()
    
    #process_input_with_process  =  list(pd.unique(process_product['inputs']))
    #process_input['indicator'] = process_input['product'].isin(process_input_with_process)
    #process_input_corr = process_input[process_input['indicator'] == True]
    removed_flows = process_input.merge(process_input_with_process,on = ['process', 'inputs', 'unit', 'value', 'input'], how = 'left',indicator = True)
    removed_flows = removed_flows[removed_flows['_merge'] == 'left_only']
    del removed_flows['_merge']
    
    #use this to display the list of flows that are removed from the technology matrix and thus not considered in the analysis.
    #for i in list(pd.unique(removed_flows['product'])):
    #    print(i)
     
    
    #We would like to account for sequestration of emissions (input of flows) in the processes. For that reason, we are updating
    #the process emissions database with emission flows that are consumed in the processes. 
    def process_emission_input_func():
        #These function is used for creating a dataframe that extracts out the emission flows
        #from the USLCI database and creates a dataframe
        p_list = []
        pr_list = []
        unit_list = []
        value_list = []
    
        for i in processes:
            for j in processes[i].exchanges:
                if j.flow.category_path[0] == 'Elementary flows' and j.input == True:
                    p_list.append(processes[i].name  + '@' + str(processes[i].location.name))
                    pr_list.append(j.flow.name)
                    unit_list.append( j.unit.name)
                    value_list.append(j.amount)
    
    
        process_emission = pd.DataFrame({'process':p_list,'product':pr_list,'unit':unit_list,'value':value_list})
        process_emission['input'] = True
        process_emission['value'] = process_emission['value'] * -1
        process_emission = process_emission.drop_duplicates()
        return process_emission
    
    process_emission_input = process_emission_input_func()
    frames = [process_emission_input,process_emission]
    process_emissions = pd.concat(frames)
    process_emissions = process_emissions.groupby(by = ['process','product','unit'])['value'].agg('sum').reset_index()
    del process_emission, process_emission_input,process_input,processes
       
    '''
    In the new version of the database, there are some challenges. 
    1. Process and product names are different
    2. Same Products can be produced from different processes. Previously we had solved this by removing multiple providers except the first one.
    3. The new database actually tells which exact process the input flow is coming from using default provider
    
    In this version we take into account all this information and try to create a better model. 
    The way to solve this problem is 
    
    1. Create unique products for every process. Join the process and product names in the process_product database 
    2. In the process input database, join the input flow name and from process name. 
    3. These new columns created should be used to create the technology matrix. 
    4. The new input as well as product flows will be unique because process names are added to them. 
    5. Check the unique ness
    '''
    
    process_product['conjoined_flownames'] = process_product['product'] + '@'+ process_product['process']
    #uniquechk = list(pd.unique(process_product['conjoined_flownames']))
    #Unique check passed
    process_product = process_product[['process','conjoined_flownames','location', 'unit', 'value', 'input']]
    #Removing negative product flows
    process_product = process_product[process_product['value'] > 0]
    
    
    location = pd.read_csv('location.csv')
    process_input_with_process = process_input_with_process.merge(location, left_on = 'location', right_on = 'old_name')
    process_input_with_process['location'] = process_input_with_process['new_name']
    process_input_with_process['conjoined_flownames'] = process_input_with_process['inputs']+ '@' + process_input_with_process['from_process'] + '@' + process_input_with_process['location'] 
    #uniquechk = list(pd.unique(process_input_with_process['conjoined_flownames']))
    process_input_with_process = process_input_with_process[['process','conjoined_flownames','location', 'unit', 'value', 'input']]
    process_input_with_process['value'] = process_input_with_process['value'] * -1
    
    #joining the two databases
    process_df = pd.concat([process_input_with_process,process_product])
    process_df['value'] = process_df['value'].astype(np.float64)
    
    #This is due to an error in USLCI for the Paper fines uncoated flow which exists both in the input and output
    process_df = process_df[process_df['value'] != -7.6657]
    process_df = process_df[process_df['value'] != -0.7901]
    
    #Removing byproducts but it is not required. 
    #process_df = process_df.drop_duplicates ( subset = cols, keep = 'first')
    
    #Creating the technoology matrix for performing LCA caluclations
    tech_matrix = process_df.pivot(index = 'conjoined_flownames', columns = 'process', values = 'value')
    
    #tech_matrix.to_csv('tech_matrix.csv')
    tech_matrix = tech_matrix.fillna(0)
    
    #This list of products and processes essentially help to determine the indexes and the products and processes
    #to which they belong. 
    uslci_products = list(tech_matrix.index)
    uslci_process = list(tech_matrix.columns)
    X_matrix = tech_matrix.to_numpy()
    
    splitted_names1 = []
    for i in uslci_products:
        splitted_names1.append(i.split("@", 1)[0] + '@'+ i.split("@", 1)[1].split("@", 1)[0])
    #This database is used to match the names of the flows in the celavi results
    #with the uslci flows
    uslci_product_df = pd.DataFrame(list(splitted_names1))
    #All unique flows. Need to match this wtih the final demand. 
    
    
    def solver_optimization(tech_matrix,F):
        
        """
        This function houses the optimizer for solve Xs = F. 
        Solves the Xs=F equation. 
        Solves the scaling vector.  

        Parameters
        ----------
        tech_matrix : numpy matrix
             technology matrix from the process inventory
        F : vector
             Final demand vector 
        process: str
             filename for the dynamic inventory   
        df_with_all_other_flows: pd.DataFrame
             lca inventory with no product flows

        
        Returns
        -------
        pd.DataFrame
            LCA results
        """

        # Creation of a Concrete Model
        model = ConcreteModel()
        
        def set_create(a,b):
            i_list = []
            for i in range(a,b):
                i_list.append(i)
            return i_list
    
        model.i = Set(initialize=set_create(0,X_matrix.shape[0]), doc='indices')
        model.j = Set(initialize=set_create(0,X_matrix.shape[1]), doc='indices')
    
        def x_init(model,i,j):
            return X_matrix[i,j]
        model.x = Param(model.i, model.j, initialize=x_init, doc='technology matrix')
    
        def f_init(model,i):
            return F[i]
        
        model.f = Param(model.i, initialize=f_init, doc='Final demand')
        model.s = Var(model.j, bounds=(0,None), doc='Scaling Factor')
        
        #This is the BOTTLENECK of the code. 
        def supply_rule(model, i):
          return sum(model.x[i,j]*model.s[j] for j in model.j) >= model.f[i]    
        model.supply = Constraint(model.i, rule=supply_rule, doc='Equations')    
    
        def objective_rule(model):
          return sum(model.s[j] for j in model.j)
        model.objective = Objective(rule=objective_rule, sense=minimize, doc='Define objective function')
    
        def pyomo_postprocess(options=None, instance=None, results=None):
            df = pd.DataFrame.from_dict(model.s.extract_values(), orient='index', columns=[str(model.s)])
            return df
          
        # This is an optional code path that allows the script to be run outside of
        # pyomo command-line.  For example:  python transport.py
    
        # This emulates what the pyomo command-line tools does
        opt = SolverFactory("glpk")
        
        results = opt.solve(model)        
        solution = pyomo_postprocess(None, model, results)   
        scaling_vector = pd.DataFrame()
        #The process emissions do not have any location. That is the reason we have to remove the location information
        #and then merge with the processes. 
        scaling_vector['process'] = uslci_process
        scaling_vector['scaling_factor'] = solution['s']         
       
        #Calculations for total emissions
        emissions_results_df = process_emissions.merge(scaling_vector, on = ['process'], how = 'left')
        emissions_results_df['value'] = emissions_results_df['value'] * emissions_results_df['scaling_factor']
        emissions_results_df = emissions_results_df[emissions_results_df['value'] > 0]
        emissions_results_df = emissions_results_df.fillna(0)
        #All emission are grouped and summed up together in this dataframe
        emissions_results_total = emissions_results_df.groupby(by = ['product','unit'])['value'].agg(sum).reset_index()
    
        #Calculations for total product flows only
        #For this calculation we need the locations names as processes are tied to locations
        scaling_vector['process'] = uslci_process
        product_results_df = process_product.merge(scaling_vector, on = ['process'], how = 'left')
        product_results_df['value'] = product_results_df['value'] * product_results_df['scaling_factor']
        product_results_df = product_results_df[product_results_df['value'] > 0]
        product_results_df = product_results_df.fillna(0)
        #All emission are grouped and summed up together in this dataframe
        product_results_total = product_results_df.groupby(by = ['conjoined_flownames','unit'])['value'].agg(sum).reset_index()
    
        return emissions_results_total,product_results_total
            
    
    def runner(tech_matrix, F,i,l,j,k,final_demand_scaler):

        """
        Calls the optimization function and arranges and stores the results into a proper pandas dataframe. 
        
        Parameters
        ----------
        tech matrix: pd.Dataframe
             technology matrix built from the process inventory. 
        F: final demand series vector
             final demand of the LCA problem
        yr: int
             year of analysis
        i: int
             facility ID
        j: str
            stage
        k: str
            material
        final_demand_scaler: int
            scaling variable number to ease optimization


        Returns
        -------
        pd.DataFrame
            Returns the final LCA reults in a properly arranged dataframe with all supplemental information

        """
        tim0 = time.time()
        res = pd.DataFrame()
        res2 = pd.DataFrame()
        res,res2 = solver_optimization(tech_matrix, F)
        res['value'] = res['value']*final_demand_scaler
        if res.empty == False:
          res.loc[:,'year'] =  i
          res.loc[:,'facility_id'] =  l
          res.loc[:,'stage'] = j
          res.loc[:,'material'] = k
    
          print(str(i) +' - '+j + ' - ' + k)
    
        else:
           pass
        if res2.empty == False:
          res2.loc[:,'year'] =  i
          res.loc[:,'facility_id'] =  l
          res2.loc[:,'stage'] = j
          res2.loc[:,'material'] = k
    
        else:
           pass
    
        print(str(time.time() - tim0) + ' ' + 'taken to do this run',flush=True)
    
        return res
    
    #To make the optimization easier
    final_demand_scaler = 10000
    #Have to edit this final demand to match the results from CELAVI
>>>>>>> 9b7b6391
    f_d['flow name'] = f_d['flow name'] +'@' + f_d['flow name']
    f_d = f_d.drop_duplicates()
    f_d = f_d.sort_values(['year'])

    # TODO: consider adding comments to explain where uslci_product_df is
    #  coming from or if possible defining uslci_product_df within this
    #  function.
    final_dem = uslci_product_df.merge(f_d, left_on=0, right_on='flow name', how='left')
    final_dem = final_dem.fillna(0)
<<<<<<< HEAD
    # TODO: consider explaining why it makes the optimization easier
    # To make the optimization easier
    F = final_dem['flow quantity'] / final_demand_scaler
    # TODO: Consider creating a class with an __init__ function that would
    #  define variables such as tech_matrix. Right now it is difficult to
    #  understand where tech_matrix is coming from (and therefore what it is).
    res = runner(tech_matrix, F, yr, fac_id, stage, material, final_demand_scaler)
    return res
=======
    #To make the optimization easier
    F = final_dem['flow quantity']/final_demand_scaler
    res2 = runner(tech_matrix,F,yr,fac_id,stage,material,final_demand_scaler)
    
    return res2
>>>>>>> 9b7b6391
<|MERGE_RESOLUTION|>--- conflicted
+++ resolved
@@ -27,118 +27,6 @@
 from pyomo.environ import ConcreteModel, Set, Param, Var, Constraint, Objective, minimize, SolverFactory
 import pyutilib.subprocess.GlobalData
 pyutilib.subprocess.GlobalData.DEFINE_SIGNAL_HANDLERS_DEFAULT = False
-<<<<<<< HEAD
-# TODO: Consider removing commented line
-# from pylca_celavi_background_postprocess import postprocessing
-
-
-# TODO: consider removing "processes = {}" if redefined right after in
-#  "processes = pickle.load(open("usnrellci_processesv2017_loc_debugged.p",
-#  "rb"))"
-processes = {}
-processes = pickle.load(open("usnrellci_processesv2017_loc_debugged.p", "rb"))
-'''
-This function is used to create a dataframe that lists the processes in the US NREL LCI along with their reference products
-as well as other byproducts. The occurance of byproducts makes the problem difficult. Allocation needs to be
-modeled in the future. Byproducts in USNREL LCI do not have a good indicator. 
-'''
-
-def process_product_func():
-    # This function is creating a dataframe of processes and all their products from the USLCI database.
-    # The dataframe considers the name of the process as well as the location and the names of the product flows.
-    # This ensures that when networks are created, the locations of the networks are also matched.
-    p_list = []
-    pr_list = []
-    unit_list = []
-    value_list = []
-    loc_list = []
-
-    for i in processes:
-        for j in processes[i].exchanges:
-            # TODO: consider adding a few command lines. It's a bit more
-            #  difficult to follow here because reader can't readily open the
-            #  "usnrellci_processesv2017_loc_debugged.p" file
-            if j.flow.category_path[0] == "Technosphere Flows" and j.input == False:
-                p_list.append(processes[i].name+'@' + processes[i].location.name)
-                # TODO: Consider removing commented line
-                # pr_list.append(processes[i].name+'@'+ processes[i].location.name+'@'+exch[k].flow.name)
-                pr_list.append(j.flow.name)
-                unit_list.append(j.unit.name)
-                value_list.append(j.amount)
-                loc_list.append(processes[i].location.name)
-        # TODO: Consider removing commented lines
-        #if c>1:
-            #print(processes[i].name+' has more than one reference output and is an OpenLCA error')
-   
-    process_product = pd.DataFrame({'process': p_list, 'product': pr_list, 'location': loc_list, 'unit': unit_list, 'value': value_list})
-    process_product['input'] = False
-    process_product = process_product.drop_duplicates()
-    
-    return process_product
-
-
-flows_without_location = []
-
-
-def process_input_func():
-
-    # TODO: In this module as well as others, consider explaining what is
-    #  meant by network. I did not see any network being built in the pylca
-    #  module (and any import of a library such as NetworkX). Is a network
-    #  built by gplk or ipopt to solve the matrix inversion? If it is used as a
-    #  synonym of technology matrix, then consider replacing network by
-    #  technology matrix everywhere it is mentioned to avoid confusion.
-    # This function creates a dataframe for only the inputs of the different processes
-    # here also the flows are matched with the locations so that when the network is created
-    # the location of the exchanges are also matched.
-
-    # TODO: The lines below are duplicated a lot throughout this module,
-    #  consider generalizing by using a function to define those empty lists.
-    #  (There are other parts of the code that are duplicates, consider
-    #  improving code efficiency).
-    p_list = []
-    pr_list = []
-    unit_list = []
-    value_list = []
-    loc_list = []
-    
-    for i in processes:
-        for j in processes[i].exchanges:
-            if j.input == True:
-                p_list.append(processes[i].name + '@' + str(processes[i].location.name))
-                pr_list.append(j.flow.name)
-                unit_list.append(j.unit.name)
-                value_list.append(j.amount)
-                loc_list.append(processes[i].location.name)
-
-    process_input = pd.DataFrame({'process': p_list, 'inputs': pr_list, 'location': loc_list, 'unit': unit_list, 'value': value_list})
-    process_input['input'] = True
-    process_input = process_input.drop_duplicates()
-    return process_input
-
-'''Need to add air water and soil separation later. This is still wrong. '''
-def process_emission_func():
-    # These function is used for creating a dataframe that extracts out the emission flows
-    # from the USLCI database and creates a dataframe
-    p_list = []
-    pr_list = []
-    unit_list = []
-    value_list = []
-
-    for i in processes:
-        for j in processes[i].exchanges:
-            if j.flow.category_path[0] == 'Elementary flows' and j.input == False:
-                p_list.append(processes[i].name + '@' + str(processes[i].location.name))
-                pr_list.append(j.flow.name)
-                unit_list.append(j.unit.name)
-                value_list.append(j.amount)
-
-    process_emission = pd.DataFrame({'process': p_list, 'product': pr_list, 'unit': unit_list, 'value': value_list})
-    process_emission['input'] = False
-    process_emission = process_emission.drop_duplicates()
-    return process_emission
-=======
-
 
 
 def model_celavi_lci_background(f_d, yr, fac_id, stage,material, uslci_filename):
@@ -169,168 +57,8 @@
        Final LCA results in the form of a dataframe after performing after calculation checks
 
     """
->>>>>>> 9b7b6391
-
     processes = {}
     processes = pickle.load( open( uslci_filename, "rb" ))
-
-<<<<<<< HEAD
-# Removing flows without source
-# For optimization to work, the technology matrix should not have any flows that do not have any production proceses.
-# Dummy flows need to be removed.
- 
-# This part removes the dummy flows and flows without any production processes from the X matrix.
-def process_input_refine():
-    # This function creates a dataframe for only the inputs of the different processes
-    # here also the flows are matched with the locations so that when the network is created
-    # the location of the exchanges are also matched.
-    p_list = []
-    pr_list = []
-    from_p_list = []
-    unit_list = []
-    value_list = []
-    loc_list = []
-    
-    for i in processes:
-        for j in processes[i].exchanges:
-            if j.input == True:
-                # TODO: Consider removing commented lines
-                # if exch[k].flow.location == None:
-                #     flows_without_location.append(exch[k].flow.name)
-                # else:
-                try:
-                    from_p_list.append(j.default_provider.name)
-                    p_list.append(processes[i].name + '@' + str(processes[i].location.name))
-                    pr_list.append(j.flow.name)                    
-                    unit_list.append(j.unit.name)
-                    value_list.append(j.amount)
-                    loc_list.append(str(j.default_provider.location))
-                except:
-                    pass
-
-    process_input = pd.DataFrame({'process': p_list, 'inputs': pr_list, 'from_process': from_p_list, 'location': loc_list, 'unit': unit_list, 'value': value_list})
-    process_input['input'] = True
-    process_input = process_input.drop_duplicates()
-    return process_input
-
-process_input_with_process = process_input_refine()
-
-# process_input_with_process  =  list(pd.unique(process_product['inputs']))
-# process_input['indicator'] = process_input['product'].isin(process_input_with_process)
-# process_input_corr = process_input[process_input['indicator'] == True]
-removed_flows = process_input.merge(process_input_with_process, on=['process', 'inputs', 'unit', 'value', 'input'], how='left', indicator=True)
-removed_flows = removed_flows[removed_flows['_merge'] == 'left_only']
-del removed_flows['_merge']
-
-# use this to display the list of flows that are removed from the technology matrix and thus not considered in the analysis.
-# for i in list(pd.unique(removed_flows['product'])):
-#    print(i)
- 
-
-# We would like to account for sequestration of emissions (input of flows) in the processes. For that reason, we are updating
-# the process emissions database with emission flows that are consumed in the processes.
-def process_emission_input_func():
-    # These function is used for creating a dataframe that extracts out the emission flows
-    # from the USLCI database and creates a dataframe
-    p_list = []
-    pr_list = []
-    unit_list = []
-    value_list = []
-
-    for i in processes:
-        for j in processes[i].exchanges:
-            if j.flow.category_path[0] == 'Elementary flows' and j.input == True:
-                p_list.append(processes[i].name + '@' + str(processes[i].location.name))
-                pr_list.append(j.flow.name)
-                unit_list.append(j.unit.name)
-                value_list.append(j.amount)
-
-
-    process_emission = pd.DataFrame({'process':p_list, 'product':pr_list, 'unit':unit_list, 'value':value_list})
-    process_emission['input'] = True
-    process_emission['value'] = process_emission['value'] * -1
-    process_emission = process_emission.drop_duplicates()
-    return process_emission
-
-
-process_emission_input = process_emission_input_func()
-frames = [process_emission_input, process_emission]
-process_emissions = pd.concat(frames)
-process_emissions = process_emissions.groupby(by=['process', 'product', 'unit'])['value'].agg('sum').reset_index()
-del process_emission, process_emission_input, process_input, processes
-   
-'''
-In the new version of the database, there are some challenges. 
-1. Process and product names are different
-2. Same Products can be produced from different processes. Previously we had solved this by removing multiple providers except the first one.
-3. The new database actually tells which exact process the input flow is coming from using default provider
-
-In this version we take into account all this information and try to create a better model. 
-The way to solve this problem is 
-
-1. Create unique products for every process. Join the process and product names in the process_product database 
-2. In the process input database, join the input flow name and from process name. 
-3. These new columns created should be used to create the technology matrix. 
-4. The new input as well as product flows will be unique because process names are added to them. 
-5. Check the uniqueness
-'''
-
-process_product['conjoined_flownames'] = process_product['product'] + '@' + process_product['process']
-# TODO: If not used, consider removing commented lines below
-# uniquechk = list(pd.unique(process_product['conjoined_flownames']))
-# Unique check passed
-process_product = process_product[['process', 'conjoined_flownames', 'location', 'unit', 'value', 'input']]
-# Removing negative product flows
-process_product = process_product[process_product['value'] > 0]
-
-
-# TODO: consider explaining how "location.csv" is loaded since it seems to be
-#  in another directory than this module
-#  (../celavi-data/pylca_celavi_data instead of
-#  ../celavi/celavi/pylca_celavi)
-location = pd.read_csv('location.csv')
-process_input_with_process = process_input_with_process.merge(location, left_on='location', right_on='old_name')
-process_input_with_process['location'] = process_input_with_process['new_name']
-process_input_with_process['conjoined_flownames'] = process_input_with_process['inputs'] + '@' + process_input_with_process['from_process'] + '@' + process_input_with_process['location']
-# TODO: If not used, consider removing commented lines below
-# uniquechk = list(pd.unique(process_input_with_process['conjoined_flownames']))
-process_input_with_process = process_input_with_process[['process', 'conjoined_flownames', 'location', 'unit', 'value', 'input']]
-process_input_with_process['value'] = process_input_with_process['value'] * -1
-
-# joining the two databases
-process_df = pd.concat([process_input_with_process, process_product])
-process_df['value'] = process_df['value'].astype(np.float64)
-
-# This is due to an error in USLCI for the Paper fines uncoated flow which exists both in the input and output
-process_df = process_df[process_df['value'] != -7.6657]
-process_df = process_df[process_df['value'] != -0.7901]
-
-# TODO: Consider having a function that would let the choice open regarding
-#  byproducts removal.
-# Removing byproducts but it is not required.
-# process_df = process_df.drop_duplicates ( subset = cols, keep = 'first')
-
-# Creating the technology matrix for performing LCA calculations
-tech_matrix = process_df.pivot(index='conjoined_flownames', columns='process', values='value')
-
-# TODO: If not used, consider removing commented line below
-# tech_matrix.to_csv('tech_matrix.csv')
-tech_matrix = tech_matrix.fillna(0)
-
-# This list of products and processes essentially help to determine the indexes and the products and processes
-# to which they belong.
-uslci_products = list(tech_matrix.index)
-uslci_process = list(tech_matrix.columns)
-X_matrix = tech_matrix.to_numpy()
-
-splitted_names1 = []
-for i in uslci_products:
-    splitted_names1.append(i.split("@", 1)[0] + '@' + i.split("@", 1)[1].split("@", 1)[0])
-# This database is used to match the names of the flows in the celavi results
-# with the uslci flows
-uslci_product_df = pd.DataFrame(list(splitted_names1))
-# All unique flows. Need to match this with the final demand.
-=======
     
     def process_product_func():
 
@@ -421,105 +149,9 @@
         This function is used for creating a dataframe that extracts out the emission flows
         from the USLCI database and creates a dataframe
         Need to add air water and soil separation later
->>>>>>> 9b7b6391
 
         Parameters:
         -----------
-
-<<<<<<< HEAD
-# TODO: Consider removing tech_matrix if not used. Or better define X_matrix
-#  from tech_matrix within the function like in insitu_emission.py and
-#  py_lca_opt_foreground.py (X_matrix = tech_matrix.to_numpy()).
-def solver_optimization(tech_matrix, F):
-    # Creation of a Concrete Model
-    model = ConcreteModel()
-    
-    def set_create(a, b):
-        # TODO: add docstrings to explain input variables and what the function
-        #  does.
-        i_list = []
-        for i in range(a, b):
-            i_list.append(i)
-        return i_list
-
-    model.i = Set(initialize=set_create(0, X_matrix.shape[0]), doc='indices')
-    model.j = Set(initialize=set_create(0, X_matrix.shape[1]), doc='indices')
-
-    def x_init(model, i, j):
-        # TODO: add docstrings to explain input variables and what the function
-        #  does.
-        return X_matrix[i, j]
-    model.x = Param(model.i, model.j, initialize=x_init, doc='technology matrix')
-
-    def f_init(model, i):
-        # TODO: add docstrings to explain input variables and what the function
-        #  does.
-        return F[i]
-    
-    model.f = Param(model.i, initialize=f_init, doc='Final demand')
-    model.s = Var(model.j, bounds=(0, None), doc='Scaling Factor')
-    
-    # This is the BOTTLENECK of the code.
-    def supply_rule(model, i):
-      # TODO: add docstrings to explain input variables and what the function
-      #  does.
-      # TODO: consider correcting indentation of the line below
-      return sum(model.x[i, j] * model.s[j] for j in model.j) >= model.f[i]
-    model.supply = Constraint(model.i, rule=supply_rule, doc='Equations')    
-
-    def objective_rule(model):
-      # TODO: consider correcting indentation of the line below
-      return sum(model.s[j] for j in model.j)
-    model.objective = Objective(rule=objective_rule, sense=minimize, doc='Define objective function')
-
-    def pyomo_postprocess(options=None, instance=None, results=None):
-        # TODO: add docstrings to explain input variables and what the function
-        #  does.
-        df = pd.DataFrame.from_dict(model.s.extract_values(), orient='index', columns=[str(model.s)])
-        return df
-
-    # TODO: what is the optional code path? The code below solve the
-    #  optimization problem so I don't think is optional?
-    # This is an optional code path that allows the script to be run outside of
-    # pyomo command-line.  For example:  python transport.py
-
-    # This emulates what the pyomo command-line tools does
-    opt = SolverFactory("glpk")
-    
-    results = opt.solve(model)        
-    solution = pyomo_postprocess(None, model, results)   
-    scaling_vector = pd.DataFrame()
-    # The process emissions do not have any location. That is the reason we have to remove the location information
-    # and then merge with the processes.
-    # TODO: Consider creating a class with an __init__ function that would
-    #  define variables such as uslci_process. Right now it is difficult to
-    #  understand where tech_matrix is coming from (and therefore what it is).
-    scaling_vector['process'] = uslci_process
-    scaling_vector['scaling_factor'] = solution['s']         
-   
-    # Calculations for total emissions
-    # TODO: Consider creating a class with an __init__ function that would
-    #  define variables such as process_emissions. Right now it is difficult to
-    #  understand where tech_matrix is coming from (and therefore what it is).
-    emissions_results_df = process_emissions.merge(scaling_vector, on=['process'], how='left')
-    emissions_results_df['value'] = emissions_results_df['value'] * emissions_results_df['scaling_factor']
-    emissions_results_df = emissions_results_df[emissions_results_df['value'] > 0]
-    emissions_results_df = emissions_results_df.fillna(0)
-    # All emission are grouped and summed up together in this dataframe
-    emissions_results_total = emissions_results_df.groupby(by=['product', 'unit'])['value'].agg(sum).reset_index()
-
-    # Calculations for total product flows only
-    # For this calculation we need the locations names as processes are tied to locations
-    scaling_vector['process'] = uslci_process
-    product_results_df = process_product.merge(scaling_vector, on=['process'], how='left')
-    product_results_df['value'] = product_results_df['value'] * product_results_df['scaling_factor']
-    product_results_df = product_results_df[product_results_df['value'] > 0]
-    product_results_df = product_results_df.fillna(0)
-    # All emission are grouped and summed up together in this dataframe
-    product_results_total = product_results_df.groupby(by=['conjoined_flownames', 'unit'])['value'].agg(sum).reset_index()
-
-    return emissions_results_total, product_results_total
-=======
 
         Returns:
         --------
@@ -560,60 +192,9 @@
         This function creates a dataframe for only the inputs of the different processes
         #here also the flows are matched with the locations saw that when the network is created
         #the location of the exchanges are also matched.
->>>>>>> 9b7b6391
         
         Parameters:
         -----------
-
-<<<<<<< HEAD
-def runner(tech_matrix, F, i, l, j, k, final_demand_scaler):
-    tim0 = time.time()
-    # TODO: consider removing res = pd.DataFrame() and res2 = pd.DataFrame()
-    #  if they are not used (they are defined again through the outputs of the
-    #  solver_optimization function without being used before)
-    res = pd.DataFrame()
-    res2 = pd.DataFrame()
-    res, res2 = solver_optimization(tech_matrix, F)
-    res['value'] = res['value']*final_demand_scaler
-    if res.empty == False:
-      # TODO: consider correcting indentation of the four lines below
-      res.loc[:, 'year'] = i
-      res.loc[:, 'facility_id'] = l
-      res.loc[:, 'stage'] = j
-      res.loc[:, 'material'] = k
-
-      print(str(i) + ' - ' + j + ' - ' + k)
-
-    else:
-       # TODO: consider correcting indentation of the line below
-       pass
-    if res2.empty == False:
-      # TODO: consider correcting indentation of the four lines below
-      res2.loc[:, 'year'] = i
-      res.loc[:, 'facility_id'] = l
-      res2.loc[:, 'stage'] = j
-      res2.loc[:, 'material'] = k
-
-    else:
-       # TODO: consider correcting indentation of the line below
-       pass
-
-    print(str(time.time() - tim0) + ' ' + 'taken to do this run', flush=True)
-
-    # TODO: Consider explaining what is the utility of "res2" if it is not
-    #  returned and used outside this function (and does not seem to serve a
-    #  purpose in this function either).
-    return res
-
-# To make the optimization easier
-# TODO: consider having final_demand_scaler as a function input
-#  and assign 10000 as the default value.
-final_demand_scaler = 10000
-
-
-def model_celavi_lci_background(f_d, yr, fac_id, stage, material):
-    # Have to edit this final demand to match the results from CELAVI
-=======
 
         Returns:
         --------
@@ -914,7 +495,6 @@
     #To make the optimization easier
     final_demand_scaler = 10000
     #Have to edit this final demand to match the results from CELAVI
->>>>>>> 9b7b6391
     f_d['flow name'] = f_d['flow name'] +'@' + f_d['flow name']
     f_d = f_d.drop_duplicates()
     f_d = f_d.sort_values(['year'])
@@ -924,19 +504,8 @@
     #  function.
     final_dem = uslci_product_df.merge(f_d, left_on=0, right_on='flow name', how='left')
     final_dem = final_dem.fillna(0)
-<<<<<<< HEAD
-    # TODO: consider explaining why it makes the optimization easier
-    # To make the optimization easier
-    F = final_dem['flow quantity'] / final_demand_scaler
-    # TODO: Consider creating a class with an __init__ function that would
-    #  define variables such as tech_matrix. Right now it is difficult to
-    #  understand where tech_matrix is coming from (and therefore what it is).
-    res = runner(tech_matrix, F, yr, fac_id, stage, material, final_demand_scaler)
-    return res
-=======
     #To make the optimization easier
     F = final_dem['flow quantity']/final_demand_scaler
     res2 = runner(tech_matrix,F,yr,fac_id,stage,material,final_demand_scaler)
     
     return res2
->>>>>>> 9b7b6391
