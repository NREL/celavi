# TODO: Add a short module docstring above the code to:
#  1) provide authors, date of creation
#  2) give a high level description (2-3 lines) of what the module does
#  3) write any other relevant information

# TODO: if sys, pickle, and os are not used, consider removing
import pickle
import sys
import pandas as pd
import warnings
warnings.filterwarnings("ignore")
import os
import pdb

<<<<<<< HEAD
def postprocessing(final_res, insitu):
    # TODO: add docstrings to explain input variables and what the function
    #  does.
=======
def postprocessing(final_res,insitu):
    """
    This function is used for post processing of final results dataframe
    It adds the insitu emissions with the background emissions. 

    Parameters
    ----------
    final_res: Dataframe
       dataframe with background LCA results
    
    insitu: Dataframe
       dataframe with insitu emissions
    
    
    
    Returns
    -------
    pd.DataFrame
       final combined total emissions dataframe   

    """
>>>>>>> 9b7b6391
    #Giving names to the columns for the final result file
    column_names = ['flow name','flow unit','flow quantity','year','facility_id','stage','material']

    if final_res.empty:
        print('pylca_celavi_background_postprocess: final_res is empty')
        final_res = pd.DataFrame(columns=column_names)
    else:
        final_res.columns = list(column_names)
    
    if insitu.empty == False:
        insitu.columns = list(column_names)
        # Adding up the insitu emission primarily for the cement manufacturing process
        final_res['flow name'] = final_res['flow name'].str.lower()
        
        column_names = ['flow name', 'flow unit', 'year', 'facility_id', 'stage', 'material']
        total_em = insitu.merge(final_res, on=column_names, how='outer')
        total_em = total_em.fillna(0)
        total_em['flow quantity'] = total_em['flow quantity_x'] + total_em['flow quantity_y']
        final_res = total_em.drop(columns = ['flow quantity_x','flow quantity_y'])
    else:
        print('pylca_celavi_background_postprocess: insitu is empty')
        
    return final_res


<<<<<<< HEAD
def impact_calculations(final_res):    
    # TODO: add docstrings to explain input variables and what the function
    #  does. (Remove extra blank lines).



    traci = pd.read_csv('traci21.csv')
=======
def impact_calculations(final_res,traci_lci_filename):    
   
    """
    This function is used for LCIA post processing of final results dataframe
    It converts mass flow of pollutants to Environmental impacts based on TRACI 2.1
    characterization method

    Parameters
    ----------
    final_res: Dataframe
       dataframe with total LCA results
    
    traci_lci_filename: str
       name of the traci characerization file
    
    
    
    Returns
    -------
    pd.DataFrame
        dataframe wih LCIA impact results    
    """     
   
    traci = pd.read_csv(traci_lci_filename)
>>>>>>> 9b7b6391
    traci = traci.fillna(0)
    # TODO: consider removing impacts if not used.
    impacts = list(traci.columns)
    valuevars = ['Global Warming Air (kg CO2 eq / kg substance)',
     'Acidification Air (kg SO2 eq / kg substance)',
     'HH Particulate Air (PM2.5 eq / kg substance)',
     'Eutrophication Air (kg N eq / kg substance)',
     'Eutrophication Water (kg N eq / kg substance)',
     'Ozone Depletion Air (kg CFC-11 eq / kg substance)',
     'Smog Air (kg O3 eq / kg substance)',
     'Ecotox. CF [CTUeco/kg], Em.airU, freshwater',
     'Ecotox. CF [CTUeco/kg], Em.airC, freshwater',
     'Ecotox. CF [CTUeco/kg], Em.fr.waterC, freshwater',
     'Ecotox. CF [CTUeco/kg], Em.sea waterC, freshwater',
     'Ecotox. CF [CTUeco/kg], Em.nat.soilC, freshwater',
     'Ecotox. CF [CTUeco/kg], Em.agr.soilC, freshwater',
     'Human health CF  [CTUcancer/kg], Emission to urban air, cancer',
     'Human health CF  [CTUnoncancer/kg], Emission to urban air, non-canc.',
     'Human health CF  [CTUcancer/kg], Emission to cont. rural air, cancer',
     'Human health CF  [CTUnoncancer/kg], Emission to cont. rural air, non-canc.',
     'Human health CF  [CTUcancer/kg], Emission to cont. freshwater, cancer',
     'Human health CF  [CTUnoncancer/kg], Emission to cont. freshwater, non-canc.',
     'Human health CF  [CTUcancer/kg], Emission to cont. sea water, cancer',
     'Human health CF  [CTUnoncancer/kg], Emission to cont. sea water, non-canc.',
     'Human health CF  [CTUcancer/kg], Emission to cont. natural soil, cancer',
     'Human health CF  [CTUnoncancer/kg], Emission to cont. natural soil, non-canc.',
     'Human health CF  [CTUcancer/kg], Emission to cont. agric. Soil, cancer',
     'Human health CF  [CTUnoncancer/kg], Emission to cont. agric. Soil, non-canc.']
    
    
    traci_df = pd.melt(traci, id_vars=['CAS #', 'Formatted CAS #', 'Substance Name'], value_vars=valuevars, var_name='impacts', value_name='value')
    
    final_res['flow name'] = final_res['flow name'].str.upper()
    df_lcia = final_res.merge(traci_df, left_on=['flow name'], right_on=['Substance Name'])
    df_lcia['impact'] = df_lcia['flow quantity'] * df_lcia['value']
    df_lcia = df_lcia.groupby(['year', 'facility_id', 'material', 'stage', 'impacts'])['impact'].agg('sum').reset_index()
    
<<<<<<< HEAD
    return df_lcia
    # TODO: remove lines below if not used
    # impacts = ['Global Warming Air (kg CO2 eq / kg substance)']
    '''                                
    for im in valuevars:
       df =  traci_df[traci_df['impacts'] == im] 
       graph_df_lcia = final_lci_result.merge(df, left_on = ['flow name'], right_on = ['Substance Name'])
       
       graph_df_lcia = graph_df_lcia.groupby(['year', 'material','stage','scenario', 'coarse grinding location',
           'distance to recycling facility', 'distance to cement plant',
           'flow unit', 'impacts'])['impact'].agg('sum').reset_index()

    '''
=======
    return df_lcia                      
>>>>>>> 9b7b6391
<|MERGE_RESOLUTION|>--- conflicted
+++ resolved
@@ -12,11 +12,6 @@
 import os
 import pdb
 
-<<<<<<< HEAD
-def postprocessing(final_res, insitu):
-    # TODO: add docstrings to explain input variables and what the function
-    #  does.
-=======
 def postprocessing(final_res,insitu):
     """
     This function is used for post processing of final results dataframe
@@ -38,7 +33,6 @@
        final combined total emissions dataframe   
 
     """
->>>>>>> 9b7b6391
     #Giving names to the columns for the final result file
     column_names = ['flow name','flow unit','flow quantity','year','facility_id','stage','material']
 
@@ -64,15 +58,6 @@
     return final_res
 
 
-<<<<<<< HEAD
-def impact_calculations(final_res):    
-    # TODO: add docstrings to explain input variables and what the function
-    #  does. (Remove extra blank lines).
-
-
-
-    traci = pd.read_csv('traci21.csv')
-=======
 def impact_calculations(final_res,traci_lci_filename):    
    
     """
@@ -97,7 +82,6 @@
     """     
    
     traci = pd.read_csv(traci_lci_filename)
->>>>>>> 9b7b6391
     traci = traci.fillna(0)
     # TODO: consider removing impacts if not used.
     impacts = list(traci.columns)
@@ -133,22 +117,6 @@
     final_res['flow name'] = final_res['flow name'].str.upper()
     df_lcia = final_res.merge(traci_df, left_on=['flow name'], right_on=['Substance Name'])
     df_lcia['impact'] = df_lcia['flow quantity'] * df_lcia['value']
-    df_lcia = df_lcia.groupby(['year', 'facility_id', 'material', 'stage', 'impacts'])['impact'].agg('sum').reset_index()
-    
-<<<<<<< HEAD
-    return df_lcia
-    # TODO: remove lines below if not used
-    # impacts = ['Global Warming Air (kg CO2 eq / kg substance)']
-    '''                                
-    for im in valuevars:
-       df =  traci_df[traci_df['impacts'] == im] 
-       graph_df_lcia = final_lci_result.merge(df, left_on = ['flow name'], right_on = ['Substance Name'])
-       
-       graph_df_lcia = graph_df_lcia.groupby(['year', 'material','stage','scenario', 'coarse grinding location',
-           'distance to recycling facility', 'distance to cement plant',
-           'flow unit', 'impacts'])['impact'].agg('sum').reset_index()
+    df_lcia = df_lcia.groupby(['year', 'facility_id', 'material', 'stage', 'impacts'])['impact'].agg('sum').reset_index()  
 
-    '''
-=======
     return df_lcia                      
->>>>>>> 9b7b6391
