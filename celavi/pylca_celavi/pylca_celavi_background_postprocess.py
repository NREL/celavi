--- conflicted
+++ resolved
@@ -12,15 +12,9 @@
 import os
 import pdb
 
-<<<<<<< HEAD
 def postprocessing(final_res, insitu):
     # TODO: add docstrings to explain input variables and what the function
     #  does.
-    # Giving names to the columns for the final result file
-    column_names = ['flow name', 'flow unit', 'flow quantity', 'year', 'facility_id', 'stage', 'material']
-    final_res.columns = list(column_names)
-=======
-def postprocessing(final_res,insitu):
     #Giving names to the columns for the final result file
     column_names = ['flow name','flow unit','flow quantity','year','facility_id','stage','material']
 
@@ -29,11 +23,6 @@
         final_res = pd.DataFrame(columns=column_names)
     else:
         final_res.columns = list(column_names)
-
-
->>>>>>> 89576c26
-    
-   
     
     if insitu.empty == False:
         insitu.columns = list(column_names)
@@ -44,13 +33,9 @@
         total_em = insitu.merge(final_res, on=column_names, how='outer')
         total_em = total_em.fillna(0)
         total_em['flow quantity'] = total_em['flow quantity_x'] + total_em['flow quantity_y']
-<<<<<<< HEAD
-        final_res = total_em.drop(columns=['flow quantity_x', 'flow quantity_y'])
-=======
         final_res = total_em.drop(columns = ['flow quantity_x','flow quantity_y'])
     else:
         print('pylca_celavi_background_postprocess: insitu is empty')
->>>>>>> 89576c26
         
     return final_res
 
