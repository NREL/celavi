# TODO: Add a short module docstring above the code to:
#  1) provide authors, date of creation
#  2) give a high level description (2-3 lines) of what the module does
#  3) write any other relevant information

<<<<<<< HEAD
import pandas as pd

=======
>>>>>>> c8637142
def concrete_life_cycle_inventory_updater(d_f,
                                          yr,
                                          k,
                                          stage,
                                          static_filename,
                                          stock_filename,
                                          emissions_filename,
                                          substitution_rate):
    """
    This function modifies static LCI based on availability of GFRP at the cement processing stage 
    and demand of concrete in the system
    
    GFRP may or may not be available in the system every year. If GFRP is available when 
    concrete is not required or does not have a final demand, a stock variable is ceated to store GFRP and used in later years 
    for cement co processing    
    
    Parameters
    ----------
    d_f: pd.Dataframe
        dataframe with material flow, stage and facility information from DES

    yr: int
        year

    k: str
        current material under study

    stage: str
            current stage under study

    static_filename: str
           filename for the lca fixed inventory 

    stock_filename: str
           filename for storage pickle variable

    emissons_filename: str
           filename for emissions inventory

    substitution_rate: Dict
        Dictionary of material: sub rates for materials displaced by the
        circular component
    
    Returns
    -------
    pd.DataFrame
        updated static inventory with changes due to concrete demand and GFRP availability.
    pd.DataFrame
        emissions inventory

    """
    
      
    
    if k == 'glass fiber reinforced polymer' and stage == 'cement co-processing':
        d_f = d_f.reset_index()
        d_f.to_pickle(stock_filename,compression = None)
        return pd.DataFrame(), pd.DataFrame()


    #The problem of concrete emission where emission is dependant upon the value of glass fiber available in the system'
    elif k == 'concrete':
        df_static = pd.read_csv(static_filename)
        year_of_concrete_demand = yr

        # Reading gfrp storage variable in pickle from previous runs
        gfrp_storage = pd.read_pickle(stock_filename)
        year_of_storage = gfrp_storage['year'][0]

        # Subtracting the year of demand and storage
        # Only 1 year of storage is allowed
        # TODO: consider having storage as an input of the function with a
        #  default value and possibly a user input defined in the config file.
        if year_of_concrete_demand - year_of_storage < 1:
            available_gfrp = gfrp_storage['flow quantity'][0]

        else:
            available_gfrp = 0

        req_conc_df = d_f[d_f['material'] == k].reset_index()
        required_concrete = req_conc_df['flow quantity'][0]

        # sand update
        # TODO: consider replacing 0.84 by an input of the function (e.g.,
        #  concrete_sand_requirement) and assign 0.84 as the default value.
        #  Also consider adding concrete_sand_requirement as a user input
        #  (with defaults value) and place it in the config file.
        required_sand = required_concrete * 0.84
        # 0.84 is the amount of sand required for 1kg concrete

        sand_can_be_substituted = required_sand * substitution_rate['sand']

        # if less GFrp is available than what can be substituted then complete GFRP can be used to substitute
        if available_gfrp <= sand_can_be_substituted:
            sand_substituted = available_gfrp
        else:
            sand_substituted = sand_can_be_substituted

        required_sand = required_sand - sand_substituted

        new_sand_inventory_factor = required_sand/required_concrete
        # updating the inventory

<<<<<<< HEAD
        # TODO: consider adding a comment line regarding what file to use and
        #  where it is located. In the "develop" celavi-data repo, the
        #  foreground_process_inventory.csv does not contain a process named
        #  'concrete, cement co-processing'. (I see "concrete, in use").
        #  Or maybe I am misunderstanding something.
        df_static.loc[((df_static['product'] == 'sand and gravel') & (df_static['process'] == 'concrete, cement co-processing')), 'value'] = new_sand_inventory_factor

        # coal update
        # TODO: consider replacing 0.0096291 by an input of the function
        #  and assign 0.0096291 as the default value. Also consider adding as
        #  a user input (with defaults value) and place it in the config file.
=======
        df_static.loc[((df_static['product'] == 'sand and gravel') & (df_static['process'] == 'concrete, cement co-processing')), 'value'] = new_sand_inventory_factor

        # coal update
>>>>>>> c8637142
        required_coal = required_concrete * 0.0096291
        '0.009629 is the amount of coal required for 1kg concrete'

        coal_can_be_substituted = required_coal * substitution_rate['coal']

        'if less GFRP is available than what can be substituted then complete GFRP can be used to substitute'
        if available_gfrp <= coal_can_be_substituted:
            coal_substituted = available_gfrp
        else:
           coal_substituted = coal_can_be_substituted

        required_coal = required_coal - coal_substituted
        'subtracting the amount of GFRP available with a substitution factor'

        new_coal_inventory_factor = required_coal / required_concrete
<<<<<<< HEAD
        # TODO: consider adding a comment line regarding what file to use and
        #  where it is located. In the "develop" celavi-data repo, the
        #  foreground_process_inventory.csv does not contain a process named
        #  'concrete, cement co-processing'. (I see "concrete, in use").
        #  Or maybe I am misunderstanding something.
=======
>>>>>>> c8637142
        df_static.loc[((df_static['product'] == 'coal, raw') & (df_static['process'] == 'concrete, cement co-processing')), 'value'] = new_coal_inventory_factor
        'updating inventory'

        # carbon dioxide update
<<<<<<< HEAD
        # TODO: consider replacing magic numbers by inputs of the function.
        #  Also consider adding them as user inputs (with defaults values) and
        #  place it in the config file.
=======
>>>>>>> c8637142
        new_co2_emission_factor = 0.00092699 / 0.0096291 * new_coal_inventory_factor
        # These numbers are all obtained from the inventory which says that the use of 0.0096291 kg coal will cause 0.000926 kg Co2 emission
        # This co2 emission only includes the coal combustion impact factor. Other fuels need to be added separately
        df_emissions = pd.read_csv(emissions_filename)
        df_emissions.loc[((df_emissions['product'] == 'carbon dioxide') & (df_emissions['process'] == 'concrete, in use')),'value'] = new_co2_emission_factor
        return df_static,df_emissions

    else:

        df_static = pd.read_csv(static_filename)
        df_emissions = pd.read_csv(emissions_filename)
        return df_static,df_emissions
<|MERGE_RESOLUTION|>--- conflicted
+++ resolved
@@ -1,13 +1,5 @@
-# TODO: Add a short module docstring above the code to:
-#  1) provide authors, date of creation
-#  2) give a high level description (2-3 lines) of what the module does
-#  3) write any other relevant information
-
-<<<<<<< HEAD
 import pandas as pd
 
-=======
->>>>>>> c8637142
 def concrete_life_cycle_inventory_updater(d_f,
                                           yr,
                                           k,
@@ -79,8 +71,6 @@
 
         # Subtracting the year of demand and storage
         # Only 1 year of storage is allowed
-        # TODO: consider having storage as an input of the function with a
-        #  default value and possibly a user input defined in the config file.
         if year_of_concrete_demand - year_of_storage < 1:
             available_gfrp = gfrp_storage['flow quantity'][0]
 
@@ -91,10 +81,6 @@
         required_concrete = req_conc_df['flow quantity'][0]
 
         # sand update
-        # TODO: consider replacing 0.84 by an input of the function (e.g.,
-        #  concrete_sand_requirement) and assign 0.84 as the default value.
-        #  Also consider adding concrete_sand_requirement as a user input
-        #  (with defaults value) and place it in the config file.
         required_sand = required_concrete * 0.84
         # 0.84 is the amount of sand required for 1kg concrete
 
@@ -111,23 +97,9 @@
         new_sand_inventory_factor = required_sand/required_concrete
         # updating the inventory
 
-<<<<<<< HEAD
-        # TODO: consider adding a comment line regarding what file to use and
-        #  where it is located. In the "develop" celavi-data repo, the
-        #  foreground_process_inventory.csv does not contain a process named
-        #  'concrete, cement co-processing'. (I see "concrete, in use").
-        #  Or maybe I am misunderstanding something.
         df_static.loc[((df_static['product'] == 'sand and gravel') & (df_static['process'] == 'concrete, cement co-processing')), 'value'] = new_sand_inventory_factor
 
         # coal update
-        # TODO: consider replacing 0.0096291 by an input of the function
-        #  and assign 0.0096291 as the default value. Also consider adding as
-        #  a user input (with defaults value) and place it in the config file.
-=======
-        df_static.loc[((df_static['product'] == 'sand and gravel') & (df_static['process'] == 'concrete, cement co-processing')), 'value'] = new_sand_inventory_factor
-
-        # coal update
->>>>>>> c8637142
         required_coal = required_concrete * 0.0096291
         '0.009629 is the amount of coal required for 1kg concrete'
 
@@ -143,24 +115,10 @@
         'subtracting the amount of GFRP available with a substitution factor'
 
         new_coal_inventory_factor = required_coal / required_concrete
-<<<<<<< HEAD
-        # TODO: consider adding a comment line regarding what file to use and
-        #  where it is located. In the "develop" celavi-data repo, the
-        #  foreground_process_inventory.csv does not contain a process named
-        #  'concrete, cement co-processing'. (I see "concrete, in use").
-        #  Or maybe I am misunderstanding something.
-=======
->>>>>>> c8637142
         df_static.loc[((df_static['product'] == 'coal, raw') & (df_static['process'] == 'concrete, cement co-processing')), 'value'] = new_coal_inventory_factor
         'updating inventory'
 
         # carbon dioxide update
-<<<<<<< HEAD
-        # TODO: consider replacing magic numbers by inputs of the function.
-        #  Also consider adding them as user inputs (with defaults values) and
-        #  place it in the config file.
-=======
->>>>>>> c8637142
         new_co2_emission_factor = 0.00092699 / 0.0096291 * new_coal_inventory_factor
         # These numbers are all obtained from the inventory which says that the use of 0.0096291 kg coal will cause 0.000926 kg Co2 emission
         # This co2 emission only includes the coal combustion impact factor. Other fuels need to be added separately
