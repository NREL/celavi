import pandas as pd
from celavi.pylca_celavi.pylca_opt_foreground import model_celavi_lci
from celavi.pylca_celavi.insitu_emission import model_celavi_lci_insitu
import os
from celavi.pylca_celavi.pylca_opt_background import model_celavi_lci_background

# Concrete lifecycle inventory updater
from celavi.pylca_celavi.concrete_life_cycle_inventory_editor import (
    concrete_life_cycle_inventory_updater,
)

# Background LCA runs on the USLCI after the foreground process
from celavi.pylca_celavi.pylca_celavi_background_postprocess import (
    postprocessing,
    impact_calculations,
)


class PylcaCelavi:
    def __init__(
        self,
        lcia_des_filename,
        shortcutlca_filename,
        intermediate_demand_filename,
        dynamic_lci_filename,
        electricity_grid_spatial_level,
        static_lci_filename,
        uslci_filename,
        lci_activity_locations,
        stock_filename,
        emissions_lci_filename,
        traci_lci_filename,
        use_shortcut_lca_calculations,
        substitution_rate,
        run=0,
    ):

        """
        Stores filenames in self and deletes old interface file if they exist.
        
        Parameters
        ----------
        lcia_des_filename : str
            Path to file that stores calculated impacts for passing back to the
            discrete event simulation.

        shortcutlca_filename: str
            Path to file where previously calculated impacts are stored. This file
            can be used instead of re-calculating impacts from the inventory.

        intermediate_demand_filename : str
            Path to file that stores the final demand vector every time the LCIA 
            calculations are run. For debugging purposes only.

        dynamic_lci_filename: str
            Path to the LCI dataset which changes with time.
            
        electricity_grid_spatial_level: str
            Specification of grid spatial level used for lca calculations. Must be
            "state" or "national".

        static_lci_filename: str
            Path to the LCI dataset which does not change with time.

        uslci_filename: str
            Path to the U.S. LCI dataset pickle file.

        lci_activity_locations
            Path to file that provides a correspondence between location
            identifiers in the U.S. LCI.

        stock_filename: str
            filename for storage pickle variable

        emissions_lci_filename: str
            filename for emissions inventory

        traci_lci_filename: str
           Path to TRACI 2.0 characterization factor dataset.

        use_shortcut_lca_calculations: bool
            Boolean flag for using previously calculating impact data or running the
            optimization code to re-calculate impacts.
            
        substitution_rate: Dict
            Dictionary of material name: substitution rates for materials displaced by the
            circular component.
        
        run : int
            Model run. Defaults to zero.
        """
        # filepaths for files used in the pylca calculations
        self.lcia_des_filename = lcia_des_filename
        self.shortcutlca_filename = shortcutlca_filename
        self.intermediate_demand_filename = intermediate_demand_filename
        self.dynamic_lci_filename = dynamic_lci_filename
        self.electricity_grid_spatial_level = electricity_grid_spatial_level
        self.static_lci_filename = static_lci_filename
        self.uslci_filename = uslci_filename
        self.lci_activity_locations = lci_activity_locations
        self.stock_filename = stock_filename
        self.emissions_lci_filename = emissions_lci_filename
        self.traci_lci_filename = traci_lci_filename
        self.use_shortcut_lca_calculations = use_shortcut_lca_calculations
        self.substitution_rate = substitution_rate
        self.run = run

        # This is the final LCIA results file. Its created using the append function as CELAVI runs.
        # Thus if there is a chance it exists we need to delete it
        try:
            os.remove(self.lcia_des_filename)
            print(f"PylcaCelavi: Deleted {self.lcia_des_filename}")
        except FileNotFoundError:
            print(f"PyLCIA: {self.lcia_des_filename} not found")

    def lca_performance_improvement(self, df, state, electricity_grid_spatial_level):
        """
        This function is used to bypass optimization based pylca celavi calculations
        It reads emission factor data from previous runs stored in a file
        and performs lca rapidly.

        Needs to be reset after any significant update to data.

        Parameters
        ----------
        df: pandas.DataFrame
            Material flow and process information provided by the DES.

            Columns:
                - year: int
                    Simulation year.
                - stage: str
                - material: str
                - state: str
                    Optional state identifier. Required only if electricity_grid_spatial_level is "state".
                - route_id: str
                    UUID for the route along which transportation occurs. None for non-transportation activities.
        
        state : str
            State identifier.

        electricity_grid_spatial_level : str
            Specification of grid spatial level used for lca calculations. Must be
            "state" or "national".
        
        Returns
        -------
        pandas.DataFrame, pandas.DataFrame
            df provided to method and impacts from the shortcut LCA file, or an empty data frame if the file doesn't exist.

            Columns:
                - year: int
                - stage: str
                - material: str
                - state: str
                - route_id: str

            Columns:
                - flow name: str
                - flow unit: str
                - flow quantity: float
                - year: int
                - facility_id: int
                - stage: str
                - material: str
                - route_id: str
        """
        try:
<<<<<<< HEAD
            if electricity_grid_spatial_level != 'state':
                db= pd.read_csv(self.shortcutlca_filename)
                db.columns = ['year', 'stage', 'material', 'flow name', 'emission factor kg/kg']
                db = db.drop_duplicates()
                df2 = df.merge(db, on = ['year', 'stage', 'material'], how = 'outer',indicator = True)
                df_with_lca_entry = df2[df2['_merge'] == 'both'].drop_duplicates()
            else:
                db= pd.read_csv(self.shortcutlca_filename)
                db.columns = ['year', 'stage', 'material', 'state','flow name', 'emission factor kg/kg']
                db = db.drop_duplicates()
                df2 = df.merge(db, on = ['year', 'stage', 'material','state'], how = 'outer',indicator = True)
                df_with_lca_entry = df2[df2['_merge'] == 'both'].drop_duplicates()   

            
            df_with_no_lca_entry =  df2[df2['_merge'] == 'left_only']
            df_with_no_lca_entry = df_with_no_lca_entry.drop_duplicates()
            
            try:
                df_with_no_lca_entry = df_with_no_lca_entry[['year', 'facility_id', 'flow quantity', 'stage', 'state', 'material', 'flow unit']]  
            except:
                df_with_no_lca_entry = df_with_no_lca_entry[['year', 'facility_id', 'flow quantity', 'stage', 'material', 'flow unit']]  

            df_with_lca_entry['flow quantity'] = df_with_lca_entry['flow quantity'] * df_with_lca_entry['emission factor kg/kg']
            df_with_lca_entry = df_with_lca_entry[['flow name', 'flow unit', 'flow quantity', 'year', 'facility_id', 'stage', 'material', 'route_id']]
            result_shortcut = impact_calculations(df_with_lca_entry,self.traci_lci_filename)
            
=======
            if electricity_grid_spatial_level != "state":
                db = pd.read_csv(self.shortcutlca_filename)
                db.columns = [
                    "year",
                    "stage",
                    "material",
                    "route_id",
                    "flow name",
                    "emission factor kg/kg",
                ]
                db = db.drop_duplicates()
                df2 = df.merge(
                    db,
                    on=["year", "stage", "material", "route_id"],
                    how="outer",
                    indicator=True,
                )
                df_with_lca_entry = df2[df2["_merge"] == "both"].drop_duplicates()
            else:
                db = pd.read_csv(self.shortcutlca_filename)
                db.columns = [
                    "year",
                    "stage",
                    "material",
                    "route_id",
                    "state",
                    "flow name",
                    "emission factor kg/kg",
                ]
                db = db.drop_duplicates()
                df2 = df.merge(
                    db,
                    on=["year", "stage", "material", "state", "route_id"],
                    how="outer",
                    indicator=True,
                )
                df_with_lca_entry = df2[df2["_merge"] == "both"].drop_duplicates()

            df_with_no_lca_entry = df2[df2["_merge"] == "left_only"]
            df_with_no_lca_entry = df_with_no_lca_entry.drop_duplicates()
            df_with_lca_entry["flow quantity"] = (
                df_with_lca_entry["flow quantity"]
                * df_with_lca_entry["emission factor kg/kg"]
            )
            df_with_lca_entry = df_with_lca_entry[
                [
                    "flow name",
                    "flow unit",
                    "flow quantity",
                    "year",
                    "facility_id",
                    "stage",
                    "material",
                    "route_id",
                ]
            ]
            result_shortcut = impact_calculations(
                df_with_lca_entry, self.traci_lci_filename
            )

>>>>>>> 4bf23a94
            return df_with_no_lca_entry, result_shortcut

        except FileNotFoundError:

            print("No existing shortcut LCA file:" + self.shortcutlca_filename)
            return df, pd.DataFrame()

    def pylca_run_main(self, df, verbose=0):
        """
        This function runs the individual pylca celavi functions for performing various calculations
        
        Parameters
        ----------
        df: pd.DataFrame
             Material flows from DES
        
        Returns
        -------
        pd.DataFrame
            LCIA results (also appends to csv file)
        """
        df = df[df["flow quantity"] != 0]
        res_df = pd.DataFrame()
        df = df.reset_index()
        lcia_mass_flow = pd.DataFrame()
        states = list(pd.unique(df["state"]))

        # The LCA needs to be done for every region separately. Thus separating the states in the dataframe.
        for st in states:
            df_s = df[df["state"] == st]

            # This function breaks down the df sent from DES to individual rows with unique rows, facilityID, stage and materials.
            for index, row in df_s.iterrows():
                year = row["year"]
                stage = row["stage"]
                material = row["material"]
                facility_id = row["facility_id"]
                route_id = row["route_id"]
                state = row["state"]
                new_df = df_s[df_s["index"] == index]

                if self.use_shortcut_lca_calculations:
<<<<<<< HEAD
                    #Calling the lca performance improvement function to do shortcut calculations. 
                    df_with_no_lca_entry,result_shortcut = self.lca_performance_improvement(new_df,state,self.electricity_grid_spatial_level)
                    df_with_no_lca_entry['route_id'] = route_id #the lca performance improvement removes routes id. 
                else:                    
=======
                    # Calling the lca performance improvement function to do shortcut calculations.
                    (
                        df_with_no_lca_entry,
                        result_shortcut,
                    ) = self.lca_performance_improvement(
                        new_df, state, self.electricity_grid_spatial_level
                    )
                else:
>>>>>>> 4bf23a94
                    df_with_no_lca_entry = new_df
                    result_shortcut = pd.DataFrame()

                if not df_with_no_lca_entry.empty:
                    # Calculates the concrete lifecycle flow and emissions inventory
                    df_static, df_emissions = concrete_life_cycle_inventory_updater(
                        new_df,
                        year,
                        material,
                        stage,
                        self.static_lci_filename,
                        self.stock_filename,
                        self.emissions_lci_filename,
                        self.substitution_rate,
                    )

                    if not df_static.empty:

                        working_df = df_with_no_lca_entry
                        working_df["flow name"] = (
                            working_df["material"] + ", " + working_df["stage"]
                        )
                        working_df = working_df[["flow name", "flow quantity"]]

                        if sum(working_df["flow quantity"]) != 0:

                            # model_celavi_lci() is calculating foreground processes and dynamics of electricity mix.
                            # It calculates the LCI flows of the foreground process.
                            res = model_celavi_lci(
                                working_df,
                                year,
                                facility_id,
                                stage,
                                material,
                                route_id,
                                state,
                                df_static,
                                self.dynamic_lci_filename,
                                self.electricity_grid_spatial_level,
                                self.intermediate_demand_filename,
                            )
                            # model_celavi_lci_insitu() calculating direct emissions from foreground
                            # processes.
                            emission = model_celavi_lci_insitu(
                                working_df,
                                year,
                                facility_id,
                                stage,
                                material,
                                df_emissions,
                            )
                            if not res.empty:
<<<<<<< HEAD
                                
                                res = model_celavi_lci_background(res,year,facility_id,stage,material,route_id,self.uslci_filename,self.lci_activity_locations)
                                lci = postprocessing(res,emission)
                                res = impact_calculations(lci,self.traci_lci_filename)
                                res_df = pd.concat([res_df,res])

                                lcia_mass_flow = lci
                                del df_with_no_lca_entry['route_id']
                                del lcia_mass_flow['route_id']
                                
                                df_with_no_lca_entry = df_with_no_lca_entry.drop(['flow name'],axis = 1)
                                lca_db = df_with_no_lca_entry.merge(lcia_mass_flow,on = ['year','stage','material'])
                                lca_db['emission factor kg/kg'] = lca_db['flow quantity_y']/lca_db['flow quantity_x']  
                                
                                if self.electricity_grid_spatial_level == 'state':
                                    lca_db['state'] = state
                                    lca_db = lca_db[['year','stage','material','state','flow name','emission factor kg/kg']]
                                else: 
                                    lca_db = lca_db[['year','stage','material','flow name','emission factor kg/kg']]
                            

                                lca_db = lca_db[lca_db['material'] != 'concrete']
                                lca_db['year'] = lca_db['year'].astype(int)                                
=======

                                res = model_celavi_lci_background(
                                    res,
                                    year,
                                    facility_id,
                                    stage,
                                    material,
                                    route_id,
                                    self.uslci_filename,
                                    self.lci_activity_locations,
                                )
                                lci = postprocessing(res, emission)
                                res = impact_calculations(lci, self.traci_lci_filename)
                                res_df = pd.concat([res_df, res])
                                lcia_mass_flow = lci

                                df_with_no_lca_entry = df_with_no_lca_entry.drop(
                                    ["flow name"], axis=1
                                )
                                lca_db = df_with_no_lca_entry.merge(
                                    lcia_mass_flow,
                                    on=["year", "stage", "material", "route_id"],
                                )
                                lca_db["emission factor kg/kg"] = (
                                    lca_db["flow quantity_y"]
                                    / lca_db["flow quantity_x"]
                                )
                                if self.electricity_grid_spatial_level == "state":
                                    lca_db["state"] = state
                                    lca_db = lca_db[
                                        [
                                            "year",
                                            "stage",
                                            "material",
                                            "route_id",
                                            "state",
                                            "flow name",
                                            "emission factor kg/kg",
                                        ]
                                    ]
                                else:
                                    lca_db = lca_db[
                                        [
                                            "year",
                                            "stage",
                                            "material",
                                            "route_id",
                                            "flow name",
                                            "emission factor kg/kg",
                                        ]
                                    ]

                                lca_db = lca_db[lca_db["material"] != "concrete"]
                                lca_db["year"] = lca_db["year"].astype(int)
>>>>>>> 4bf23a94
                                lca_db = lca_db.drop_duplicates()
                                lca_db.to_csv(
                                    self.shortcutlca_filename,
                                    mode="a",
                                    index=False,
                                    header=False,
                                )
                            else:
                                if verbose > 0:
                                    print(
                                        f"Empty dataframe returned from pylcia foreground for {year} {stage} {material}"
                                    )
                        else:
                            if verbose > 0:
                                print(
                                    "Final demand for %s %s %s is zero"
                                    % (str(year), stage, material)
                                )

                else:
<<<<<<< HEAD
                    print(str(facility_id) + ' - ' + str(year) + ' - ' + stage + ' - ' + material + ' shortcut calculations done',flush = True)    
    
                res_df = pd.concat([res_df,result_shortcut])

        import time
        time0 = time.time()
        #Correcting the units for LCIA results. 
        for index,row in res_df.iterrows():
    
            a = row['impacts']
    
=======
                    print(
                        str(facility_id)
                        + " - "
                        + str(year)
                        + " - "
                        + stage
                        + " - "
                        + material
                        + " shortcut calculations done",
                        flush=True,
                    )

                res_df = pd.concat([res_df, result_shortcut])

        # Correcting the units for LCIA results.
        for index, row in res_df.iterrows():

            a = row["impacts"]

>>>>>>> 4bf23a94
            try:
                split_string = a.split("/kg", 1)
                res_df = res_df.replace(a, split_string[0] + split_string[1])

            except:
                split_string = a.split("/ kg", 1)
                res_df = res_df.replace(a, split_string[0] + split_string[1])

        # The line below is just for debugging if needed
        res_df["run"] = self.run
<<<<<<< HEAD
        res_df.to_csv(self.lcia_des_filename, mode='a', header=False, index=False)
        print('Time taken for lcia name correction seconds: ' + str(time.time()-time0), flush = True)
    
=======
        res_df.to_csv(self.lcia_des_filename, mode="a", header=False, index=False)

>>>>>>> 4bf23a94
        # This is the result that needs to be analyzed every timestep.
        return res_df
<|MERGE_RESOLUTION|>--- conflicted
+++ resolved
@@ -166,7 +166,6 @@
                 - route_id: str
         """
         try:
-<<<<<<< HEAD
             if electricity_grid_spatial_level != 'state':
                 db= pd.read_csv(self.shortcutlca_filename)
                 db.columns = ['year', 'stage', 'material', 'flow name', 'emission factor kg/kg']
@@ -193,68 +192,6 @@
             df_with_lca_entry = df_with_lca_entry[['flow name', 'flow unit', 'flow quantity', 'year', 'facility_id', 'stage', 'material', 'route_id']]
             result_shortcut = impact_calculations(df_with_lca_entry,self.traci_lci_filename)
             
-=======
-            if electricity_grid_spatial_level != "state":
-                db = pd.read_csv(self.shortcutlca_filename)
-                db.columns = [
-                    "year",
-                    "stage",
-                    "material",
-                    "route_id",
-                    "flow name",
-                    "emission factor kg/kg",
-                ]
-                db = db.drop_duplicates()
-                df2 = df.merge(
-                    db,
-                    on=["year", "stage", "material", "route_id"],
-                    how="outer",
-                    indicator=True,
-                )
-                df_with_lca_entry = df2[df2["_merge"] == "both"].drop_duplicates()
-            else:
-                db = pd.read_csv(self.shortcutlca_filename)
-                db.columns = [
-                    "year",
-                    "stage",
-                    "material",
-                    "route_id",
-                    "state",
-                    "flow name",
-                    "emission factor kg/kg",
-                ]
-                db = db.drop_duplicates()
-                df2 = df.merge(
-                    db,
-                    on=["year", "stage", "material", "state", "route_id"],
-                    how="outer",
-                    indicator=True,
-                )
-                df_with_lca_entry = df2[df2["_merge"] == "both"].drop_duplicates()
-
-            df_with_no_lca_entry = df2[df2["_merge"] == "left_only"]
-            df_with_no_lca_entry = df_with_no_lca_entry.drop_duplicates()
-            df_with_lca_entry["flow quantity"] = (
-                df_with_lca_entry["flow quantity"]
-                * df_with_lca_entry["emission factor kg/kg"]
-            )
-            df_with_lca_entry = df_with_lca_entry[
-                [
-                    "flow name",
-                    "flow unit",
-                    "flow quantity",
-                    "year",
-                    "facility_id",
-                    "stage",
-                    "material",
-                    "route_id",
-                ]
-            ]
-            result_shortcut = impact_calculations(
-                df_with_lca_entry, self.traci_lci_filename
-            )
-
->>>>>>> 4bf23a94
             return df_with_no_lca_entry, result_shortcut
 
         except FileNotFoundError:
@@ -297,21 +234,10 @@
                 new_df = df_s[df_s["index"] == index]
 
                 if self.use_shortcut_lca_calculations:
-<<<<<<< HEAD
                     #Calling the lca performance improvement function to do shortcut calculations. 
                     df_with_no_lca_entry,result_shortcut = self.lca_performance_improvement(new_df,state,self.electricity_grid_spatial_level)
                     df_with_no_lca_entry['route_id'] = route_id #the lca performance improvement removes routes id. 
-                else:                    
-=======
-                    # Calling the lca performance improvement function to do shortcut calculations.
-                    (
-                        df_with_no_lca_entry,
-                        result_shortcut,
-                    ) = self.lca_performance_improvement(
-                        new_df, state, self.electricity_grid_spatial_level
-                    )
                 else:
->>>>>>> 4bf23a94
                     df_with_no_lca_entry = new_df
                     result_shortcut = pd.DataFrame()
 
@@ -363,9 +289,7 @@
                                 material,
                                 df_emissions,
                             )
-                            if not res.empty:
-<<<<<<< HEAD
-                                
+                            if not res.empty:                                
                                 res = model_celavi_lci_background(res,year,facility_id,stage,material,route_id,self.uslci_filename,self.lci_activity_locations)
                                 lci = postprocessing(res,emission)
                                 res = impact_calculations(lci,self.traci_lci_filename)
@@ -384,66 +308,9 @@
                                     lca_db = lca_db[['year','stage','material','state','flow name','emission factor kg/kg']]
                                 else: 
                                     lca_db = lca_db[['year','stage','material','flow name','emission factor kg/kg']]
-                            
 
                                 lca_db = lca_db[lca_db['material'] != 'concrete']
-                                lca_db['year'] = lca_db['year'].astype(int)                                
-=======
-
-                                res = model_celavi_lci_background(
-                                    res,
-                                    year,
-                                    facility_id,
-                                    stage,
-                                    material,
-                                    route_id,
-                                    self.uslci_filename,
-                                    self.lci_activity_locations,
-                                )
-                                lci = postprocessing(res, emission)
-                                res = impact_calculations(lci, self.traci_lci_filename)
-                                res_df = pd.concat([res_df, res])
-                                lcia_mass_flow = lci
-
-                                df_with_no_lca_entry = df_with_no_lca_entry.drop(
-                                    ["flow name"], axis=1
-                                )
-                                lca_db = df_with_no_lca_entry.merge(
-                                    lcia_mass_flow,
-                                    on=["year", "stage", "material", "route_id"],
-                                )
-                                lca_db["emission factor kg/kg"] = (
-                                    lca_db["flow quantity_y"]
-                                    / lca_db["flow quantity_x"]
-                                )
-                                if self.electricity_grid_spatial_level == "state":
-                                    lca_db["state"] = state
-                                    lca_db = lca_db[
-                                        [
-                                            "year",
-                                            "stage",
-                                            "material",
-                                            "route_id",
-                                            "state",
-                                            "flow name",
-                                            "emission factor kg/kg",
-                                        ]
-                                    ]
-                                else:
-                                    lca_db = lca_db[
-                                        [
-                                            "year",
-                                            "stage",
-                                            "material",
-                                            "route_id",
-                                            "flow name",
-                                            "emission factor kg/kg",
-                                        ]
-                                    ]
-
-                                lca_db = lca_db[lca_db["material"] != "concrete"]
-                                lca_db["year"] = lca_db["year"].astype(int)
->>>>>>> 4bf23a94
+                                lca_db['year'] = lca_db['year'].astype(int)
                                 lca_db = lca_db.drop_duplicates()
                                 lca_db.to_csv(
                                     self.shortcutlca_filename,
@@ -464,7 +331,6 @@
                                 )
 
                 else:
-<<<<<<< HEAD
                     print(str(facility_id) + ' - ' + str(year) + ' - ' + stage + ' - ' + material + ' shortcut calculations done',flush = True)    
     
                 res_df = pd.concat([res_df,result_shortcut])
@@ -473,30 +339,7 @@
         time0 = time.time()
         #Correcting the units for LCIA results. 
         for index,row in res_df.iterrows():
-    
             a = row['impacts']
-    
-=======
-                    print(
-                        str(facility_id)
-                        + " - "
-                        + str(year)
-                        + " - "
-                        + stage
-                        + " - "
-                        + material
-                        + " shortcut calculations done",
-                        flush=True,
-                    )
-
-                res_df = pd.concat([res_df, result_shortcut])
-
-        # Correcting the units for LCIA results.
-        for index, row in res_df.iterrows():
-
-            a = row["impacts"]
-
->>>>>>> 4bf23a94
             try:
                 split_string = a.split("/kg", 1)
                 res_df = res_df.replace(a, split_string[0] + split_string[1])
@@ -507,13 +350,6 @@
 
         # The line below is just for debugging if needed
         res_df["run"] = self.run
-<<<<<<< HEAD
         res_df.to_csv(self.lcia_des_filename, mode='a', header=False, index=False)
-        print('Time taken for lcia name correction seconds: ' + str(time.time()-time0), flush = True)
-    
-=======
-        res_df.to_csv(self.lcia_des_filename, mode="a", header=False, index=False)
-
->>>>>>> 4bf23a94
         # This is the result that needs to be analyzed every timestep.
         return res_df
