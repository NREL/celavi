import pandas as pd
from celavi.pylca_celavi.pylca_opt_foreground import model_celavi_lci
from celavi.pylca_celavi.insitu_emission import model_celavi_lci_insitu
import os
from celavi.pylca_celavi.pylca_opt_background import model_celavi_lci_background

# Concrete lifecycle inventory updater
from celavi.pylca_celavi.concrete_life_cycle_inventory_editor import concrete_life_cycle_inventory_updater

# Background LCA runs on the USLCI after the foreground process
from celavi.pylca_celavi.pylca_celavi_background_postprocess import postprocessing, impact_calculations
<<<<<<< HEAD

=======
>>>>>>> 9b7b6391


class PylcaCelavi:
    """    
    The PylcaCelavi class 
    - Provides an object which stores the files names required for performing LCA calculations
    - Calls the main functions required for performing LCIA calculations

    Parameters
    ----------
    lca_results_filename: str
        final_lcia_results.csv Stores final results. 
    
    shortcutlca_filename: str
        lca_db.csv Stores emission factors for short cut calculations
    
    dynamic_lci_filename: str
        elec_gen_dynamic_final.csv Inventory for dynamic electricity grid mix
    
    static_lci_filename: str
        foreground_process_inventory.csv Process inventory for foreground activities
    
    uslci_filename: str
        usnrellci_processesv2017_loc_debugged.p Background LCI inventory from USLCI
    
    stock_filename: str
        stock_filename.p Stock file to store GFRP at cement co processing plant for one year
    
    emissions_lci_filename: str
        emissions_inventory.csv Emissions LCI inventory file. 
    
    traci_lci_filename: str
        traci21.csv TRACI2.1 characterization factor file.
    """
    def __init__(self,
                 lca_results_filename,
                 shortcutlca_filename,
                 dynamic_lci_filename,
                 static_lci_filename,
                 uslci_filename,
                 stock_filename,
                 emissions_lci_filename,
                 traci_lci_filename,
                 use_shortcut_lca_calculations,
                 sand_substitution_rate,
                 coal_substitution_rate
                 ):
        
        """
        This function stores the filenames required for LCIA calculations as properties of an object. 
        
        Parameters
        ----------
        lca_results_filename: str
            filename for the lca results file

        shortcutlca_filename: str
            filename for the shortcut file for improving LCA calculations

        dynamic_lci_filename: str
            filename for the lca inventory dependent upon time

        static_lci_filename: str
            filename for the lca fixed inventory 

<<<<<<< HEAD
def lca_performance_improvement(df):
    try:
        db = pd.read_csv('lca_db.csv')
        db.columns = ['year', 'stage', 'material', 'flow name', 'emission factor kg/kg']
        db = db.drop_duplicates()
        df2 = df.merge(db, on=['year', 'stage', 'material'], how='outer', indicator=True)
        # TODO: consider adding a comment line to explain operation below
        df_with_lca_entry = df2[df2['_merge'] == 'both'].drop_duplicates()


        # TODO: consider adding a comment line to explain operation below
        df_with_no_lca_entry = df2[df2['_merge'] == 'left_only']
        df_with_no_lca_entry = df_with_no_lca_entry.drop_duplicates()
        
        
        df_with_lca_entry['flow quantity'] = df_with_lca_entry['flow quantity'] * df_with_lca_entry['emission factor kg/kg']
        df_with_lca_entry = df_with_lca_entry[['flow name', 'flow unit', 'flow quantity', 'year', 'facility_id', 'stage', 'material']]
        result_shortcut = impact_calculations(df_with_lca_entry)
        
        return df_with_no_lca_entry, result_shortcut
    except:
        return df, pd.DataFrame()
=======
        uslci_filename: str
            filename of the USLCI background pickle file
>>>>>>> 9b7b6391

        stock_filename: str
            filename for storage pickle variable

        emissions_lci_filename: str
            filename for emissions inventory

<<<<<<< HEAD
    res_df = pd.DataFrame()
    df = df.reset_index()
    lcia_mass_flow = pd.DataFrame()

    for index, row in df.iterrows():
        
        year = row['year']
        stage = row['stage']
        material = row['material']
        facility_id = row['facility_id']
        new_df = df[df['index'] == index]
        df_with_no_lca_entry, result_shortcut = lca_performance_improvement(new_df)

        if not df_with_no_lca_entry.empty:
            # Correcting life cycle inventory with material is concrete
            # Calculates the concrete lifecycle flow and emissions inventory
            df_static, df_emissions = concrete_life_cycle_inventory_updater(new_df, year, material, stage)

            if not df_static.empty:

                working_df = df_with_no_lca_entry
                working_df['flow name'] = working_df['material'] + ', ' + working_df['stage']
                working_df = working_df[['flow name', 'flow quantity']]

                # model_celavi_lci() is calculating foreground processes and dynamics of electricity mix.
                # It calculates the LCI flows of the foreground process.
                res = model_celavi_lci(working_df, year, facility_id, stage, material, df_static)

                # model_celavi_lci_insitu() calculating direct emissions from foreground
                # processes.
                emission = model_celavi_lci_insitu(working_df, year, facility_id, stage, material, df_emissions)

                if not res.empty:
                    res = model_celavi_lci_background(res, year, facility_id, stage, material)
                    lci = postprocessing(res, emission)
                    res = impact_calculations(lci)
                    res_df = pd.concat([res_df, res])
                    lcia_mass_flow = pd.concat([lci, lcia_mass_flow])


                    df_with_no_lca_entry = df_with_no_lca_entry.drop(['flow name'], axis = 1)
                    lca_db = df_with_no_lca_entry.merge(lcia_mass_flow, on=['year', 'stage', 'material'])
                    lca_db['emission factor kg/kg'] = lca_db['flow quantity_y'] / lca_db['flow quantity_x']
                    lca_db = lca_db[['year', 'stage', 'material', 'flow name', 'emission factor kg/kg']]
                    lca_db = lca_db[lca_db['material'] != 'concrete']
                    lca_db['year'] = lca_db['year'].astype(int)
                    lca_db = lca_db.drop_duplicates()
                    lca_db.to_csv('lca_db.csv', mode='a', index=False, header=False)

        else:
                print(str(facility_id) + ' - ' + str(year) + ' - ' + stage + ' - ' + material + ' shortcut calculations done', flush=True)
                

        res_df = pd.concat([res_df, result_shortcut])
=======
        traci_lci_filename: str
            filename for traci CF file

        use_shortcut_lca_calculations: str
            boolean flag for using lca shortcut performance improvement method
            
        sand_substitution_rate: float
            sand inventory substitution rate for concrete manufacture using GFRP
        
        coal_substitution_rate: float
            coal inventory substitution rate for concrete manufacture using GFRP
        """
        # filepaths for files used in the pylca calculations
        self.lca_results_filename = lca_results_filename
        self.shortcutlca_filename = shortcutlca_filename
        self.dynamic_lci_filename = dynamic_lci_filename
        self.static_lci_filename = static_lci_filename
        self.uslci_filename = uslci_filename
        self.stock_filename = stock_filename
        self.emissions_lci_filename = emissions_lci_filename
        self.traci_lci_filename = traci_lci_filename
        self.use_shortcut_lca_calculations = use_shortcut_lca_calculations
        self.sand_substitution_rate = sand_substitution_rate
        self.coal_substitution_rate = coal_substitution_rate
        
        #This is the final LCIA results file. Its created using the append function as CELAVI runs. 
        #Thus if there is a chance it exists we need to delete it
        try:
            os.remove(self.lca_results_filename)
            print('old lcia results file deleted')
        except FileNotFoundError:
            print('No existing results file:'+self.lca_results_filename)
>>>>>>> 9b7b6391

    def lca_performance_improvement(self, df):
        """
        This function is used to bypass optimization based pylca celavi calculations
        It reads emission factor data from previous runs stored in a file
        and performs lca rapidly

<<<<<<< HEAD
    # Correcting the units for LCIA results.
    for index, row in res_df.iterrows():

        # TODO: Consider adding a comment line. Why row[4]? Why not row[3] or
        #  row[n]?
        a = row[4]
=======
        Needs to be reset after any significant update to data

        Parameters
        ----------
        df
            shortcut lca db filename
        
        Returns
        -------
>>>>>>> 9b7b6391

        pd.DataFrame
            DataFrame with lca calculations performed along with missing activities and processes not performed
        
        pd.DataFrame
            DataFrame without any results if file doesn't exist
        """
        try:
<<<<<<< HEAD
            split_string = a.split("/kg", 1)
            res_df = res_df.replace(a, split_string[0] + split_string[1])
        except:
            split_string = a.split("/ kg", 1)
            res_df = res_df.replace(a, split_string[0] + split_string[1])
=======
            db= pd.read_csv(self.shortcutlca_filename)
            db.columns = ['year', 'stage', 'material', 'flow name', 'emission factor kg/kg']
            db = db.drop_duplicates()
            df2 = df.merge(db, on = ['year', 'stage', 'material'], how = 'outer',indicator = True)
            df_with_lca_entry = df2[df2['_merge'] == 'both'].drop_duplicates()
            
            
            df_with_no_lca_entry =  df2[df2['_merge'] == 'left_only']
            df_with_no_lca_entry = df_with_no_lca_entry.drop_duplicates()
            
            
            df_with_lca_entry['flow quantity'] = df_with_lca_entry['flow quantity'] * df_with_lca_entry['emission factor kg/kg']
            df_with_lca_entry = df_with_lca_entry[['flow name', 'flow unit', 'flow quantity', 'year', 'facility_id', 'stage', 'material']]
            result_shortcut = impact_calculations(df_with_lca_entry,self.traci_lci_filename)
            
            return df_with_no_lca_entry, result_shortcut
        
        except FileNotFoundError:
            
            print('No existing results file:'+self.shortcutlca_filename)        
            return df,pd.DataFrame()
>>>>>>> 9b7b6391

    def pylca_run_main(self, df):
        """
        This function runs the individual pylca celavi functions for performing various calculations
        
        Parameters
        ----------
        df: pd.DataFrame
             Material flows from DES
        
        Returns
        -------
        pd.DataFrame
            LCIA results (also appends to csv file)
        """
        df = df[df['flow quantity'] != 0]
    
        res_df = pd.DataFrame()
        df=df.reset_index()
        lcia_mass_flow = pd.DataFrame()
    
        #This function breaks down the df sent from DES to individual rows with unique rows, facilityID, stage and materials.
        for index,row in df.iterrows():
            
            year = row['year']
            stage = row['stage']
            material = row['material']
            facility_id = row['facility_id']
            new_df = df[df['index'] == index]

<<<<<<< HEAD
=======
            if self.use_shortcut_lca_calculations:
                #Calling the lca performance improvement function to do shortcut calculations. 
                df_with_no_lca_entry,result_shortcut = self.lca_performance_improvement(new_df)
    
            else:
                
                df_with_no_lca_entry = new_df
                result_shortcut = pd.DataFrame()

            if not df_with_no_lca_entry.empty:
                # Calculates the concrete lifecycle flow and emissions inventory
                df_static,df_emissions = concrete_life_cycle_inventory_updater(new_df, year, material, stage, self.static_lci_filename, self.stock_filename, self.emissions_lci_filename, self.sand_substitution_rate, self.coal_substitution_rate)
    
                if not df_static.empty:
    
                    working_df = df_with_no_lca_entry
                    working_df['flow name'] = working_df['material'] + ', ' + working_df['stage']
                    working_df= working_df[['flow name','flow quantity']]
    
                    # model_celavi_lci() is calculating foreground processes and dynamics of electricity mix.
                    # It calculates the LCI flows of the foreground process.
                    res = model_celavi_lci(working_df,year,facility_id,stage,material,df_static,self.dynamic_lci_filename)
    
                    # model_celavi_lci_insitu() calculating direct emissions from foreground
                    # processes.
                    emission = model_celavi_lci_insitu(working_df,year,facility_id,stage,material,df_emissions)
    
                    if not res.empty:
                        res = model_celavi_lci_background(res,year,facility_id,stage,material,self.uslci_filename)   
                        lci = postprocessing(res,emission)
                        res = impact_calculations(lci,self.traci_lci_filename)
                        res_df = pd.concat([res_df,res])
                        lcia_mass_flow = pd.concat([lci,lcia_mass_flow])
                        
                        
                        df_with_no_lca_entry = df_with_no_lca_entry.drop(['flow name'],axis = 1)
                        lca_db = df_with_no_lca_entry.merge(lcia_mass_flow,on = ['year','stage','material'])
                        lca_db['emission factor kg/kg'] = lca_db['flow quantity_y']/lca_db['flow quantity_x']   
                        lca_db = lca_db[['year','stage','material','flow name','emission factor kg/kg']]
                        lca_db = lca_db[lca_db['material'] != 'concrete']
                        lca_db['year'] = lca_db['year'].astype(int)
                        lca_db = lca_db.drop_duplicates()
                        lca_db.to_csv('lca_db.csv',mode = 'a',index = False, header = False)
        
            else:
                print(str(facility_id) + ' - ' + str(year) + ' - ' + stage + ' - ' + material + ' shortcut calculations done',flush = True)    
>>>>>>> 9b7b6391

            res_df = pd.concat([res_df,result_shortcut])

        #Correcting the units for LCIA results. 
        for index,row in res_df.iterrows():
    
            a = row[4]
    
            try:
                split_string = a.split("/kg", 1)
                res_df = res_df.replace(a,split_string[0] + split_string[1])

<<<<<<< HEAD
       
    # The line below is just for debugging if needed
    res_df.to_csv('final_lcia_results_to_des.csv', mode='a', header=False, index=False)
=======
            except:
                split_string = a.split("/ kg", 1)
                res_df = res_df.replace(a,split_string[0] + split_string[1])
>>>>>>> 9b7b6391

           
        # The line below is just for debugging if needed
        res_df.to_csv('final_lcia_results_to_des.csv', mode='a', header=False, index=False)
    
        # This is the result that needs to be analyzed every timestep.
        return res_df
           <|MERGE_RESOLUTION|>--- conflicted
+++ resolved
@@ -9,11 +9,6 @@
 
 # Background LCA runs on the USLCI after the foreground process
 from celavi.pylca_celavi.pylca_celavi_background_postprocess import postprocessing, impact_calculations
-<<<<<<< HEAD
-
-=======
->>>>>>> 9b7b6391
-
 
 class PylcaCelavi:
     """    
@@ -78,33 +73,8 @@
         static_lci_filename: str
             filename for the lca fixed inventory 
 
-<<<<<<< HEAD
-def lca_performance_improvement(df):
-    try:
-        db = pd.read_csv('lca_db.csv')
-        db.columns = ['year', 'stage', 'material', 'flow name', 'emission factor kg/kg']
-        db = db.drop_duplicates()
-        df2 = df.merge(db, on=['year', 'stage', 'material'], how='outer', indicator=True)
-        # TODO: consider adding a comment line to explain operation below
-        df_with_lca_entry = df2[df2['_merge'] == 'both'].drop_duplicates()
-
-
-        # TODO: consider adding a comment line to explain operation below
-        df_with_no_lca_entry = df2[df2['_merge'] == 'left_only']
-        df_with_no_lca_entry = df_with_no_lca_entry.drop_duplicates()
-        
-        
-        df_with_lca_entry['flow quantity'] = df_with_lca_entry['flow quantity'] * df_with_lca_entry['emission factor kg/kg']
-        df_with_lca_entry = df_with_lca_entry[['flow name', 'flow unit', 'flow quantity', 'year', 'facility_id', 'stage', 'material']]
-        result_shortcut = impact_calculations(df_with_lca_entry)
-        
-        return df_with_no_lca_entry, result_shortcut
-    except:
-        return df, pd.DataFrame()
-=======
         uslci_filename: str
             filename of the USLCI background pickle file
->>>>>>> 9b7b6391
 
         stock_filename: str
             filename for storage pickle variable
@@ -112,62 +82,6 @@
         emissions_lci_filename: str
             filename for emissions inventory
 
-<<<<<<< HEAD
-    res_df = pd.DataFrame()
-    df = df.reset_index()
-    lcia_mass_flow = pd.DataFrame()
-
-    for index, row in df.iterrows():
-        
-        year = row['year']
-        stage = row['stage']
-        material = row['material']
-        facility_id = row['facility_id']
-        new_df = df[df['index'] == index]
-        df_with_no_lca_entry, result_shortcut = lca_performance_improvement(new_df)
-
-        if not df_with_no_lca_entry.empty:
-            # Correcting life cycle inventory with material is concrete
-            # Calculates the concrete lifecycle flow and emissions inventory
-            df_static, df_emissions = concrete_life_cycle_inventory_updater(new_df, year, material, stage)
-
-            if not df_static.empty:
-
-                working_df = df_with_no_lca_entry
-                working_df['flow name'] = working_df['material'] + ', ' + working_df['stage']
-                working_df = working_df[['flow name', 'flow quantity']]
-
-                # model_celavi_lci() is calculating foreground processes and dynamics of electricity mix.
-                # It calculates the LCI flows of the foreground process.
-                res = model_celavi_lci(working_df, year, facility_id, stage, material, df_static)
-
-                # model_celavi_lci_insitu() calculating direct emissions from foreground
-                # processes.
-                emission = model_celavi_lci_insitu(working_df, year, facility_id, stage, material, df_emissions)
-
-                if not res.empty:
-                    res = model_celavi_lci_background(res, year, facility_id, stage, material)
-                    lci = postprocessing(res, emission)
-                    res = impact_calculations(lci)
-                    res_df = pd.concat([res_df, res])
-                    lcia_mass_flow = pd.concat([lci, lcia_mass_flow])
-
-
-                    df_with_no_lca_entry = df_with_no_lca_entry.drop(['flow name'], axis = 1)
-                    lca_db = df_with_no_lca_entry.merge(lcia_mass_flow, on=['year', 'stage', 'material'])
-                    lca_db['emission factor kg/kg'] = lca_db['flow quantity_y'] / lca_db['flow quantity_x']
-                    lca_db = lca_db[['year', 'stage', 'material', 'flow name', 'emission factor kg/kg']]
-                    lca_db = lca_db[lca_db['material'] != 'concrete']
-                    lca_db['year'] = lca_db['year'].astype(int)
-                    lca_db = lca_db.drop_duplicates()
-                    lca_db.to_csv('lca_db.csv', mode='a', index=False, header=False)
-
-        else:
-                print(str(facility_id) + ' - ' + str(year) + ' - ' + stage + ' - ' + material + ' shortcut calculations done', flush=True)
-                
-
-        res_df = pd.concat([res_df, result_shortcut])
-=======
         traci_lci_filename: str
             filename for traci CF file
 
@@ -200,7 +114,6 @@
             print('old lcia results file deleted')
         except FileNotFoundError:
             print('No existing results file:'+self.lca_results_filename)
->>>>>>> 9b7b6391
 
     def lca_performance_improvement(self, df):
         """
@@ -208,14 +121,6 @@
         It reads emission factor data from previous runs stored in a file
         and performs lca rapidly
 
-<<<<<<< HEAD
-    # Correcting the units for LCIA results.
-    for index, row in res_df.iterrows():
-
-        # TODO: Consider adding a comment line. Why row[4]? Why not row[3] or
-        #  row[n]?
-        a = row[4]
-=======
         Needs to be reset after any significant update to data
 
         Parameters
@@ -225,7 +130,6 @@
         
         Returns
         -------
->>>>>>> 9b7b6391
 
         pd.DataFrame
             DataFrame with lca calculations performed along with missing activities and processes not performed
@@ -234,13 +138,6 @@
             DataFrame without any results if file doesn't exist
         """
         try:
-<<<<<<< HEAD
-            split_string = a.split("/kg", 1)
-            res_df = res_df.replace(a, split_string[0] + split_string[1])
-        except:
-            split_string = a.split("/ kg", 1)
-            res_df = res_df.replace(a, split_string[0] + split_string[1])
-=======
             db= pd.read_csv(self.shortcutlca_filename)
             db.columns = ['year', 'stage', 'material', 'flow name', 'emission factor kg/kg']
             db = db.drop_duplicates()
@@ -262,7 +159,6 @@
             
             print('No existing results file:'+self.shortcutlca_filename)        
             return df,pd.DataFrame()
->>>>>>> 9b7b6391
 
     def pylca_run_main(self, df):
         """
@@ -293,8 +189,6 @@
             facility_id = row['facility_id']
             new_df = df[df['index'] == index]
 
-<<<<<<< HEAD
-=======
             if self.use_shortcut_lca_calculations:
                 #Calling the lca performance improvement function to do shortcut calculations. 
                 df_with_no_lca_entry,result_shortcut = self.lca_performance_improvement(new_df)
@@ -341,7 +235,6 @@
         
             else:
                 print(str(facility_id) + ' - ' + str(year) + ' - ' + stage + ' - ' + material + ' shortcut calculations done',flush = True)    
->>>>>>> 9b7b6391
 
             res_df = pd.concat([res_df,result_shortcut])
 
@@ -354,15 +247,9 @@
                 split_string = a.split("/kg", 1)
                 res_df = res_df.replace(a,split_string[0] + split_string[1])
 
-<<<<<<< HEAD
-       
-    # The line below is just for debugging if needed
-    res_df.to_csv('final_lcia_results_to_des.csv', mode='a', header=False, index=False)
-=======
             except:
                 split_string = a.split("/ kg", 1)
                 res_df = res_df.replace(a,split_string[0] + split_string[1])
->>>>>>> 9b7b6391
 
            
         # The line below is just for debugging if needed
