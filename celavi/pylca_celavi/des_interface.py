--- conflicted
+++ resolved
@@ -130,15 +130,9 @@
         #Thus if there is a chance it exists we need to delete it
         try:
             os.remove(self.lcia_des_filename)
-<<<<<<< HEAD
             print(f'PylcaCelavi: Deleted {self.lcia_des_filename}' )
         except FileNotFoundError:
             print(f'PyLCIA: {self.lcia_des_filename} not found')
-=======
-            print('old lcia results file deleted')
-        except FileNotFoundError:
-            print('No existing results file:'+self.lcia_des_filename)
->>>>>>> 729a8b26
 
     def lca_performance_improvement(self, df, state, electricity_grid_spatial_level):
         """
@@ -169,8 +163,7 @@
         try:
             if electricity_grid_spatial_level != 'state':
                 db= pd.read_csv(self.shortcutlca_filename)
-<<<<<<< HEAD
-                db.columns = ['year', 'stage', 'material', 'route_id', 'state', 'flow name', 'emission factor kg/kg']
+                db.columns = ['year', 'stage', 'material', 'route_id', 'flow name', 'emission factor kg/kg']
                 db = db.drop_duplicates()
                 df2 = df.merge(db, on = ['year', 'stage', 'material', 'route_id'], how = 'outer',indicator = True)
                 df_with_lca_entry = df2[df2['_merge'] == 'both'].drop_duplicates()
@@ -180,20 +173,7 @@
                 db = db.drop_duplicates()
                 df2 = df.merge(db, on = ['year', 'stage', 'material','state', 'route_id'], how = 'outer',indicator = True)
                 df_with_lca_entry = df2[df2['_merge'] == 'both'].drop_duplicates()   
-=======
-                db.columns = ['year', 'stage', 'material', 'flow name', 'emission factor kg/kg']
-                db = db.drop_duplicates()
-                df2 = df.merge(db, on = ['year', 'stage', 'material'], how = 'outer',indicator = True)
-                df_with_lca_entry = df2[df2['_merge'] == 'both'].drop_duplicates()
-            else:
-                db= pd.read_csv(self.shortcutlca_filename)
-                db.columns = ['year', 'stage', 'material', 'state','flow name', 'emission factor kg/kg']
-                db = db.drop_duplicates()
-                df2 = df.merge(db, on = ['year', 'stage', 'material','state'], how = 'outer',indicator = True)
-                df_with_lca_entry = df2[df2['_merge'] == 'both'].drop_duplicates()   
-
-            
->>>>>>> 729a8b26
+
             
             df_with_no_lca_entry =  df2[df2['_merge'] == 'left_only']
             df_with_no_lca_entry = df_with_no_lca_entry.drop_duplicates()            
@@ -245,11 +225,6 @@
                 if self.use_shortcut_lca_calculations:
                     #Calling the lca performance improvement function to do shortcut calculations. 
                     df_with_no_lca_entry,result_shortcut = self.lca_performance_improvement(new_df,state,self.electricity_grid_spatial_level)
-<<<<<<< HEAD
-
-=======
-        
->>>>>>> 729a8b26
                 else:                    
                     df_with_no_lca_entry = new_df
                     result_shortcut = pd.DataFrame()
@@ -282,7 +257,6 @@
                                 
                                 
                                 df_with_no_lca_entry = df_with_no_lca_entry.drop(['flow name'],axis = 1)
-<<<<<<< HEAD
                                 lca_db = df_with_no_lca_entry.merge(lcia_mass_flow,on = ['year','stage','material','route_id'])
                                 lca_db['emission factor kg/kg'] = lca_db['flow quantity_y']/lca_db['flow quantity_x']  
                                 if self.electricity_grid_spatial_level == 'state':
@@ -290,15 +264,6 @@
                                     lca_db = lca_db[['year','stage','material','route_id','state','flow name','emission factor kg/kg']]
                                 else: 
                                     lca_db = lca_db[['year','stage','material','route_id','flow name','emission factor kg/kg']]
-=======
-                                lca_db = df_with_no_lca_entry.merge(lcia_mass_flow,on = ['year','stage','material'])
-                                lca_db['emission factor kg/kg'] = lca_db['flow quantity_y']/lca_db['flow quantity_x']  
-                                if self.electricity_grid_spatial_level == 'state':
-                                    lca_db['state'] = state 
-                                    lca_db = lca_db[['year','stage','material','state','flow name','emission factor kg/kg']]
-                                else: 
-                                    lca_db = lca_db[['year','stage','material','flow name','emission factor kg/kg']]
->>>>>>> 729a8b26
 
                                 lca_db = lca_db[lca_db['material'] != 'concrete']
                                 lca_db['year'] = lca_db['year'].astype(int)                                
