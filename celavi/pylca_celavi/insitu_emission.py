--- conflicted
+++ resolved
@@ -1,6 +1,3 @@
-
-# INSITU EMISSION CALCULATOR
-
 import warnings
 import pandas as pd
 warnings.filterwarnings("ignore")
@@ -13,6 +10,27 @@
 
 #We are integrating static lca with dynamics lca over here. 
 def preprocessing(year,df_static):
+
+    """
+    This function preprocesses the process inventory before the LCA calculation. It joins the dynamic LCA
+    inventory with the static LCA inventory. Removes dummy processes with no output from the inventory. 
+
+    Parameters
+    ----------
+    year : str
+        year of LCA calculation
+    df_static : pd.DataFrame
+        lca inventory static 
+
+    
+    Returns
+    -------
+    pd.DataFrame
+       cleaned process inventory merged with dynamic data
+    pd.DataFrame   
+       inventory with no product flows
+
+    """
     df = df_static
     df_input = df[df['input'] == True]
     df_output = df[df['input'] == False]
@@ -37,6 +55,30 @@
 
 
 def solver_optimization(tech_matrix,F,process, df_with_all_other_flows):
+
+    """
+    This function houses the optimizer for solve Xs = F. 
+    Solves the Xs=F equation. 
+    Solves the scaling vector.  
+
+    Parameters
+    ----------
+    tech_matrix : numpy matrix
+         technology matrix from the process inventory
+    F : vector
+         Final demand vector 
+    process: str
+         filename for the dynamic inventory   
+    df_with_all_other_flows: pd.DataFrame
+         lca inventory with no product flows
+
+    
+    Returns
+    -------
+    pd.DataFrame
+       LCA results
+    """
+
     X_matrix = tech_matrix.to_numpy()
     # Creation of a Concrete Model
     model = ConcreteModel()
@@ -95,14 +137,61 @@
     return results_total
 
 def electricity_corrector_before20(df):
-    #This part is used to replace pre 2020 electricity flows with US'Electricity, at Grid, US, 2010'
+    """
+    This function is used to replace pre 2020 electricity flows with the base electricity mix flow
+    in the USLCI inventory Electricity, at Grid, US, 2010'
+    
+
+    Parameters
+    ----------
+    df: pd.DataFrame
+        process inventory
+
+    Returns
+    -------
+    pd.DataFrame
+       process inventory with electricity flows before 2020 converted to the base electricity
+       mix flow in USLCI. 
+    """
+
     
     df = df.replace(to_replace='electricity', value='Electricity, at Grid, US, 2010')
     return df
 
 def runner(tech_matrix,F,yr,i,j,k,final_demand_scaler,process,df_with_all_other_flows):
-    
-<<<<<<< HEAD
+
+    """
+    Runs the optimization function and creates final data frame in proper format
+
+    Parameters
+    ----------
+    tech matrix: pd.Dataframe
+         technology matrix built from the process inventory. 
+    F: final demand series vector
+         final demand of the LCA problem
+    yr: int
+         year of analysis
+    i: int
+         facility ID
+    j: str
+        stage
+    k: sr
+        material
+    final_demand_scaler: int
+        scaling variable number to ease optimization
+    process: list
+        list of processes included in the technology matrix
+    df_with_all_other_flows: pd.DataFrame
+        Dataframe with flows in the inventory which do not have a production process. 
+    
+
+    Returns
+    -------
+    pd.DataFrame
+       Dataframe with LCA results
+    """
+
+    
     res = pd.DataFrame()
     res= solver_optimization(tech_matrix, F,process,df_with_all_other_flows)
     res['value'] = res['value']*final_demand_scaler
@@ -116,22 +205,43 @@
     
     res = electricity_corrector_before20(res)
     return res
-=======
-            res = pd.DataFrame()
-            res= solver_optimization(tech_matrix, F,process,df_with_all_other_flows)
-            res['value'] = res['value']*final_demand_scaler
-            if res.empty == False:
-               res.loc[:,'year'] =  yr
-               res.loc[:,'facility_id'] = i
-               res.loc[:,'stage'] = j
-               res.loc[:,'material'] = k
-            
-            res = electricity_corrector_before20(res)
-            return res
->>>>>>> d2d1dbc4
 
 
 def model_celavi_lci_insitu(f_d, yr, fac_id, stage, material, df_emissions):
+
+
+    """
+    This is used for calculating insitu emissions
+    Creates technology matrix and final demand vector from inventory data
+    Runs the PyLCA optimizer to perform LCA calculations
+    Conforms results to a dataframe 
+
+    Parameters
+    ----------
+    f_d: Dataframe 
+    Dataframe from DES 
+    
+    yr: int
+    Year of calculation
+
+    fac_id: int
+    Facility ID of facility being evaluated
+
+    stage: str 
+    Stage of facility being evaluated
+
+    material: str
+    material being evaluated
+
+    df_emission: df
+    Emissons inventory
+
+    Returns
+    -------
+    pd.DataFrame
+         Insitu emissions within a Dataframe after LCA calculations
+    """
+
 
     f_d = f_d.drop_duplicates()
     f_d = f_d.dropna()
