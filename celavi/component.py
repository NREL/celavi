--- conflicted
+++ resolved
@@ -206,13 +206,7 @@
                 if factype in self.split_dict.keys():
                     # increment the facility inventory and transportation tracker
                     self.move_component_to(env, loc=location, dist=distance)
-
-<<<<<<< HEAD
-                    for _, mass in self.mass_tonnes.items():
-                        fac_transport.increment_inbound_tonne_km(tonne_km = mass * distance, route_id = route_id, timestep = env.now)
-=======
                     self.current_location = location
->>>>>>> eb2341b5
 
                     yield env.timeout(lifespan)
 
@@ -231,47 +225,6 @@
                         get_dist=True
                     )
 
-<<<<<<< HEAD
-                    for material, mass in self.mass_tonnes.items():
-                        fac1_transport.increment_inbound_tonne_km(
-                            tonne_km = self.split_dict[factype]['fraction'] * mass * distance,
-                            route_id = route_id,
-                            timestep = env.now
-                        )
-                        fac1_mass_inventory.increment_quantity(
-                            material,
-                            self.split_dict[factype]['fraction'] * mass,
-                            env.now
-                        )
-
-                    fac2_count_inventory = self.context.count_facility_inventories[_split_facility_2]
-                    fac2_mass_inventory = self.context.mass_facility_inventories[_split_facility_2]
-                    fac2_transport = self.context.transportation_trackers[_split_facility_2]
-                    fac2_count_inventory.increment_quantity(
-                        self.kind,
-                        1 - self.split_dict[factype]['fraction'],
-                        env.now
-                    )
-
-                    for material, mass in self.mass_tonnes.items():
-                        fac2_mass_inventory.increment_quantity(
-                            material,
-                            (1 - self.split_dict[factype]['fraction']) * mass,
-                            env.now
-                        )
-
-                        fac2_transport.increment_inbound_tonne_km(
-                            tonne_km = (1 - self.split_dict[factype]['fraction']) * mass * distance,
-                            route_id = route_id, 
-                            timestep = env.now
-                        )
-
-                    yield env.timeout(lifespan)
-
-                    fac_count_inventory.increment_quantity(self.kind, -1, env.now)
-                    for material, mass in self.mass_tonnes.items():
-                        fac_mass_inventory.increment_quantity(material, -mass, env.now)
-=======
                     # Move component fractions to the split facilities
                     self.move_component_to(
                         env,
@@ -285,44 +238,20 @@
                         amt=1 - self.split_dict[factype]['fraction'],
                         dist=_split_facility_2[1]
                     )
->>>>>>> eb2341b5
-
                 elif factype in self.split_dict['pass']:
                     # the inventory and transportation was incremented when the
                     # blade hit the splitting step
                     pass
 
                 else:
-<<<<<<< HEAD
-                    count_inventory = self.context.count_facility_inventories[location]
-                    mass_inventory = self.context.mass_facility_inventories[location]
-                    transport = self.context.transportation_trackers[location]
-                    count_inventory.increment_quantity(self.kind, 1, env.now)
-
-                    for material, mass in self.mass_tonnes.items():
-                        mass_inventory.increment_quantity(material, mass, env.now)
-
-                    # Again, assuming the transportation impacts are the same per unit
-                    # mass for all materials.
-                    for _, mass in self.mass_tonnes.items():
-                        transport.increment_inbound_tonne_km(tonne_km = mass * distance, route_id = route_id, timestep = env.now)
-=======
                     self.move_component_to(env, loc=location, dist=distance)
->>>>>>> eb2341b5
 
                     self.current_location = location
 
                     yield env.timeout(lifespan)
-
-<<<<<<< HEAD
-                    count_inventory.increment_quantity(self.kind, -1, env.now)
-
-                    for material, mass in self.mass_tonnes.items():
-                        mass_inventory.increment_quantity(material, -mass, env.now)
-=======
+                    
                     self.move_component_from(env, loc=location)
 
->>>>>>> eb2341b5
             else:
                 break
 
