--- conflicted
+++ resolved
@@ -1,8 +1,3 @@
-# TODO: Add a short module docstring above the code to:
-#  1) provide authors, date of creation
-#  2) give a high level description (2-3 lines) of what the module does
-#  3) write any other relevant information
-
 from typing import Deque, Tuple, Dict
 from collections import deque
 
@@ -201,14 +196,7 @@
             The environment in which this process is running.
         """
         while True:
-<<<<<<< HEAD
-
-            # TODO: consider replacing "if len(self.pathway) > 0:" by
-            #  "if self.pathway:"
-            if len(self.pathway) > 0:
-=======
             if self.pathway:
->>>>>>> c8637142
                 location, lifespan, distance = self.pathway.popleft()
                 factype = location.split('_')[0]
                 if factype in self.split_dict.keys():
@@ -222,11 +210,6 @@
                         env.now
                     )
 
-                    # TODO: consider adding a comment to explain why it is
-                    #  better to have the increment_inbound_tonne_km method in
-                    #  a separate python module rather than within this module
-                    #  or the inventory or des modules
-
                     for _, mass in self.mass_tonnes.items():
                         fac_transport.increment_inbound_tonne_km(mass * distance, env.now)
 
@@ -240,26 +223,9 @@
                     )
                     _split_facility_2 = self.context.cost_graph.find_downstream(
                         node_name = location,
-<<<<<<< HEAD
-                        connect_to = self.split_dict[factype]['facility_2'])
-
-                    # TODO: the contex.count_facility_inventorie,
-                    #  context.transportation_trackers,
-                    #  context.mass_facility_inventories,
-                    #  .increment_quantity(...) and
-                    #  for material, mass in self.mass_tonnes.items():
-                    #    .increment_inbound_tonne_km(...), and
-                    #    .increment_quantity()
-                    #  are used three times with different inputs. Consider
-                    #  writing one general method that takes necessary inputs
-                    #  and do the steps that are repeated three times
-                    #  (and call the method three times). Other repeated parts
-                    #  of the code below may also be included if that works.
-=======
                         connect_to = self.split_dict[factype]['facility_2']
                     )
                     
->>>>>>> c8637142
                     fac1_count_inventory = self.context.count_facility_inventories[_split_facility_1]
                     fac1_transport = self.context.transportation_trackers[_split_facility_1]
                     fac1_mass_inventory = self.context.mass_facility_inventories[_split_facility_1]
