--- conflicted
+++ resolved
@@ -73,11 +73,7 @@
         self.initial_lifespan_timesteps = int(lifespan_timesteps)  # timesteps
         self.pathway: Deque[Tuple[str, int]] = deque()
 
-<<<<<<< HEAD
     def manufacturing(self, env):
-=======
-    def begin_life(self, env):
->>>>>>> 7fb59fe0
         """
         This process should be called exactly once during the discrete event
         simulation. It is what starts the lifetime this component. Since it is
@@ -99,10 +95,6 @@
         path_choice = path_choices[self.initial_facility_id]
         self.pathway = deque()
 
-<<<<<<< HEAD
-=======
-        # TODO: Do not hardcode the pathway choice.
->>>>>>> 7fb59fe0
         for facility, lifespan in path_choice['path']:
             # Override the initial timespan when component goes into use.
             if facility.startswith("in use"):
