--- conflicted
+++ resolved
@@ -1,10 +1,5 @@
 from typing import Deque, Tuple
 from collections import deque
-
-<<<<<<< HEAD
-=======
-from .transportation_tracker import TransportationTracker
->>>>>>> 1f789d49
 
 
 class Component:
