<<<<<<< HEAD
import networkx as nx
import pandas as pd
import numpy as np
from itertools import product
from time import time
from networkx_query import search_nodes

from celavi.costmethods import CostMethods

class CostGraph:
    """
        Contains methods for:
         - Reading in graph data
         - Creating a network of processing steps and facilities in a circular
         supply chain
         - Identifying preferred pathways through the supply chain
         - Calculating supply chain characteristics such as pathway cost
    """

    def __init__(self,
                 step_costs_file : str,
                 fac_edges_file : str,
                 transpo_edges_file : str,
                 locations_file : str,
                 routes_file : str,
                 pathway_crit_history_filename: str,
                 circular_components : list,
                 component_initial_mass : float,
                 path_dict: dict,
                 sc_begin : str = 'manufacturing',
                 sc_end = ('landfilling', 'cement co-processing', 'next use'),
                 year : float = 2000.0,
                 verbose : int = 0,
                 save_copy = False,
                 save_name = 'netw.csv',
                 ):
        """
        Reads in small datasets to DataFrames and stores the path to the large
        locations dataset for later use.

        Parameters
        ----------
        step_costs_file : str
            Path to file listing processing steps and cost calculation methods
            by facility type.
        fac_edges_file : str
            Path to file listing intra-facility edges by facility type.
        transpo_edges_file : str
            Path to file listing inter-facility edges and transportation cost
            calculation methods.
        locations_file : str
            Path to dataset of facility locations.
        routes_file : str
            Path to dataset of routes between facilities.
        pathway_crit_history_filename : str
            Path to file where the history of whatever criterion is used to
            decide between circularity pathways is saved.
        circular_components : list
            Names of components for which this CostGraph is built.
        component_initial_mass : float
            Average mass of a single technology component at the beginning of
            the model run. Units: metric tons (tonnes).
        path_dict : Dict
            Dictionary of case-study-specific parameters to be passed into
            the cost methods. Can be of any structure as defined in the
            scenario config file.
        sc_begin : str
            List of processing step(s) where supply chain paths begin.
        sc_end : tuple
            List of processing step(s) where supply chain paths terminate.
        year : float
            DES model year at which cost graph is instantiated.
        verbose : int
            Integer specifying how much info CostGraph should provide as it
            works.
            0 = No information other than return values
            1 = Info on when key methods start and stop
            >1 = Detailed info on facilities, nodes, and edges
        save_copy : bool
            Whether or not to save the initial Cost Graph network structure
            as a CSV file (edge list).
        save_name : str
            CSV file name where the initial Cost Graph network structure is
            saved (edge list).
        """
        self.start_time = time()
        self.step_costs=pd.read_csv(step_costs_file)
        self.fac_edges=pd.read_csv(fac_edges_file)
        self.transpo_edges = pd.read_csv(transpo_edges_file)

        # these data sets are processed line by line
        self.loc_file=locations_file
        self.routes_file=routes_file

        # also read in the locations as a dataframe for reference in
        # find_nearest
        self.loc_df = pd.read_csv(locations_file)

        self.sc_end=sc_end
        self.sc_begin=sc_begin
        if len(circular_components) == 1:
            self.circular_components=circular_components[0]
        else:
            self.circular_components=circular_components

        self.path_dict=path_dict

        self.year=year

        self.path_dict['component mass'] = component_initial_mass
        self.path_dict['year'] = self.year
        self.path_dict['vkmt'] = None

        self.verbose = verbose

        self.pathway_crit_history_filename = pathway_crit_history_filename

        # create empty List to store the pathway cost output data
        self.pathway_crit_history = list()

        # create empty instance variable for supply chain DiGraph
        self.supply_chain = nx.DiGraph()

        # build the initial supply chain graph
        self.build_supplychain_graph()

        if save_copy:
            nx.write_edgelist(self.supply_chain, save_name, delimiter=',')


    @staticmethod
    def get_node_names(facilityID : [int, str],
                       subgraph_steps: list):
        """
        Generates a list of unique node names from a list of processing steps
        and a unique facility ID

        Parameters
        ----------
        facilityID: [int, str]
            Unique facility identifier.

        subgraph_steps: list of strings
            List of processing steps at this facility

        Returns
        -------
        list of strings
            List of unique node IDs created from processing step and facility ID
        """
        return ["{}_{}".format(i, str(facilityID)) for i in subgraph_steps]


    def all_element_combos(self,
                           list1 : list,
                           list2 : list):
        """
        Converts two lists into a list of tuples where each tuple contains
        one element from each list:
        [(list1[0], list2[0]), (list1[0], list2[1]), ...]
        Exactly two lists of any length must be specified.

        Parameters
        ----------
        list1
            list of any data type
        list2
            list of any data type

        Returns
        -------
            list of 2-tuples
        """
        if self.verbose > 1:
            print('Getting node combinations')

        _out = []
        _out = product(list1, list2)

        return list(_out)


    def list_of_tuples(self,
                       list1 : list,
                       list2 : list,
                       list3 : list = None):
        """
        Converts two or three lists into a list of two- or three-tuples where
        each tuple contains the corresponding elements from each list:
        [(list1[0], list2[0]), (list1[1], list2[1]), ...] or
        [(list1[0], list2[0], list3[0]), (list1[1], list2[1], list3[1]), ...]

        Two or three lists may be specified. All three lists must be the same
        length.

        Parameters
        ----------
        list1
            list of any data type
        list2
            list of any data type
        list3
            list of any data type (optional)

        Returns
        -------
            list of 2-tuples
        """

        if list3 is not None:
            _len = len(list1)
            if any(len(lst) != _len for lst in [list1, list2, list3]):
                raise NotImplementedError
            else:
                return list(map(lambda x, y, z: (x, y, z), list1, list2, list3))
        else:
            if len(list1) != len(list2):
                raise NotImplementedError
            else:
                return list(map(lambda x, y: (x, y), list1, list2))


    def find_nearest(self,
                     source : str,
                     crit : str):
        """
        Method that finds the nearest nodes to source and returns that node name,
        the path length to the nearest node, and the path to the nearest node.

        Original code source:
        https://stackoverflow.com/questions/50723854/networkx-finding-the-shortest-path-to-one-of-multiple-nodes-in-graph

        Parameters
        ----------
        source
            Name of node where this path begins.
        crit
            Criteria to calculate path "length". May be cost or dict.

        Returns
        -------
        [0] name of node "closest" to source
        [1] "length" of path between source and the closest node
        [2] list of nodes defining the path between source and the closest node
        """
        if self.verbose > 1:
            print('Finding shortest paths from', source)

        # Calculate the length of paths from fromnode to all other nodes
        lengths = nx.single_source_bellman_ford_path_length(self.supply_chain,
                                                        source,
                                                        weight=crit)

        short_paths = nx.single_source_bellman_ford_path(self.supply_chain,
                                                     source)

        # We are only interested in a particular type(s) of node
        targets = list(search_nodes(self.supply_chain,
                                    {"in": [("step",), self.sc_end]}))

        subdict = {k: v for k, v in lengths.items() if k in targets}

        # return the smallest of all lengths to get to typeofnode
        if subdict:
            # dict of shortest paths to all targets
            nearest = min(subdict, key=subdict.get)
            timeout = nx.get_node_attributes(self.supply_chain, 'timeout')
            timeout_list = [value for key, value in timeout.items()
                            if key in short_paths[nearest]]
            dist_list = [self.supply_chain.edges[short_paths[nearest][d:d+2]]['dist']
                         for d in range(len(short_paths[nearest])-1)]
            dist_list.insert(0, 0.0)
            _out = self.list_of_tuples(short_paths[nearest],
                                       timeout_list,
                                       dist_list)

            # create dictionary for this preferred pathway cost and decision
            # criterion and append to the pathway_crit_history
            _fac_id = self.supply_chain.nodes[source]['facility_id']
            _loc_line = self.loc_df[self.loc_df.facility_id == _fac_id]
            _bol_crit = nx.shortest_path_length(
                self.supply_chain,
                source='manufacturing_' +
                       str(
                           self.find_upstream_neighbor(
                           node_id=_fac_id,
                           crit='cost'
                           )
                       ),
                target=str(source),
                weight=crit,
                method='bellman-ford'
            )

            for i in self.sc_end:
                _crit = [value for key, value in subdict.items() if i in key]
                if len(_crit) > 0:
                    self.pathway_crit_history.append(
                        {
                            'year'            : self.year,
                            'facility_id'     : _fac_id,
                            'region_id_1'     : _loc_line.region_id_1.values[0],
                            'region_id_2'     : _loc_line.region_id_2.values[0],
                            'region_id_3'     : _loc_line.region_id_3.values[0],
                            'region_id_4'     : _loc_line.region_id_4.values[0],
                            'eol_pathway_type': i,
                            'eol_pathway_criterion': min(_crit),
                            'bol_pathway_criterion': _bol_crit

                        }
                    )

            return nearest, subdict[nearest], _out
        else:
            # not found, no path from source to typeofnode
            return None, None, None


    def get_edges(self,
                  facility_df : pd.DataFrame,
                  u_edge='step',
                  v_edge='next_step'):
        """
        Converts two columns of node names into a list of string tuples
        for intra-facility edge definition with networkx

        Parameters
        ----------
        facility_df
            DataFrame listing processing steps (u_edge) and the next
            processing step (v_edge) by facility type
        u_edge
            unique processing steps within a facility type
        v_edge
            steps to which the processing steps in u_edge connect

        Returns
        -------
            list of string tuples that define edges within a facility type
        """
        if self.verbose > 1:
            print('Getting edges for ',
                  facility_df['facility_type'].values[0])

        _type = facility_df['facility_type'].values[0]

        _out = self.fac_edges[
            [u_edge,v_edge]
        ].loc[
            self.fac_edges.facility_type == _type
        ].dropna().to_records(index=False).tolist()

        return _out


    def get_nodes(self,
                  facility_df : pd.DataFrame):
        """
        Generates a data structure that defines all nodes and node attributes
        for a single facility.

        Parameters
        ----------
        facility_df : pd.DataFrame
            DataFrame containing unique facility IDs, processing steps, and
            the name of the method (if any) used to calculate processing costs
            Column names in facility_df must be:
                ['facility_id', 'step', 'connects', 'step_cost_method']

        Returns
        -------
            List of (str, dict) tuples used to define a networkx DiGraph
            Attributes are: processing step, cost method, facility ID, and
            region identifiers

        """
        if self.verbose > 1:
            print('Getting nodes for facility ',
                  str(facility_df['facility_id'].values[0]))

        _id = facility_df['facility_id'].values[0]

        # list of nodes (processing steps) within a facility
        _node_names = self.step_costs['step'].loc[
            self.step_costs.facility_id == _id
        ].tolist()

        # data frame matching facility processing steps with methods for cost
        # calculation over time
        _step_cost = self.step_costs[['step',
                                      'step_cost_method',
                                      'facility_id',
                                      'connects']].loc[
            self.step_costs.facility_id == _id
        ]

        _step_cost['timeout'] = 1

        # create list of dictionaries from data frame with processing steps,
        # cost calculation method, and facility-specific region identifiers
        _attr_data = _step_cost.merge(
            facility_df,
            how='outer',
            on='facility_id'
        ).to_dict(orient='records')

        # reformat data into a list of tuples as (str, dict)
        _nodes = self.list_of_tuples(self.get_node_names(_id, _node_names),
                                     _attr_data)

        return _nodes


    def build_facility_graph(self,
                             facility_df : pd.DataFrame):
        """
        Creates networkx DiGraph object containing nodes, intra-facility edges,
        and all relevant attributes for a single facility.

        Parameters
        ----------
        facility_df
            DataFrame with a single row that defines a supply chain facility.
            facility_df must contain the columns:
            ['facility_id', 'facility_type', 'lat', 'long', 'region_id_1',
            'region_id_2', 'region_id_3', 'region_id_4']

        Returns
        -------
            networkx DiGraph
        """
        if self.verbose > 1:
            print('Building facility graph for ',
                  str(facility_df['facility_id'].values[0]))

        # Create empty directed graph object
        _facility = nx.DiGraph()

        _id = str(facility_df['facility_id'].values[0])

        # Generates list of (str, dict) tuples for node definition
        _facility_nodes = self.get_nodes(facility_df)

        # Populate the directed graph with node names and attribute
        # dictionaries
        _facility.add_nodes_from(_facility_nodes)

        # Populate the directed graph with edges
        # Edges within facilities don't have transportation costs or distances
        # associated with them.
        _edges = self.get_edges(facility_df)
        _unique_edges = [tuple(map(lambda w: w+'_'+_id, x)) for x in _edges]

        _methods = [
            {'cost_method':
                [
                    getattr(CostMethods,
                            _facility.nodes[edge[0]]['step_cost_method']
                            )
                ],
                'cost': 0.0,
                'dist': 0.0}
            for edge in _unique_edges
        ]

        _facility.add_edges_from(
            self.list_of_tuples([node[0] for node in _unique_edges],
                                [node[1] for node in _unique_edges],
                                _methods)
        )

        return _facility


    def build_supplychain_graph(self):
        """
        Reads in the locations data set line by line. Each line becomes a
        DiGraph representing a single facility. Facility DiGraphs are
        added onto a supply chain DiGraph and connected with inter-facility
        edges. Edges within facilities have no cost or distance. Edges
        between facilities have costs defined in the interconnections
        dataset and distances defined in the routes dataset.

        Returns
        -------
        None
        """
        if self.verbose > 0:
            print('Adding nodes and edges at        %d s' % np.round(
                time() - self.start_time, 0), flush=True)

        # add all facilities and intra-facility edges to supply chain
        with open(self.loc_file, 'r') as _loc_file:

            _reader = pd.read_csv(_loc_file, chunksize=1)

            for _line in _reader:

                # Build the subgraph representation and add it to the list of
                # facility subgraphs
                _fac_graph = self.build_facility_graph(facility_df = _line)

                # add onto the supply supply chain graph
                self.supply_chain.add_nodes_from(_fac_graph.nodes(data=True))
                self.supply_chain.add_edges_from(_fac_graph.edges(data=True))

        if self.verbose > 0:
            print('Nodes and edges added at         %d s' % np.round(
                time() - self.start_time, 0), flush=True)
            print('Adding transport cost methods at %d s' % np.round(
                time() - self.start_time, 0), flush=True)

        # add all inter-facility edges, with costs but without distances
        # this is a relatively short loop
        for index, row in self.transpo_edges.iterrows():
            if self.verbose > 1:
                print('Adding transport cost methods to edges between ',
                      row['u_step'],
                      ' and ',
                      row['v_step'])

            _u = row['u_step']
            _v = row['v_step']
            _transpo_cost = row['transpo_cost_method']

            # get two lists of nodes to connect based on df row
            _u_nodes = list(search_nodes(self.supply_chain,
                                         {"==": [("step",), _u]}))
            _v_nodes = list(search_nodes(self.supply_chain,
                                         {"==": [("step",), _v]}))

            # convert the two node lists to a list of tuples with all possible
            # combinations of _u_nodes and _v_nodes
            _edge_list = self.all_element_combos(_u_nodes, _v_nodes)

            if not any([self.supply_chain.nodes[_v]['step']
                        in self.sc_end for _v in _v_nodes]):
                _methods = [
                    {'cost_method': [
                        getattr(CostMethods,
                                self.supply_chain.nodes[edge[0]]['step_cost_method']),
                        getattr(CostMethods,
                                _transpo_cost)
                    ],
                        'cost': 0.0,
                        'dist': -1.0}
                    for edge in _edge_list
                ]
            else:
                _methods = [
                    {'cost_method': [
                        getattr(CostMethods,
                                self.supply_chain.nodes[edge[0]]['step_cost_method']),
                        getattr(CostMethods,
                                _transpo_cost),
                        getattr(CostMethods,
                                self.supply_chain.nodes[edge[1]]['step_cost_method'])
                    ],
                        'cost': 0.0,
                        'dist': -1.0}
                    for edge in _edge_list
                ]

            # add these edges to the supply chain
            self.supply_chain.add_edges_from(
                self.list_of_tuples([edge[0] for edge in _edge_list],
                                    [edge[1] for edge in _edge_list],
                                    _methods)
            )
        if self.verbose > 0:
            print('Transport cost methods added at  %d s' % np.round(
                time() - self.start_time, 0), flush=True)
        # read in and process routes line by line
        with open(self.routes_file, 'r') as _route_file:
            if self.verbose > 0:
                print('Adding route distances at        %d s' % np.round(
                    time() - self.start_time, 0), flush=True)

            # Only read in columns relevant to CostGraph building
            _reader = pd.read_csv(_route_file,
                                  usecols=['source_facility_id',
                                           'source_facility_type',
                                           'destination_facility_id',
                                           'destination_facility_type',
                                           'total_vkmt'],
                                  chunksize=1)
            _prev_line = None

            for _line in _reader:
                if np.array_equal(_line, _prev_line):
                    continue

                _prev_line = _line

                # find the source nodes for this route
                _u = list(
                    search_nodes(
                        self.supply_chain,
                        {'and': [{"==": [("facility_id",),
                                         _line['source_facility_id'].values[0]]},
                                 {"in": [("connects",),
                                         ["out","bid"]]}]}))

                # loop thru all edges that connect to the source nodes
                for u_node, v_node, data in self.supply_chain.edges(_u, data=True):
                    # if the destination node facility ID matches the
                    # destination facility ID in the routing dataset row,
                    # apply the distance from the routing dataset to this edge
                    if self.supply_chain.nodes[v_node]['facility_id'] == \
                            _line['destination_facility_id'].values[0]:
                        if self.verbose > 1:
                            print('Adding ',
                                  str(_line['total_vkmt'].values[0]),
                                  ' km between ',
                                  u_node,
                                  ' and ',
                                  v_node)
                        data['dist'] = _line['total_vkmt'].values[0]

        # After all of the route distances have been added, any edges that
        # have a distance of -1 km are deleted from the network.
        _all_edges = self.supply_chain.edges.data()
        _remove_edges = []
        for u, v, data in _all_edges:
            if data['dist'] == -1.0:
                if self.verbose > 1:
                    print(f'Removing edge between {u} and {v}')
                _remove_edges.append((u,v))
        self.supply_chain.remove_edges_from(_remove_edges)
        if self.verbose > 0:
            print('Route distances added at         %d s' % np.round(
                time() - self.start_time, 0), flush=True)
            print('Calculating edge costs at        %d s' % np.round(
                time() - self.start_time, 0), flush=True)

        for edge in self.supply_chain.edges():
            if self.verbose > 1:
                print('Calculating edge costs for ', edge)

            _edge_dict = self.path_dict.copy()
            _edge_dict['vkmt']=self.supply_chain.edges[edge]['dist']

            # Year and component mass are defined when CostGraph is instantiated
            # and do not need to be updated during supply chain generation

            self.supply_chain.edges[edge]['cost'] = sum(
                [f(_edge_dict)
                 for f in self.supply_chain.edges[edge]['cost_method']]
            )

        if self.verbose > 0:
            print('Supply chain graph is built at   %d s' % np.round(
                time() - self.start_time, 0), flush=True)


    def choose_paths(self,
                     source : str = None,
                     crit : str = 'cost'):
        """
        Calculate total pathway costs (sum of all node and edge costs) over
        all possible pathways between source and target nodes. Other "costs"
        such as distance or environmental impacts may be used as well with
        modifications to the crit argument of the find_nearest call.

        @todo verify that this method works for a cyclic graph

        Parameters
        ----------
        source
            Node name in the format "facility_type_facilityid".
        crit
            Criterion on which "shortest" path is defined. Defaults to cost.

        Returns
        -------
        Dictionary containing the source, node, target node, path between
        source and target, and the pathway "cost".
        """
        # Since all edges now contain both processing costs (for the u node)
        # as well as transport costs (including distances), all we need to do
        # is get the shortest path using the 'cost' attribute as the edge weight
        if source is None:
            raise ValueError(f"CostGraph.choose_paths: source node cannot be None")
        else:
            if source not in self.supply_chain.nodes():
                raise ValueError(f"CostGraph.choose_paths: {source} not in CostGraph")
            else:
                _paths = []
                _chosen_path = self.find_nearest(source=source, crit=crit)
                _paths.append({'source': source,
                               'target': _chosen_path[0],
                               'path': _chosen_path[2],
                               'cost': _chosen_path[1]})

                return _paths


    def find_upstream_neighbor(self,
                               node_id : int,
                               connect_to : str = 'manufacturing',
                               crit : str = 'dist'):
        """
        Given a node in the network, find the "nearest" upstream neighbor to
        that node that is of the type specified by connect_to. "Nearest" is
        determined according to the crit parameter.

        Parameters
        ----------
        node_id
            facility_id of a node in the supply chain network. No default.
        connect_to
            facility_type of the upstream node.
        crit
            Criteron used to decide which manufacturing node is "nearest".
            Defaults to distance.

        Returns
        -------
        _nearest_facility_id
            Integer identifying the "closest" upstream node of type connect_to
            that connects to the node with the provided node_id. Returns None
            if node_id does not exist in the network or if the node_id does not
            connect to any nodes of the connect_to type.

        """

        # Check that the node_id exists in the supply chain.
        # If it doesn't, print a message and return None
        if not node_id in nx.get_node_attributes(self.supply_chain,
                                                 name='facility_id').values():
            print('Facility %d does not exist in CostGraph' % node_id,
                  flush=True)
            return None
        else:
            # If node_id does exist in the supply chain, pull out the node name
            _node = [x for x,y in self.supply_chain.nodes(data=True)
                     if y['facility_id'] == node_id
                     and y['connects'] == 'bid'][0]

        # Get a list of all nodes with an outgoing edge that connects to this
        # node_id, with the specified facility type
        _upstream_nodes = [n for n in self.supply_chain.predecessors(_node)
                           if n.find(connect_to) != -1]
        
        # Search the list for the "closest" node
        if len(_upstream_nodes) == 0:
            # If there are no upstream nodes of the correct type, print a
            # message and return None
            print(f'Facility {node_id} does not have any upstream neighbors of type {connect_to}',
                  flush=True)
            return None

        elif len(_upstream_nodes) > 1:
            # If there are multiple options, identify the nearest neighbor
            # according to the crit(eria) parameter
            _upstream_dists = [self.supply_chain.edges[_up_n, _node][crit]
                               for _up_n in _upstream_nodes]
            _nearest_upstream_node = _upstream_nodes[_upstream_dists.index(
                min(_upstream_dists)
            )]
            _nearest_facility_id = _nearest_upstream_node.split('_')[1]

        else:
            # If there is only one option, pull that node's facility_id directly
            _nearest_facility_id = _upstream_nodes[0].split('_')[1]

        # Return the "closest" node's facility_id as an integer
        return int(_nearest_facility_id)


    def find_downstream(self,
                        node_name : str = None,
                        facility_id : int = None,
                        connect_to : str = 'landfill',
                        crit : str = 'dist'):
        """

        Parameters
        ----------
        node_name
        facility_id
        node_id
        connect_to
        crit

        Returns
        -------
            Facility ID of the closest (according to "crit") facility
             of type "connect_to" downstream of the node indicated by node_id.

        """
        # Check that the node_id exists in the supply chain.
        # If it doesn't, print a message and return None
        # if a facility_id was provided, use that to locate the node
        if facility_id is not None:
            if not facility_id in nx.get_node_attributes(self.supply_chain,
                                                     name='facility_id').values():
                print(f'Facility {facility_id} does not exist in CostGraph',
                      flush=True)
                return None
            else:
                # If facility_id does exist in the supply chain, pull out the
                # node name
                _node = [x for x, y in self.supply_chain.nodes(data=True)
                         if y['facility_id'] == facility_id][0]
                # Get a list of all nodes with an outgoing edge that connects
                # to this facility_id, with the specified facility type
                _downst_nodes = [n for n in self.supply_chain.successors(_node)
                                 if n.find(connect_to) != -1]
        elif node_name is not None:
            if not node_name in self.supply_chain.nodes:
                print(f'Node {node_name} does not exist in CostGraph',
                      flush=True)
                return None
            else:
                # Get a list of all nodes with an outgoing edge that connects
                # to this facility_id, with the specified facility type
                _downst_nodes = [n for n in
                                 self.supply_chain.successors(node_name)
                                 if n.find(connect_to) != -1]
        else:
            print(f'No node identifier provided to find_downstream',
                  flush=True)
            return None

        # Search the list for the "closest" node
        if len(_downst_nodes) == 0:
            # If there are no upstream nodes of the correct type, print a
            # message and return None
            print(f'Node {node_name} does not have any downstream neighbors of type {connect_to}',
                  flush=True)
            return None

        elif len(_downst_nodes) > 1:
            # If there are multiple options, identify the nearest neighbor
            # according to the crit(eria) parameter

            _upstream_dists = [self.supply_chain.edges[_node, _lnd_n][crit]
                               for _lnd_n in _downst_nodes]
            _nearest_downst_node = _downst_nodes[_upstream_dists.index(
                min(_upstream_dists)
            )]
            _nearest_facility_id = _nearest_downst_node.split('_')[1]

        else:
            # If there is only one option, pull that node's facility_id directly
            _nearest_downst_node = _downst_nodes[0]

        return _nearest_downst_node


    def update_costs(self, path_dict):
        """
        Re-calculates all edge costs based on arguments passed to cost methods.

        Parameters
        ----------
        path_dict
            Dictionary of variable structure containing cost parameters for
            calculating and updating processing costs for circularity pathway
            processes

        Returns
        -------
        None
        """
        # update the year for CostGraph
        self.year = path_dict['year']

        if self.verbose > 0:
            print('Updating costs for %d at         %d s' %
                  (path_dict['year'], np.round(time() - self.start_time, 0)),
                  flush=True)

        for edge in self.supply_chain.edges():
            _edge_dict = path_dict.copy()
            _edge_dict['vkmt']=self.supply_chain.edges[edge]['dist']
            self.supply_chain.edges[edge]['cost'] = sum(
                [f(_edge_dict)
                 for f in self.supply_chain.edges[edge]['cost_method']]
            )

        if self.verbose > 0:
            print('Costs updated for  %d at         %d s' %
                 (path_dict['year'], np.round(time() - self.start_time, 0)),
                 flush=True)


    def save_costgraph_outputs(self):
        """
        Performs postprocessing on CostGraph outputs being saved to file and
        saves to user-specified filenames and directories

        Parameters
        ----------

        Returns
        -------
        None
        """

        pd.DataFrame(
            self.pathway_crit_history
        ).drop_duplicates(
            ignore_index=True
        ).to_csv(self.pathway_crit_history_filename, index=False)
=======
import networkx as nx
import pandas as pd
import numpy as np
from itertools import product
from time import time
from networkx_query import search_nodes

from celavi.costmethods import CostMethods

class CostGraph:
    """
        Contains methods for reading in graph data, creating network of
        facilities in a supply chain, and finding preferred pathways for
        implementation.
    """

    def __init__(self,
                 step_costs_file : str,
                 fac_edges_file : str,
                 transpo_edges_file : str,
                 locations_file : str,
                 routes_file : str,
                 pathway_cost_history_filename: str,
                 sc_begin : str = 'manufacturing',
                 sc_end = ('landfilling', 'cement co-processing', 'next use'),
                 year : float = 2000.0,
                 max_dist : float = 300.0,
                 verbose : int = 0,
                 save_copy = False,
                 save_name = 'netw.csv',
                 **kwargs):
        """
        Reads in small datasets to DataFrames and stores the path to the large
        locations dataset for later use.

        Parameters
        ----------
        step_costs_file
            file listing processing steps and cost calculation methods by
            facility type
        fac_edges_file
            file listing intra-facility edges by facility type
        transpo_edges_file
            file listing inter-facility edges and transpo cost calculation
            methods
        locations_file
            path to dataset of facility locations
        routes_file
            path to dataset of routes between facilities
        sc_begin
            processing step(s) where supply chain paths begin. String or list
            of strings.
        sc_end
            processing step(s) where supply chain paths terminate. String or
            list of strings.
        year
            DES model year at which cost graph is instantiated.
        max_dist
            Maximum allowable transportation distance for a single supply chain
            pathway.
        verbose
            Integer specifying how much info CostGraph should provide as it
            works.
            0 = No information other than return values
            1 = Info on when key methods start and stop
            >1 = Detailed info on facilities, nodes, and edges

        Keyword Arguments
        -----------------
        blade_mass : float
            Average mass of a single turbine blade at the beginning of the
            model run. Units: metric tons (tonnes)

        finegrind_cumul_initial : float
            Cumulative production of fine grinding at the beginning of the
            model run.
            Units: metric tons (tonnes)

        coarsegrind_cumul_initial : float
            Cumulative production of coarse grinding at the beginning of the
            model run. NOTE: This value may be greater than
            cumul_finegrind_initial.
            Units: metric tons (tonnes)

        finegrind_initial_cost : float
            Cost in USD/metric ton of fine grinding at the beginning of the
            model run.

        coarsegrind_initial_cost : float
            Cost in USD/metric ton of coarse grinding at the beginning of the
            model run.

        finegrind_revenue : float
            Revenue in USD/metric ton from sales of finely ground blade
            material.

        finegrind_learnrate : float
            Industrial learning-by-doing rate for fine grinding. Unitless.

        coarsegrind_learnrate : float
            Industrial learning-by-doing rate for coarse grinding. Unitless.

        finegrind_material_loss : float
            Fraction of total blade material lost during fine grinding.
            Unitless. This is the amount of finely ground blade material that
            must be landfilled.
        """
        self.start_time = time()
        self.step_costs=pd.read_csv(step_costs_file)
        self.fac_edges=pd.read_csv(fac_edges_file)
        self.transpo_edges = pd.read_csv(transpo_edges_file)

        # these data sets are processed line by line
        self.loc_file=locations_file
        self.routes_file=routes_file

        # also read in the locations as a dataframe for reference in
        # find_nearest
        self.loc_df = pd.read_csv(locations_file)

        self.sc_end=sc_end
        self.sc_begin=sc_begin

        self.year=year

        self.blade_mass=kwargs['blade_mass']

        # The cumulative production numbers must not be zero to prevent
        # mathematical errors in the learning-by-doing equation.
        # Here, if the cumulative production value provided at instantiation is
        # zero, it is replaced with 1; otherwise, the provided value is used.
        if kwargs['finegrind_cumul_initial']==0:
            self.finegrind_cumul_initial=1.0
        else:
            self.finegrind_cumul_initial=kwargs['finegrind_cumul_initial']
        if kwargs['coarsegrind_cumul_initial']==0:
            self.coarsegrind_cumul_initial=1.0
        else:
            self.coarsegrind_cumul_initial=kwargs['coarsegrind_cumul_initial']

        self.finegrind_initial_cost = kwargs['finegrind_initial_cost']
        self.coarsegrind_initial_cost = kwargs['coarsegrind_initial_cost']

        self.finegrind_revenue = kwargs['finegrind_revenue']

        self.finegrind_learnrate = kwargs['finegrind_learnrate']
        self.coarsegrind_learnrate = kwargs['finegrind_learnrate']

        self.finegrind_material_loss = kwargs['finegrind_material_loss']

        self.max_dist = max_dist

        self.verbose = verbose

        self.pathway_cost_history_filename = pathway_cost_history_filename

        # create empty List to store the pathway cost output data
        self.pathway_cost_history = list()

        # create empty instance variable for supply chain DiGraph
        self.supply_chain = nx.DiGraph()

        # build the initial supply chain graph
        self.build_supplychain_graph()

        if save_copy:
            nx.write_edgelist(self.supply_chain, save_name, delimiter=',')


    @staticmethod
    def get_node_names(facilityID : [int, str],
                       subgraph_steps: list):
        """
        Generates a list of unique node names from a list of processing steps
        and a unique facility ID

        Parameters
        ----------
        facilityID: [int, str]
            Unique facility identifier.

        subgraph_steps: list of strings
            List of processing steps at this facility

        Returns
        -------
        list of strings
            List of unique node IDs created from processing step and facility ID
        """
        return ["{}_{}".format(i, str(facilityID)) for i in subgraph_steps]


    def all_element_combos(self,
                           list1 : list,
                           list2 : list):
        """
        Converts two lists into a list of tuples where each tuple contains
        one element from each list:
        [(list1[0], list2[0]), (list1[0], list2[1]), ...]
        Exactly two lists of any length must be specified.

        Parameters
        ----------
        list1
            list of any data type
        list2
            list of any data type

        Returns
        -------
            list of 2-tuples
        """
        if self.verbose > 1:
            print('Getting node combinations')

        _out = []
        _out = product(list1, list2)

        return list(_out)


    def list_of_tuples(self,
                       list1 : list,
                       list2 : list,
                       list3 : list = None):
        """
        Converts two or three lists into a list of two- or three-tuples where
        each tuple contains the corresponding elements from each list:
        [(list1[0], list2[0]), (list1[1], list2[1]), ...] or
        [(list1[0], list2[0], list3[0]), (list1[1], list2[1], list3[1]), ...]

        Two or three lists may be specified. All three lists must be the same
        length.

        Parameters
        ----------
        list1
            list of any data type
        list2
            list of any data type
        list3
            list of any data type (optional)

        Returns
        -------
            list of 2-tuples
        """

        if list3 is not None:
            _len = len(list1)
            if any(len(lst) != _len for lst in [list1, list2, list3]):
                raise NotImplementedError
            else:
                return list(map(lambda x, y, z: (x, y, z), list1, list2, list3))
        else:
            if len(list1) != len(list2):
                raise NotImplementedError
            else:
                return list(map(lambda x, y: (x, y), list1, list2))


    def find_nearest(self,
                     source : str,
                     crit : str):
        """
        Method that finds the nearest nodes to source and returns that node name,
        the path length to the nearest node, and the path to the nearest node.

        Original code source:
        https://stackoverflow.com/questions/50723854/networkx-finding-the-shortest-path-to-one-of-multiple-nodes-in-graph

        Parameters
        ----------
        source
            Name of node where this path begins.
        crit
            Criteria to calculate path "length". May be cost or dict.

        Returns
        -------
        [0] name of node "closest" to source
        [1] "length" of path between source and the closest node
        [2] list of nodes defining the path between source and the closest node
        """
        if self.verbose > 1:
            print('Finding shortest paths from', source)

        # Calculate the length of paths from fromnode to all other nodes
        lengths = nx.single_source_bellman_ford_path_length(self.supply_chain,
                                                        source,
                                                        weight=crit)

        short_paths = nx.single_source_bellman_ford_path(self.supply_chain,
                                                     source)

        # We are only interested in a particular type(s) of node
        targets = list(search_nodes(self.supply_chain,
                                    {"in": [("step",), self.sc_end]}))

        subdict = {k: v for k, v in lengths.items() if k in targets}

        # return the smallest of all lengths to get to typeofnode
        if subdict:
            # dict of shortest paths to all targets
            nearest = min(subdict, key=subdict.get)
            timeout = nx.get_node_attributes(self.supply_chain, 'timeout')
            timeout_list = [value for key, value in timeout.items()
                            if key in short_paths[nearest]]
            dist_list = [self.supply_chain.edges[short_paths[nearest][d:d+2]]['dist']
                         for d in range(len(short_paths[nearest])-1)]
            dist_list.insert(0, 0.0)
            _out = self.list_of_tuples(short_paths[nearest],
                                       timeout_list,
                                       dist_list)

            # create dictionary for this preferred pathway cost and decision
            # criterion and append to the pathway_cost_history
            _fac_id = self.supply_chain.nodes[source]['facility_id']
            _loc_line = self.loc_df[self.loc_df.facility_id == _fac_id]
            _bol_dist = nx.shortest_path_length(
                self.supply_chain,
                source='manufacturing_' +
                       str(
                           self.find_upstream_neighbor(
                           node_id=_fac_id,
                           crit='cost'
                           )
                       ),
                target=str(source),
                weight='cost',
                method='bellman-ford'
            )

            for i in self.sc_end:
                _dist = [value for key, value in subdict.items() if i in key]
                if len(_dist) > 0:
                    self.pathway_cost_history.append(
                        {
                            'year'            : self.year,
                            'facility_id'     : _fac_id,
                            'region_id_1'     : _loc_line.region_id_1.values[0],
                            'region_id_2'     : _loc_line.region_id_2.values[0],
                            'region_id_3'     : _loc_line.region_id_3.values[0],
                            'region_id_4'     : _loc_line.region_id_4.values[0],
                            'eol_pathway_type': i,
                            'eol_pathway_dist': min(_dist),
                            'bol_pathway_dist': _bol_dist

                        }
                    )

            return nearest, subdict[nearest], _out
        else:
            # not found, no path from source to typeofnode
            return None, None, None


    def get_edges(self,
                  facility_df : pd.DataFrame,
                  u_edge='step',
                  v_edge='next_step'):
        """
        Converts two columns of node names into a list of string tuples
        for intra-facility edge definition with networkx

        Parameters
        ----------
        facility_df
            DataFrame listing processing steps (u_edge) and the next
            processing step (v_edge) by facility type
        u_edge
            unique processing steps within a facility type
        v_edge
            steps to which the processing steps in u_edge connect

        Returns
        -------
            list of string tuples that define edges within a facility type
        """
        if self.verbose > 1:
            print('Getting edges for ',
                  facility_df['facility_type'].values[0])

        _type = facility_df['facility_type'].values[0]

        _out = self.fac_edges[
            [u_edge,v_edge]
        ].loc[
            self.fac_edges.facility_type == _type
        ].dropna().to_records(index=False).tolist()

        return _out


    def get_nodes(self,
                  facility_df : pd.DataFrame):
        """
        Generates a data structure that defines all nodes and node attributes
        for a single facility.

        Parameters
        ----------
        facility_df : pd.DataFrame
            DataFrame containing unique facility IDs, processing steps, and
            the name of the method (if any) used to calculate processing costs
            Column names in facility_df must be:
                ['facility_id', 'step', 'connects', 'step_cost_method']

        Returns
        -------
            List of (str, dict) tuples used to define a networkx DiGraph
            Attributes are: processing step, cost method, facility ID, and
            region identifiers

        """
        if self.verbose > 1:
            print('Getting nodes for facility ',
                  str(facility_df['facility_id'].values[0]))

        _id = facility_df['facility_id'].values[0]

        # list of nodes (processing steps) within a facility
        _node_names = self.step_costs['step'].loc[
            self.step_costs.facility_id == _id
        ].tolist()

        # data frame matching facility processing steps with methods for cost
        # calculation over time
        _step_cost = self.step_costs[['step',
                                      'step_cost_method',
                                      'facility_id',
                                      'connects']].loc[
            self.step_costs.facility_id == _id
        ]

        _step_cost['timeout'] = 1

        # create list of dictionaries from data frame with processing steps,
        # cost calculation method, and facility-specific region identifiers
        _attr_data = _step_cost.merge(
            facility_df,
            how='outer',
            on='facility_id'
        ).to_dict(orient='records')

        # reformat data into a list of tuples as (str, dict)
        _nodes = self.list_of_tuples(self.get_node_names(_id, _node_names),
                                     _attr_data)

        return _nodes


    def build_facility_graph(self,
                             facility_df : pd.DataFrame):
        """
        Creates networkx DiGraph object containing nodes, intra-facility edges,
        and all relevant attributes for a single facility.

        Parameters
        ----------
        facility_df
            DataFrame with a single row that defines a supply chain facility.
            facility_df must contain the columns:
            ['facility_id', 'facility_type', 'lat', 'long', 'region_id_1',
            'region_id_2', 'region_id_3', 'region_id_4']

        Returns
        -------
            networkx DiGraph
        """
        if self.verbose > 1:
            print('Building facility graph for ',
                  str(facility_df['facility_id'].values[0]))

        # Create empty directed graph object
        _facility = nx.DiGraph()

        _id = str(facility_df['facility_id'].values[0])

        # Generates list of (str, dict) tuples for node definition
        _facility_nodes = self.get_nodes(facility_df)

        # Populate the directed graph with node names and attribute
        # dictionaries
        _facility.add_nodes_from(_facility_nodes)

        # Populate the directed graph with edges
        # Edges within facilities don't have transportation costs or distances
        # associated with them.
        _edges = self.get_edges(facility_df)
        _unique_edges = [tuple(map(lambda w: w+'_'+_id, x)) for x in _edges]

        _methods = [
            {'cost_method':
                [
                    getattr(CostMethods,
                            _facility.nodes[edge[0]]['step_cost_method']
                            )
                ],
                'cost': 0.0,
                'dist': 0.0}
            for edge in _unique_edges
        ]

        _facility.add_edges_from(
            self.list_of_tuples([node[0] for node in _unique_edges],
                                [node[1] for node in _unique_edges],
                                _methods)
        )

        return _facility


    def build_supplychain_graph(self):
        """
        Reads in the locations data set line by line. Each line becomes a
        DiGraph representing a single facility. Facility DiGraphs are
        added onto a supply chain DiGraph and connected with inter-facility
        edges. Edges within facilities have no cost or distance. Edges
        between facilities have costs defined in the interconnections
        dataset and distances defined in the routes dataset.

        Returns
        -------
        None
        """
        if self.verbose > 0:
            print('Adding nodes and edges at        %d s' % np.round(
                time() - self.start_time, 0), flush=True)

        # add all facilities and intra-facility edges to supply chain
        with open(self.loc_file, 'r') as _loc_file:

            _reader = pd.read_csv(_loc_file, chunksize=1)

            for _line in _reader:

                # Build the subgraph representation and add it to the list of
                # facility subgraphs
                _fac_graph = self.build_facility_graph(facility_df = _line)

                # add onto the supply supply chain graph
                self.supply_chain.add_nodes_from(_fac_graph.nodes(data=True))
                self.supply_chain.add_edges_from(_fac_graph.edges(data=True))

        if self.verbose > 0:
            print('Nodes and edges added at         %d s' % np.round(
                time() - self.start_time, 0), flush=True)
            print('Adding transport cost methods at %d s' % np.round(
                time() - self.start_time, 0), flush=True)

        # add all inter-facility edges, with costs but without distances
        # this is a relatively short loop
        for index, row in self.transpo_edges.iterrows():
            if self.verbose > 1:
                print('Adding transport cost methods to edges between ',
                      row['u_step'],
                      ' and ',
                      row['v_step'])

            _u = row['u_step']
            _v = row['v_step']
            _transpo_cost = row['transpo_cost_method']

            # get two lists of nodes to connect based on df row
            _u_nodes = list(search_nodes(self.supply_chain,
                                         {"==": [("step",), _u]}))
            _v_nodes = list(search_nodes(self.supply_chain,
                                         {"==": [("step",), _v]}))

            # convert the two node lists to a list of tuples with all possible
            # combinations of _u_nodes and _v_nodes
            _edge_list = self.all_element_combos(_u_nodes, _v_nodes)

            if not any([self.supply_chain.nodes[_v]['step']
                        in self.sc_end for _v in _v_nodes]):
                _methods = [
                    {'cost_method': [
                        getattr(CostMethods,
                                self.supply_chain.nodes[edge[0]]['step_cost_method']),
                        getattr(CostMethods,
                                _transpo_cost)
                    ],
                        'cost': 0.0,
                        'dist': -1.0}
                    for edge in _edge_list
                ]
            else:
                _methods = [
                    {'cost_method': [
                        getattr(CostMethods,
                                self.supply_chain.nodes[edge[0]]['step_cost_method']),
                        getattr(CostMethods,
                                _transpo_cost),
                        getattr(CostMethods,
                                self.supply_chain.nodes[edge[1]]['step_cost_method'])
                    ],
                        'cost': 0.0,
                        'dist': -1.0}
                    for edge in _edge_list
                ]

            # add these edges to the supply chain
            self.supply_chain.add_edges_from(
                self.list_of_tuples([edge[0] for edge in _edge_list],
                                    [edge[1] for edge in _edge_list],
                                    _methods)
            )
        if self.verbose > 0:
            print('Transport cost methods added at  %d s' % np.round(
                time() - self.start_time, 0), flush=True)

        # read in and process routes line by line
        with open(self.routes_file, 'r') as _route_file:
            if self.verbose > 0:
                print('Adding route distances at        %d s' % np.round(
                    time() - self.start_time, 0), flush=True)

            # Only read in columns relevant to CostGraph building
            _reader = pd.read_csv(_route_file,
                                  usecols=['source_facility_id',
                                           'source_facility_type',
                                           'destination_facility_id',
                                           'destination_facility_type',
                                           'total_vmt'],
                                  chunksize=1)
            _prev_line = None

            for _line in _reader:
                if np.array_equal(_line, _prev_line):
                    continue

                _prev_line = _line

                # find the source nodes for this route
                _u = list(
                    search_nodes(
                        self.supply_chain,
                        {'and': [{"==": [("facility_id",),
                                         _line['source_facility_id'].values[0]]},
                                 {"in": [("connects",),
                                         ["out","bid"]]}]}))

                # loop thru all edges that connect to the source nodes
                for u_node, v_node, data in self.supply_chain.edges(_u, data=True):
                    # if the destination node facility ID matches the
                    # destination facility ID in the routing dataset row,
                    # apply the distance from the routing dataset to this edge
                    if self.supply_chain.nodes[v_node]['facility_id'] == \
                            _line['destination_facility_id'].values[0]:
                        if self.verbose > 1:
                            print('Adding ',
                                  str(_line['total_vmt'].values[0]),
                                  ' km between ',
                                  u_node,
                                  ' and ',
                                  v_node)
                        # Additional factor converts miles to km
                        data['dist'] = 1.60934 * _line['total_vmt'].values[0]

        if self.verbose > 0:
            print('Route distances added at         %d s' % np.round(
                time() - self.start_time, 0), flush=True)
            print('Calculating edge costs at        %d s' % np.round(
                time() - self.start_time, 0), flush=True)

        for edge in self.supply_chain.edges():
            if self.verbose > 1:
                print('Calculating edge costs for ', edge)

            self.supply_chain.edges[edge]['cost'] = sum(
                [f(vkmt=self.supply_chain.edges[edge]['dist'],
                   year=self.year,
                   blade_mass=self.blade_mass,
                   finegrind_cumul_initial=self.finegrind_cumul_initial,
                   coarsegrind_cumul_initial=self.coarsegrind_cumul_initial,
                   finegrind_initial_cost=self.finegrind_initial_cost,
                   coarsegrind_initial_cost=self.coarsegrind_initial_cost,
                   finegrind_revenue=self.finegrind_revenue,
                   finegrind_learnrate=self.finegrind_learnrate,
                   coarsegrind_learnrate=self.coarsegrind_learnrate,
                   finegrind_material_loss=self.finegrind_material_loss)
                 for f in self.supply_chain.edges[edge]['cost_method']]
            )

        if self.verbose > 0:
            print('Supply chain graph is built at   %d s' % np.round(
                time() - self.start_time, 0), flush=True)


    def choose_paths(self,
                     source : str = None,
                     crit : str = 'cost'):
        """
        Calculate total pathway costs (sum of all node and edge costs) over
        all possible pathways between source and target nodes. Other "costs"
        such as distance or environmental impacts may be used as well with
        modifications to the crit argument of the find_nearest call.

        @todo verify that this method works for a cyclic graph

        Parameters
        ----------
        source
            Node name in the format "facility_type_facilityid".
        crit
            Criterion on which "shortest" path is defined. Defaults to cost.

        Returns
        -------
        Dictionary containing the source, node, target node, path between
        source and target, and the pathway "cost".
        """
        # Since all edges now contain both processing costs (for the u node)
        # as well as transport costs (including distances), all we need to do
        # is get the shortest path using the 'cost' attribute as the edge weight
        if source is None:
            raise ValueError(f"CostGraph.choose_paths: source node cannot be None")
        else:
            if source not in self.supply_chain.nodes():
                raise ValueError(f"CostGraph.choose_paths: {source} not in CostGraph")
            else:
                _paths = []
                _chosen_path = self.find_nearest(source=source, crit=crit)
                _paths.append({'source': source,
                               'target': _chosen_path[0],
                               'path': _chosen_path[2],
                               'cost': _chosen_path[1]})

                return _paths


    def find_upstream_neighbor(self,
                               node_id : int,
                               connect_to : str = 'manufacturing',
                               crit : str = 'dist'):
        """
        Given a node in the network, find the "nearest" upstream neighbor to
        that node that is of the type specified by connect_to. "Nearest" is
        determined according to the crit parameter.

        Parameters
        ----------
        node_id
            facility_id of a node in the supply chain network. No default.
        connect_to
            facility_type of the upstream node.
        crit
            Criteron used to decide which manufacturing node is "nearest".
            Defaults to distance.

        Returns
        -------
        _nearest_facility_id
            Integer identifying the "closest" upstream node of type connect_to
            that connects to the node with the provided node_id. Returns None
            if node_id does not exist in the network or if the node_id does not
            connect to any nodes of the connect_to type.

        """

        # Check that the node_id exists in the supply chain.
        # If it doesn't, print a message and return None
        if not node_id in nx.get_node_attributes(self.supply_chain,
                                                 name='facility_id').values():
            print('Facility %d does not exist in CostGraph' % node_id,
                  flush=True)
            return None
        else:
            # If node_id does exist in the supply chain, pull out the node name
            _node = [x for x,y in self.supply_chain.nodes(data=True)
                     if y['facility_id'] == node_id
                     and y['connects'] == 'bid'][0]

        # Get a list of all nodes with an outgoing edge that connects to this
        # node_id, with the specified facility type
        _upstream_nodes = [n for n in self.supply_chain.predecessors(_node)
                           if n.find(connect_to) != -1]
        
        # Search the list for the "closest" node
        if len(_upstream_nodes) == 0:
            # If there are no upstream nodes of the correct type, print a
            # message and return None
            print(f'Facility {node_id} does not have any upstream neighbors of type {connect_to}',
                  flush=True)
            return None

        elif len(_upstream_nodes) > 1:
            # If there are multiple options, identify the nearest neighbor
            # according to the crit(eria) parameter
            _upstream_dists = [self.supply_chain.edges[_up_n, _node][crit]
                               for _up_n in _upstream_nodes]
            _nearest_upstream_node = _upstream_nodes[_upstream_dists.index(
                min(_upstream_dists)
            )]
            _nearest_facility_id = _nearest_upstream_node.split('_')[1]

        else:
            # If there is only one option, pull that node's facility_id directly
            _nearest_facility_id = _upstream_nodes[0].split('_')[1]

        # Return the "closest" node's facility_id as an integer
        return int(_nearest_facility_id)


    def find_downstream(self,
                        node_name : str = None,
                        facility_id : int = None,
                        connect_to : str = 'landfill',
                        crit : str = 'dist'):
        """

        Parameters
        ----------
        node_name
        facility_id
        node_id
        connect_to
        crit

        Returns
        -------
            Facility ID of the closest (according to "crit") facility
             of type "connect_to" downstream of the node indicated by node_id.

        """
        # Check that the node_id exists in the supply chain.
        # If it doesn't, print a message and return None
        # if a facility_id was provided, use that to locate the node
        if facility_id is not None:
            if not facility_id in nx.get_node_attributes(self.supply_chain,
                                                     name='facility_id').values():
                print(f'Facility {facility_id} does not exist in CostGraph',
                      flush=True)
                return None
            else:
                # If facility_id does exist in the supply chain, pull out the
                # node name
                _node = [x for x, y in self.supply_chain.nodes(data=True)
                         if y['facility_id'] == facility_id][0]
                # Get a list of all nodes with an outgoing edge that connects
                # to this facility_id, with the specified facility type
                _downst_nodes = [n for n in self.supply_chain.successors(_node)
                                 if n.find(connect_to) != -1]
        elif node_name is not None:
            if not node_name in self.supply_chain.nodes:
                print(f'Node {node_name} does not exist in CostGraph',
                      flush=True)
                return None
            else:
                # Get a list of all nodes with an outgoing edge that connects
                # to this facility_id, with the specified facility type
                _downst_nodes = [n for n in
                                 self.supply_chain.successors(node_name)
                                 if n.find(connect_to) != -1]
        else:
            print(f'No node identifier provided to find_downstream',
                  flush=True)
            return None

        # Search the list for the "closest" node
        if len(_downst_nodes) == 0:
            # If there are no upstream nodes of the correct type, print a
            # message and return None
            print(f'Node {node_name} does not have any downstream neighbors of type {connect_to}',
                  flush=True)
            return None

        elif len(_downst_nodes) > 1:
            # If there are multiple options, identify the nearest neighbor
            # according to the crit(eria) parameter

            _upstream_dists = [self.supply_chain.edges[_node, _lnd_n][crit]
                               for _lnd_n in _downst_nodes]
            _nearest_downst_node = _downst_nodes[_upstream_dists.index(
                min(_upstream_dists)
            )]
            _nearest_facility_id = _nearest_downst_node.split('_')[1]

        else:
            # If there is only one option, pull that node's facility_id directly
            _nearest_downst_node = _downst_nodes[0]

        return _nearest_downst_node


    def update_costs(self, **kwargs):
        """
        Re-calculates all edge costs based on arguments passed to cost methods.

        Keyword Arguments
        -----------------
        year : float
            Model year provided by DES.

        blade_mass : float
            Average turbine blade mass provided by DES.

        finegrind_cumul : float
            Cumulative mass of blades that have been finely ground,
            provided by DES.

        coarsegrind_cumul : float
            Cumulative mass of blades that have been coarsely ground,
            provided by DES.

        Returns
        -------
        None
        """
        # update the year for CostGraph
        self.year = kwargs['year']

        if self.verbose > 0:
            print('Updating costs for %d at         %d s' %
                  (kwargs['year'], np.round(time() - self.start_time, 0)),
                  flush=True)
        
        for edge in self.supply_chain.edges():
            self.supply_chain.edges[edge]['cost'] = sum(
                [f(vkmt=self.supply_chain.edges[edge]['dist'],
                   year=kwargs['year'],
                   blade_mass=kwargs['blade_mass'],
                   finegrind_cumul=kwargs['finegrind_cumul'],
                   coarsegrind_cumul=kwargs['coarsegrind_cumul'],
                   finegrind_cumul_initial=self.finegrind_cumul_initial,
                   coarsegrind_cumul_initial=self.coarsegrind_cumul_initial,
                   finegrind_initial_cost=self.finegrind_initial_cost,
                   finegrind_revenue=self.finegrind_revenue,
                   coarsegrind_initial_cost=self.coarsegrind_initial_cost,
                   finegrind_learnrate=self.finegrind_learnrate,
                   coarsegrind_learnrate=self.coarsegrind_learnrate,
                   finegrind_material_loss=self.finegrind_material_loss)
                 for f in self.supply_chain.edges[edge]['cost_method']]
            )

        if self.verbose > 0:
            print('Costs updated for  %d at         %d s' %
                 (kwargs['year'], np.round(time() - self.start_time, 0)),
                 flush=True)


    def save_costgraph_outputs(self):
        """
        Performs postprocessing on CostGraph outputs being saved to file and
        saves to user-specified filenames and directories

        Parameters
        ----------

        Returns
        -------
        None
        """

        pd.DataFrame(
            self.pathway_cost_history
        ).drop_duplicates(
            ignore_index=True
        ).to_csv(self.pathway_cost_history_filename,index=False)
>>>>>>> d2d1dbc4
<|MERGE_RESOLUTION|>--- conflicted
+++ resolved
@@ -1,4 +1,3 @@
-<<<<<<< HEAD
 import networkx as nx
 import pandas as pd
 import numpy as np
@@ -904,966 +903,4 @@
             self.pathway_crit_history
         ).drop_duplicates(
             ignore_index=True
-        ).to_csv(self.pathway_crit_history_filename, index=False)
-=======
-import networkx as nx
-import pandas as pd
-import numpy as np
-from itertools import product
-from time import time
-from networkx_query import search_nodes
-
-from celavi.costmethods import CostMethods
-
-class CostGraph:
-    """
-        Contains methods for reading in graph data, creating network of
-        facilities in a supply chain, and finding preferred pathways for
-        implementation.
-    """
-
-    def __init__(self,
-                 step_costs_file : str,
-                 fac_edges_file : str,
-                 transpo_edges_file : str,
-                 locations_file : str,
-                 routes_file : str,
-                 pathway_cost_history_filename: str,
-                 sc_begin : str = 'manufacturing',
-                 sc_end = ('landfilling', 'cement co-processing', 'next use'),
-                 year : float = 2000.0,
-                 max_dist : float = 300.0,
-                 verbose : int = 0,
-                 save_copy = False,
-                 save_name = 'netw.csv',
-                 **kwargs):
-        """
-        Reads in small datasets to DataFrames and stores the path to the large
-        locations dataset for later use.
-
-        Parameters
-        ----------
-        step_costs_file
-            file listing processing steps and cost calculation methods by
-            facility type
-        fac_edges_file
-            file listing intra-facility edges by facility type
-        transpo_edges_file
-            file listing inter-facility edges and transpo cost calculation
-            methods
-        locations_file
-            path to dataset of facility locations
-        routes_file
-            path to dataset of routes between facilities
-        sc_begin
-            processing step(s) where supply chain paths begin. String or list
-            of strings.
-        sc_end
-            processing step(s) where supply chain paths terminate. String or
-            list of strings.
-        year
-            DES model year at which cost graph is instantiated.
-        max_dist
-            Maximum allowable transportation distance for a single supply chain
-            pathway.
-        verbose
-            Integer specifying how much info CostGraph should provide as it
-            works.
-            0 = No information other than return values
-            1 = Info on when key methods start and stop
-            >1 = Detailed info on facilities, nodes, and edges
-
-        Keyword Arguments
-        -----------------
-        blade_mass : float
-            Average mass of a single turbine blade at the beginning of the
-            model run. Units: metric tons (tonnes)
-
-        finegrind_cumul_initial : float
-            Cumulative production of fine grinding at the beginning of the
-            model run.
-            Units: metric tons (tonnes)
-
-        coarsegrind_cumul_initial : float
-            Cumulative production of coarse grinding at the beginning of the
-            model run. NOTE: This value may be greater than
-            cumul_finegrind_initial.
-            Units: metric tons (tonnes)
-
-        finegrind_initial_cost : float
-            Cost in USD/metric ton of fine grinding at the beginning of the
-            model run.
-
-        coarsegrind_initial_cost : float
-            Cost in USD/metric ton of coarse grinding at the beginning of the
-            model run.
-
-        finegrind_revenue : float
-            Revenue in USD/metric ton from sales of finely ground blade
-            material.
-
-        finegrind_learnrate : float
-            Industrial learning-by-doing rate for fine grinding. Unitless.
-
-        coarsegrind_learnrate : float
-            Industrial learning-by-doing rate for coarse grinding. Unitless.
-
-        finegrind_material_loss : float
-            Fraction of total blade material lost during fine grinding.
-            Unitless. This is the amount of finely ground blade material that
-            must be landfilled.
-        """
-        self.start_time = time()
-        self.step_costs=pd.read_csv(step_costs_file)
-        self.fac_edges=pd.read_csv(fac_edges_file)
-        self.transpo_edges = pd.read_csv(transpo_edges_file)
-
-        # these data sets are processed line by line
-        self.loc_file=locations_file
-        self.routes_file=routes_file
-
-        # also read in the locations as a dataframe for reference in
-        # find_nearest
-        self.loc_df = pd.read_csv(locations_file)
-
-        self.sc_end=sc_end
-        self.sc_begin=sc_begin
-
-        self.year=year
-
-        self.blade_mass=kwargs['blade_mass']
-
-        # The cumulative production numbers must not be zero to prevent
-        # mathematical errors in the learning-by-doing equation.
-        # Here, if the cumulative production value provided at instantiation is
-        # zero, it is replaced with 1; otherwise, the provided value is used.
-        if kwargs['finegrind_cumul_initial']==0:
-            self.finegrind_cumul_initial=1.0
-        else:
-            self.finegrind_cumul_initial=kwargs['finegrind_cumul_initial']
-        if kwargs['coarsegrind_cumul_initial']==0:
-            self.coarsegrind_cumul_initial=1.0
-        else:
-            self.coarsegrind_cumul_initial=kwargs['coarsegrind_cumul_initial']
-
-        self.finegrind_initial_cost = kwargs['finegrind_initial_cost']
-        self.coarsegrind_initial_cost = kwargs['coarsegrind_initial_cost']
-
-        self.finegrind_revenue = kwargs['finegrind_revenue']
-
-        self.finegrind_learnrate = kwargs['finegrind_learnrate']
-        self.coarsegrind_learnrate = kwargs['finegrind_learnrate']
-
-        self.finegrind_material_loss = kwargs['finegrind_material_loss']
-
-        self.max_dist = max_dist
-
-        self.verbose = verbose
-
-        self.pathway_cost_history_filename = pathway_cost_history_filename
-
-        # create empty List to store the pathway cost output data
-        self.pathway_cost_history = list()
-
-        # create empty instance variable for supply chain DiGraph
-        self.supply_chain = nx.DiGraph()
-
-        # build the initial supply chain graph
-        self.build_supplychain_graph()
-
-        if save_copy:
-            nx.write_edgelist(self.supply_chain, save_name, delimiter=',')
-
-
-    @staticmethod
-    def get_node_names(facilityID : [int, str],
-                       subgraph_steps: list):
-        """
-        Generates a list of unique node names from a list of processing steps
-        and a unique facility ID
-
-        Parameters
-        ----------
-        facilityID: [int, str]
-            Unique facility identifier.
-
-        subgraph_steps: list of strings
-            List of processing steps at this facility
-
-        Returns
-        -------
-        list of strings
-            List of unique node IDs created from processing step and facility ID
-        """
-        return ["{}_{}".format(i, str(facilityID)) for i in subgraph_steps]
-
-
-    def all_element_combos(self,
-                           list1 : list,
-                           list2 : list):
-        """
-        Converts two lists into a list of tuples where each tuple contains
-        one element from each list:
-        [(list1[0], list2[0]), (list1[0], list2[1]), ...]
-        Exactly two lists of any length must be specified.
-
-        Parameters
-        ----------
-        list1
-            list of any data type
-        list2
-            list of any data type
-
-        Returns
-        -------
-            list of 2-tuples
-        """
-        if self.verbose > 1:
-            print('Getting node combinations')
-
-        _out = []
-        _out = product(list1, list2)
-
-        return list(_out)
-
-
-    def list_of_tuples(self,
-                       list1 : list,
-                       list2 : list,
-                       list3 : list = None):
-        """
-        Converts two or three lists into a list of two- or three-tuples where
-        each tuple contains the corresponding elements from each list:
-        [(list1[0], list2[0]), (list1[1], list2[1]), ...] or
-        [(list1[0], list2[0], list3[0]), (list1[1], list2[1], list3[1]), ...]
-
-        Two or three lists may be specified. All three lists must be the same
-        length.
-
-        Parameters
-        ----------
-        list1
-            list of any data type
-        list2
-            list of any data type
-        list3
-            list of any data type (optional)
-
-        Returns
-        -------
-            list of 2-tuples
-        """
-
-        if list3 is not None:
-            _len = len(list1)
-            if any(len(lst) != _len for lst in [list1, list2, list3]):
-                raise NotImplementedError
-            else:
-                return list(map(lambda x, y, z: (x, y, z), list1, list2, list3))
-        else:
-            if len(list1) != len(list2):
-                raise NotImplementedError
-            else:
-                return list(map(lambda x, y: (x, y), list1, list2))
-
-
-    def find_nearest(self,
-                     source : str,
-                     crit : str):
-        """
-        Method that finds the nearest nodes to source and returns that node name,
-        the path length to the nearest node, and the path to the nearest node.
-
-        Original code source:
-        https://stackoverflow.com/questions/50723854/networkx-finding-the-shortest-path-to-one-of-multiple-nodes-in-graph
-
-        Parameters
-        ----------
-        source
-            Name of node where this path begins.
-        crit
-            Criteria to calculate path "length". May be cost or dict.
-
-        Returns
-        -------
-        [0] name of node "closest" to source
-        [1] "length" of path between source and the closest node
-        [2] list of nodes defining the path between source and the closest node
-        """
-        if self.verbose > 1:
-            print('Finding shortest paths from', source)
-
-        # Calculate the length of paths from fromnode to all other nodes
-        lengths = nx.single_source_bellman_ford_path_length(self.supply_chain,
-                                                        source,
-                                                        weight=crit)
-
-        short_paths = nx.single_source_bellman_ford_path(self.supply_chain,
-                                                     source)
-
-        # We are only interested in a particular type(s) of node
-        targets = list(search_nodes(self.supply_chain,
-                                    {"in": [("step",), self.sc_end]}))
-
-        subdict = {k: v for k, v in lengths.items() if k in targets}
-
-        # return the smallest of all lengths to get to typeofnode
-        if subdict:
-            # dict of shortest paths to all targets
-            nearest = min(subdict, key=subdict.get)
-            timeout = nx.get_node_attributes(self.supply_chain, 'timeout')
-            timeout_list = [value for key, value in timeout.items()
-                            if key in short_paths[nearest]]
-            dist_list = [self.supply_chain.edges[short_paths[nearest][d:d+2]]['dist']
-                         for d in range(len(short_paths[nearest])-1)]
-            dist_list.insert(0, 0.0)
-            _out = self.list_of_tuples(short_paths[nearest],
-                                       timeout_list,
-                                       dist_list)
-
-            # create dictionary for this preferred pathway cost and decision
-            # criterion and append to the pathway_cost_history
-            _fac_id = self.supply_chain.nodes[source]['facility_id']
-            _loc_line = self.loc_df[self.loc_df.facility_id == _fac_id]
-            _bol_dist = nx.shortest_path_length(
-                self.supply_chain,
-                source='manufacturing_' +
-                       str(
-                           self.find_upstream_neighbor(
-                           node_id=_fac_id,
-                           crit='cost'
-                           )
-                       ),
-                target=str(source),
-                weight='cost',
-                method='bellman-ford'
-            )
-
-            for i in self.sc_end:
-                _dist = [value for key, value in subdict.items() if i in key]
-                if len(_dist) > 0:
-                    self.pathway_cost_history.append(
-                        {
-                            'year'            : self.year,
-                            'facility_id'     : _fac_id,
-                            'region_id_1'     : _loc_line.region_id_1.values[0],
-                            'region_id_2'     : _loc_line.region_id_2.values[0],
-                            'region_id_3'     : _loc_line.region_id_3.values[0],
-                            'region_id_4'     : _loc_line.region_id_4.values[0],
-                            'eol_pathway_type': i,
-                            'eol_pathway_dist': min(_dist),
-                            'bol_pathway_dist': _bol_dist
-
-                        }
-                    )
-
-            return nearest, subdict[nearest], _out
-        else:
-            # not found, no path from source to typeofnode
-            return None, None, None
-
-
-    def get_edges(self,
-                  facility_df : pd.DataFrame,
-                  u_edge='step',
-                  v_edge='next_step'):
-        """
-        Converts two columns of node names into a list of string tuples
-        for intra-facility edge definition with networkx
-
-        Parameters
-        ----------
-        facility_df
-            DataFrame listing processing steps (u_edge) and the next
-            processing step (v_edge) by facility type
-        u_edge
-            unique processing steps within a facility type
-        v_edge
-            steps to which the processing steps in u_edge connect
-
-        Returns
-        -------
-            list of string tuples that define edges within a facility type
-        """
-        if self.verbose > 1:
-            print('Getting edges for ',
-                  facility_df['facility_type'].values[0])
-
-        _type = facility_df['facility_type'].values[0]
-
-        _out = self.fac_edges[
-            [u_edge,v_edge]
-        ].loc[
-            self.fac_edges.facility_type == _type
-        ].dropna().to_records(index=False).tolist()
-
-        return _out
-
-
-    def get_nodes(self,
-                  facility_df : pd.DataFrame):
-        """
-        Generates a data structure that defines all nodes and node attributes
-        for a single facility.
-
-        Parameters
-        ----------
-        facility_df : pd.DataFrame
-            DataFrame containing unique facility IDs, processing steps, and
-            the name of the method (if any) used to calculate processing costs
-            Column names in facility_df must be:
-                ['facility_id', 'step', 'connects', 'step_cost_method']
-
-        Returns
-        -------
-            List of (str, dict) tuples used to define a networkx DiGraph
-            Attributes are: processing step, cost method, facility ID, and
-            region identifiers
-
-        """
-        if self.verbose > 1:
-            print('Getting nodes for facility ',
-                  str(facility_df['facility_id'].values[0]))
-
-        _id = facility_df['facility_id'].values[0]
-
-        # list of nodes (processing steps) within a facility
-        _node_names = self.step_costs['step'].loc[
-            self.step_costs.facility_id == _id
-        ].tolist()
-
-        # data frame matching facility processing steps with methods for cost
-        # calculation over time
-        _step_cost = self.step_costs[['step',
-                                      'step_cost_method',
-                                      'facility_id',
-                                      'connects']].loc[
-            self.step_costs.facility_id == _id
-        ]
-
-        _step_cost['timeout'] = 1
-
-        # create list of dictionaries from data frame with processing steps,
-        # cost calculation method, and facility-specific region identifiers
-        _attr_data = _step_cost.merge(
-            facility_df,
-            how='outer',
-            on='facility_id'
-        ).to_dict(orient='records')
-
-        # reformat data into a list of tuples as (str, dict)
-        _nodes = self.list_of_tuples(self.get_node_names(_id, _node_names),
-                                     _attr_data)
-
-        return _nodes
-
-
-    def build_facility_graph(self,
-                             facility_df : pd.DataFrame):
-        """
-        Creates networkx DiGraph object containing nodes, intra-facility edges,
-        and all relevant attributes for a single facility.
-
-        Parameters
-        ----------
-        facility_df
-            DataFrame with a single row that defines a supply chain facility.
-            facility_df must contain the columns:
-            ['facility_id', 'facility_type', 'lat', 'long', 'region_id_1',
-            'region_id_2', 'region_id_3', 'region_id_4']
-
-        Returns
-        -------
-            networkx DiGraph
-        """
-        if self.verbose > 1:
-            print('Building facility graph for ',
-                  str(facility_df['facility_id'].values[0]))
-
-        # Create empty directed graph object
-        _facility = nx.DiGraph()
-
-        _id = str(facility_df['facility_id'].values[0])
-
-        # Generates list of (str, dict) tuples for node definition
-        _facility_nodes = self.get_nodes(facility_df)
-
-        # Populate the directed graph with node names and attribute
-        # dictionaries
-        _facility.add_nodes_from(_facility_nodes)
-
-        # Populate the directed graph with edges
-        # Edges within facilities don't have transportation costs or distances
-        # associated with them.
-        _edges = self.get_edges(facility_df)
-        _unique_edges = [tuple(map(lambda w: w+'_'+_id, x)) for x in _edges]
-
-        _methods = [
-            {'cost_method':
-                [
-                    getattr(CostMethods,
-                            _facility.nodes[edge[0]]['step_cost_method']
-                            )
-                ],
-                'cost': 0.0,
-                'dist': 0.0}
-            for edge in _unique_edges
-        ]
-
-        _facility.add_edges_from(
-            self.list_of_tuples([node[0] for node in _unique_edges],
-                                [node[1] for node in _unique_edges],
-                                _methods)
-        )
-
-        return _facility
-
-
-    def build_supplychain_graph(self):
-        """
-        Reads in the locations data set line by line. Each line becomes a
-        DiGraph representing a single facility. Facility DiGraphs are
-        added onto a supply chain DiGraph and connected with inter-facility
-        edges. Edges within facilities have no cost or distance. Edges
-        between facilities have costs defined in the interconnections
-        dataset and distances defined in the routes dataset.
-
-        Returns
-        -------
-        None
-        """
-        if self.verbose > 0:
-            print('Adding nodes and edges at        %d s' % np.round(
-                time() - self.start_time, 0), flush=True)
-
-        # add all facilities and intra-facility edges to supply chain
-        with open(self.loc_file, 'r') as _loc_file:
-
-            _reader = pd.read_csv(_loc_file, chunksize=1)
-
-            for _line in _reader:
-
-                # Build the subgraph representation and add it to the list of
-                # facility subgraphs
-                _fac_graph = self.build_facility_graph(facility_df = _line)
-
-                # add onto the supply supply chain graph
-                self.supply_chain.add_nodes_from(_fac_graph.nodes(data=True))
-                self.supply_chain.add_edges_from(_fac_graph.edges(data=True))
-
-        if self.verbose > 0:
-            print('Nodes and edges added at         %d s' % np.round(
-                time() - self.start_time, 0), flush=True)
-            print('Adding transport cost methods at %d s' % np.round(
-                time() - self.start_time, 0), flush=True)
-
-        # add all inter-facility edges, with costs but without distances
-        # this is a relatively short loop
-        for index, row in self.transpo_edges.iterrows():
-            if self.verbose > 1:
-                print('Adding transport cost methods to edges between ',
-                      row['u_step'],
-                      ' and ',
-                      row['v_step'])
-
-            _u = row['u_step']
-            _v = row['v_step']
-            _transpo_cost = row['transpo_cost_method']
-
-            # get two lists of nodes to connect based on df row
-            _u_nodes = list(search_nodes(self.supply_chain,
-                                         {"==": [("step",), _u]}))
-            _v_nodes = list(search_nodes(self.supply_chain,
-                                         {"==": [("step",), _v]}))
-
-            # convert the two node lists to a list of tuples with all possible
-            # combinations of _u_nodes and _v_nodes
-            _edge_list = self.all_element_combos(_u_nodes, _v_nodes)
-
-            if not any([self.supply_chain.nodes[_v]['step']
-                        in self.sc_end for _v in _v_nodes]):
-                _methods = [
-                    {'cost_method': [
-                        getattr(CostMethods,
-                                self.supply_chain.nodes[edge[0]]['step_cost_method']),
-                        getattr(CostMethods,
-                                _transpo_cost)
-                    ],
-                        'cost': 0.0,
-                        'dist': -1.0}
-                    for edge in _edge_list
-                ]
-            else:
-                _methods = [
-                    {'cost_method': [
-                        getattr(CostMethods,
-                                self.supply_chain.nodes[edge[0]]['step_cost_method']),
-                        getattr(CostMethods,
-                                _transpo_cost),
-                        getattr(CostMethods,
-                                self.supply_chain.nodes[edge[1]]['step_cost_method'])
-                    ],
-                        'cost': 0.0,
-                        'dist': -1.0}
-                    for edge in _edge_list
-                ]
-
-            # add these edges to the supply chain
-            self.supply_chain.add_edges_from(
-                self.list_of_tuples([edge[0] for edge in _edge_list],
-                                    [edge[1] for edge in _edge_list],
-                                    _methods)
-            )
-        if self.verbose > 0:
-            print('Transport cost methods added at  %d s' % np.round(
-                time() - self.start_time, 0), flush=True)
-
-        # read in and process routes line by line
-        with open(self.routes_file, 'r') as _route_file:
-            if self.verbose > 0:
-                print('Adding route distances at        %d s' % np.round(
-                    time() - self.start_time, 0), flush=True)
-
-            # Only read in columns relevant to CostGraph building
-            _reader = pd.read_csv(_route_file,
-                                  usecols=['source_facility_id',
-                                           'source_facility_type',
-                                           'destination_facility_id',
-                                           'destination_facility_type',
-                                           'total_vmt'],
-                                  chunksize=1)
-            _prev_line = None
-
-            for _line in _reader:
-                if np.array_equal(_line, _prev_line):
-                    continue
-
-                _prev_line = _line
-
-                # find the source nodes for this route
-                _u = list(
-                    search_nodes(
-                        self.supply_chain,
-                        {'and': [{"==": [("facility_id",),
-                                         _line['source_facility_id'].values[0]]},
-                                 {"in": [("connects",),
-                                         ["out","bid"]]}]}))
-
-                # loop thru all edges that connect to the source nodes
-                for u_node, v_node, data in self.supply_chain.edges(_u, data=True):
-                    # if the destination node facility ID matches the
-                    # destination facility ID in the routing dataset row,
-                    # apply the distance from the routing dataset to this edge
-                    if self.supply_chain.nodes[v_node]['facility_id'] == \
-                            _line['destination_facility_id'].values[0]:
-                        if self.verbose > 1:
-                            print('Adding ',
-                                  str(_line['total_vmt'].values[0]),
-                                  ' km between ',
-                                  u_node,
-                                  ' and ',
-                                  v_node)
-                        # Additional factor converts miles to km
-                        data['dist'] = 1.60934 * _line['total_vmt'].values[0]
-
-        if self.verbose > 0:
-            print('Route distances added at         %d s' % np.round(
-                time() - self.start_time, 0), flush=True)
-            print('Calculating edge costs at        %d s' % np.round(
-                time() - self.start_time, 0), flush=True)
-
-        for edge in self.supply_chain.edges():
-            if self.verbose > 1:
-                print('Calculating edge costs for ', edge)
-
-            self.supply_chain.edges[edge]['cost'] = sum(
-                [f(vkmt=self.supply_chain.edges[edge]['dist'],
-                   year=self.year,
-                   blade_mass=self.blade_mass,
-                   finegrind_cumul_initial=self.finegrind_cumul_initial,
-                   coarsegrind_cumul_initial=self.coarsegrind_cumul_initial,
-                   finegrind_initial_cost=self.finegrind_initial_cost,
-                   coarsegrind_initial_cost=self.coarsegrind_initial_cost,
-                   finegrind_revenue=self.finegrind_revenue,
-                   finegrind_learnrate=self.finegrind_learnrate,
-                   coarsegrind_learnrate=self.coarsegrind_learnrate,
-                   finegrind_material_loss=self.finegrind_material_loss)
-                 for f in self.supply_chain.edges[edge]['cost_method']]
-            )
-
-        if self.verbose > 0:
-            print('Supply chain graph is built at   %d s' % np.round(
-                time() - self.start_time, 0), flush=True)
-
-
-    def choose_paths(self,
-                     source : str = None,
-                     crit : str = 'cost'):
-        """
-        Calculate total pathway costs (sum of all node and edge costs) over
-        all possible pathways between source and target nodes. Other "costs"
-        such as distance or environmental impacts may be used as well with
-        modifications to the crit argument of the find_nearest call.
-
-        @todo verify that this method works for a cyclic graph
-
-        Parameters
-        ----------
-        source
-            Node name in the format "facility_type_facilityid".
-        crit
-            Criterion on which "shortest" path is defined. Defaults to cost.
-
-        Returns
-        -------
-        Dictionary containing the source, node, target node, path between
-        source and target, and the pathway "cost".
-        """
-        # Since all edges now contain both processing costs (for the u node)
-        # as well as transport costs (including distances), all we need to do
-        # is get the shortest path using the 'cost' attribute as the edge weight
-        if source is None:
-            raise ValueError(f"CostGraph.choose_paths: source node cannot be None")
-        else:
-            if source not in self.supply_chain.nodes():
-                raise ValueError(f"CostGraph.choose_paths: {source} not in CostGraph")
-            else:
-                _paths = []
-                _chosen_path = self.find_nearest(source=source, crit=crit)
-                _paths.append({'source': source,
-                               'target': _chosen_path[0],
-                               'path': _chosen_path[2],
-                               'cost': _chosen_path[1]})
-
-                return _paths
-
-
-    def find_upstream_neighbor(self,
-                               node_id : int,
-                               connect_to : str = 'manufacturing',
-                               crit : str = 'dist'):
-        """
-        Given a node in the network, find the "nearest" upstream neighbor to
-        that node that is of the type specified by connect_to. "Nearest" is
-        determined according to the crit parameter.
-
-        Parameters
-        ----------
-        node_id
-            facility_id of a node in the supply chain network. No default.
-        connect_to
-            facility_type of the upstream node.
-        crit
-            Criteron used to decide which manufacturing node is "nearest".
-            Defaults to distance.
-
-        Returns
-        -------
-        _nearest_facility_id
-            Integer identifying the "closest" upstream node of type connect_to
-            that connects to the node with the provided node_id. Returns None
-            if node_id does not exist in the network or if the node_id does not
-            connect to any nodes of the connect_to type.
-
-        """
-
-        # Check that the node_id exists in the supply chain.
-        # If it doesn't, print a message and return None
-        if not node_id in nx.get_node_attributes(self.supply_chain,
-                                                 name='facility_id').values():
-            print('Facility %d does not exist in CostGraph' % node_id,
-                  flush=True)
-            return None
-        else:
-            # If node_id does exist in the supply chain, pull out the node name
-            _node = [x for x,y in self.supply_chain.nodes(data=True)
-                     if y['facility_id'] == node_id
-                     and y['connects'] == 'bid'][0]
-
-        # Get a list of all nodes with an outgoing edge that connects to this
-        # node_id, with the specified facility type
-        _upstream_nodes = [n for n in self.supply_chain.predecessors(_node)
-                           if n.find(connect_to) != -1]
-        
-        # Search the list for the "closest" node
-        if len(_upstream_nodes) == 0:
-            # If there are no upstream nodes of the correct type, print a
-            # message and return None
-            print(f'Facility {node_id} does not have any upstream neighbors of type {connect_to}',
-                  flush=True)
-            return None
-
-        elif len(_upstream_nodes) > 1:
-            # If there are multiple options, identify the nearest neighbor
-            # according to the crit(eria) parameter
-            _upstream_dists = [self.supply_chain.edges[_up_n, _node][crit]
-                               for _up_n in _upstream_nodes]
-            _nearest_upstream_node = _upstream_nodes[_upstream_dists.index(
-                min(_upstream_dists)
-            )]
-            _nearest_facility_id = _nearest_upstream_node.split('_')[1]
-
-        else:
-            # If there is only one option, pull that node's facility_id directly
-            _nearest_facility_id = _upstream_nodes[0].split('_')[1]
-
-        # Return the "closest" node's facility_id as an integer
-        return int(_nearest_facility_id)
-
-
-    def find_downstream(self,
-                        node_name : str = None,
-                        facility_id : int = None,
-                        connect_to : str = 'landfill',
-                        crit : str = 'dist'):
-        """
-
-        Parameters
-        ----------
-        node_name
-        facility_id
-        node_id
-        connect_to
-        crit
-
-        Returns
-        -------
-            Facility ID of the closest (according to "crit") facility
-             of type "connect_to" downstream of the node indicated by node_id.
-
-        """
-        # Check that the node_id exists in the supply chain.
-        # If it doesn't, print a message and return None
-        # if a facility_id was provided, use that to locate the node
-        if facility_id is not None:
-            if not facility_id in nx.get_node_attributes(self.supply_chain,
-                                                     name='facility_id').values():
-                print(f'Facility {facility_id} does not exist in CostGraph',
-                      flush=True)
-                return None
-            else:
-                # If facility_id does exist in the supply chain, pull out the
-                # node name
-                _node = [x for x, y in self.supply_chain.nodes(data=True)
-                         if y['facility_id'] == facility_id][0]
-                # Get a list of all nodes with an outgoing edge that connects
-                # to this facility_id, with the specified facility type
-                _downst_nodes = [n for n in self.supply_chain.successors(_node)
-                                 if n.find(connect_to) != -1]
-        elif node_name is not None:
-            if not node_name in self.supply_chain.nodes:
-                print(f'Node {node_name} does not exist in CostGraph',
-                      flush=True)
-                return None
-            else:
-                # Get a list of all nodes with an outgoing edge that connects
-                # to this facility_id, with the specified facility type
-                _downst_nodes = [n for n in
-                                 self.supply_chain.successors(node_name)
-                                 if n.find(connect_to) != -1]
-        else:
-            print(f'No node identifier provided to find_downstream',
-                  flush=True)
-            return None
-
-        # Search the list for the "closest" node
-        if len(_downst_nodes) == 0:
-            # If there are no upstream nodes of the correct type, print a
-            # message and return None
-            print(f'Node {node_name} does not have any downstream neighbors of type {connect_to}',
-                  flush=True)
-            return None
-
-        elif len(_downst_nodes) > 1:
-            # If there are multiple options, identify the nearest neighbor
-            # according to the crit(eria) parameter
-
-            _upstream_dists = [self.supply_chain.edges[_node, _lnd_n][crit]
-                               for _lnd_n in _downst_nodes]
-            _nearest_downst_node = _downst_nodes[_upstream_dists.index(
-                min(_upstream_dists)
-            )]
-            _nearest_facility_id = _nearest_downst_node.split('_')[1]
-
-        else:
-            # If there is only one option, pull that node's facility_id directly
-            _nearest_downst_node = _downst_nodes[0]
-
-        return _nearest_downst_node
-
-
-    def update_costs(self, **kwargs):
-        """
-        Re-calculates all edge costs based on arguments passed to cost methods.
-
-        Keyword Arguments
-        -----------------
-        year : float
-            Model year provided by DES.
-
-        blade_mass : float
-            Average turbine blade mass provided by DES.
-
-        finegrind_cumul : float
-            Cumulative mass of blades that have been finely ground,
-            provided by DES.
-
-        coarsegrind_cumul : float
-            Cumulative mass of blades that have been coarsely ground,
-            provided by DES.
-
-        Returns
-        -------
-        None
-        """
-        # update the year for CostGraph
-        self.year = kwargs['year']
-
-        if self.verbose > 0:
-            print('Updating costs for %d at         %d s' %
-                  (kwargs['year'], np.round(time() - self.start_time, 0)),
-                  flush=True)
-        
-        for edge in self.supply_chain.edges():
-            self.supply_chain.edges[edge]['cost'] = sum(
-                [f(vkmt=self.supply_chain.edges[edge]['dist'],
-                   year=kwargs['year'],
-                   blade_mass=kwargs['blade_mass'],
-                   finegrind_cumul=kwargs['finegrind_cumul'],
-                   coarsegrind_cumul=kwargs['coarsegrind_cumul'],
-                   finegrind_cumul_initial=self.finegrind_cumul_initial,
-                   coarsegrind_cumul_initial=self.coarsegrind_cumul_initial,
-                   finegrind_initial_cost=self.finegrind_initial_cost,
-                   finegrind_revenue=self.finegrind_revenue,
-                   coarsegrind_initial_cost=self.coarsegrind_initial_cost,
-                   finegrind_learnrate=self.finegrind_learnrate,
-                   coarsegrind_learnrate=self.coarsegrind_learnrate,
-                   finegrind_material_loss=self.finegrind_material_loss)
-                 for f in self.supply_chain.edges[edge]['cost_method']]
-            )
-
-        if self.verbose > 0:
-            print('Costs updated for  %d at         %d s' %
-                 (kwargs['year'], np.round(time() - self.start_time, 0)),
-                 flush=True)
-
-
-    def save_costgraph_outputs(self):
-        """
-        Performs postprocessing on CostGraph outputs being saved to file and
-        saves to user-specified filenames and directories
-
-        Parameters
-        ----------
-
-        Returns
-        -------
-        None
-        """
-
-        pd.DataFrame(
-            self.pathway_cost_history
-        ).drop_duplicates(
-            ignore_index=True
-        ).to_csv(self.pathway_cost_history_filename,index=False)
->>>>>>> d2d1dbc4
+        ).to_csv(self.pathway_crit_history_filename, index=False)