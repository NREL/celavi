
import networkx as nx
import pandas as pd
import numpy as np
from itertools import product
from time import time
from networkx_query import search_nodes

from celavi.costmethods import CostMethods


class CostGraph:
    """
        Contains methods for reading in graph data, creating network of
        facilities in a supply chain, and finding preferred pathways for
        implementation.
    """

    def __init__(self,
<<<<<<< HEAD
                 step_costs_file: str,
                 fac_edges_file: str,
                 transpo_edges_file: str,
                 locations_file: str,
                 routes_file: str,
                 pathway_cost_history_filename: str,
                 sc_begin: str = 'manufacturing',
                 sc_end=('landfilling', 'cement co-processing', 'next use'),
                 year: float = 2000.0,
                 max_dist: float = 300.0,
                 verbose: int = 0,
                 save_copy=False,
                 save_name='netw.csv',
                 **kwargs):
=======
                 step_costs_file : str,
                 fac_edges_file : str,
                 transpo_edges_file : str,
                 locations_file : str,
                 routes_file : str,
                 pathway_crit_history_filename: str,
                 circular_components : list,
                 component_initial_mass : float,
                 path_dict: dict,
                 sc_begin : str = 'manufacturing',
                 sc_end = ('landfilling', 'cement co-processing', 'next use'),
                 year : float = 2000.0,
                 verbose : int = 0,
                 save_copy = False,
                 save_name = 'netw.csv',
                 ):
>>>>>>> 89576c26
        """
        Reads in small datasets to DataFrames and stores the path to the large
        locations dataset for later use.

        Parameters
        ----------
        step_costs_file
            file listing processing steps and cost calculation methods by
            facility type
        fac_edges_file
            file listing intra-facility edges by facility type
        transpo_edges_file
            file listing inter-facility edges and transpo cost calculation
            methods
        locations_file
            path to dataset of facility locations
        routes_file
            path to dataset of routes between facilities
        pathway_crit_history_filename
            Name of file where the history of whatever criterion is used to
            decide between circularity pathways is saved.
        circular_components
            Names of components for which this CostGraph is built
        component_initial_mass
            Average mass of a single technology component at the beginning of
            the model run. Units: metric tons (tonnes)
        path_dict
            Dictionary of case-study-specific parameters to be passed into
            the cost methods.
        sc_begin
            processing step(s) where supply chain paths begin. String or list
            of strings.
        sc_end
            processing step(s) where supply chain paths terminate. String or
            list of strings.
        year
            DES model year at which cost graph is instantiated.
        verbose
            Integer specifying how much info CostGraph should provide as it
            works.
            0 = No information other than return values
            1 = Info on when key methods start and stop
            >1 = Detailed info on facilities, nodes, and edges
        save_copy
            Whether or not to save the initial Cost Graph network structure
            as a CSV file (edge list).
        save_name
            CSV file name where the initial Cost Graph network structure is
            saved (edge list).
        """
        self.start_time = time()
        self.step_costs = pd.read_csv(step_costs_file)
        self.fac_edges = pd.read_csv(fac_edges_file)
        self.transpo_edges = pd.read_csv(transpo_edges_file)

        # these data sets are processed line by line
        self.loc_file = locations_file
        self.routes_file = routes_file

        # also read in the locations as a dataframe for reference in
        # find_nearest
        self.loc_df = pd.read_csv(locations_file)

<<<<<<< HEAD
        self.sc_end = sc_end
        self.sc_begin = sc_begin

        self.year = year

        self.blade_mass = kwargs['blade_mass']

        # The cumulative production numbers must not be zero to prevent
        # mathematical errors in the learning-by-doing equation.
        # Here, if the cumulative production value provided at instantiation is
        # zero, it is replaced with 1; otherwise, the provided value is used.
        if kwargs['finegrind_cumul_initial'] == 0:
            self.finegrind_cumul_initial = 1.0
        else:
            self.finegrind_cumul_initial = kwargs['finegrind_cumul_initial']
        if kwargs['coarsegrind_cumul_initial'] == 0:
            self.coarsegrind_cumul_initial = 1.0
        else:
            self.coarsegrind_cumul_initial = kwargs['coarsegrind_cumul_initial']

        self.finegrind_initial_cost = kwargs['finegrind_initial_cost']
        self.coarsegrind_initial_cost = kwargs['coarsegrind_initial_cost']
=======
        self.sc_end=sc_end
        self.sc_begin=sc_begin
        if len(circular_components) == 1:
            self.circular_components=circular_components[0]
        else:
            self.circular_components=circular_components
>>>>>>> 89576c26

        self.path_dict=path_dict

        self.year=year

        self.path_dict['component mass'] = component_initial_mass
        self.path_dict['year'] = self.year
        self.path_dict['vkmt'] = None

        self.verbose = verbose

        self.pathway_crit_history_filename = pathway_crit_history_filename

        # create empty List to store the pathway cost output data
        self.pathway_crit_history = list()

        # create empty instance variable for supply chain DiGraph
        self.supply_chain = nx.DiGraph()

        # build the initial supply chain graph
        self.build_supplychain_graph()

        if save_copy:
            nx.write_edgelist(self.supply_chain, save_name, delimiter=',')


    @staticmethod
    def get_node_names(facilityID : [int, str],
                       subgraph_steps: list):
        """
        Generates a list of unique node names from a list of processing steps
        and a unique facility ID

        Parameters
        ----------
        facilityID: [int, str]
            Unique facility identifier.

        subgraph_steps: list of strings
            List of processing steps at this facility

        Returns
        -------
        list of strings
            List of unique node IDs created from processing step and facility ID
        """
        return ["{}_{}".format(i, str(facilityID)) for i in subgraph_steps]


    def all_element_combos(self,
                           list1: list,
                           list2: list):
        """
        Converts two lists into a list of tuples where each tuple contains
        one element from each list:
        [(list1[0], list2[0]), (list1[0], list2[1]), ...]
        Exactly two lists of any length must be specified.

        Parameters
        ----------
        list1
            list of any data type
        list2
            list of any data type

        Returns
        -------
            list of 2-tuples
        """
        if self.verbose > 1:
            print('Getting node combinations')

        _out = []
        _out = product(list1, list2)

        return list(_out)

    @staticmethod
    def list_of_tuples(list1: list,
                       list2: list,
                       list3: list = None):
        """
        Converts two or three lists into a list of two- or three-tuples where
        each tuple contains the corresponding elements from each list:
        [(list1[0], list2[0]), (list1[1], list2[1]), ...] or
        [(list1[0], list2[0], list3[0]), (list1[1], list2[1], list3[1]), ...]

        Two or three lists may be specified. All three lists must be the same
        length.

        Parameters
        ----------
        list1
            list of any data type
        list2
            list of any data type
        list3
            list of any data type (optional)

        Returns
        -------
            list of 2-tuples or 3-tuples
        """

        if list3 is not None:
            _len = len(list1)
            if any(len(lst) != _len for lst in [list1, list2, list3]):
                raise NotImplementedError
            else:
                return list(map(lambda x, y, z: (x, y, z), list1, list2, list3))
        else:
            if len(list1) != len(list2):
                raise NotImplementedError
            else:
                return list(map(lambda x, y: (x, y), list1, list2))


    def find_nearest(self,
                     source: str,
                     crit: str):
        """
        Method that finds the nearest nodes to source and returns that node name,
        the path length to the nearest node, and the path to the nearest node.

        Original code source:
        https://stackoverflow.com/questions/50723854/networkx-finding-the-shortest-path-to-one-of-multiple-nodes-in-graph

        Parameters
        ----------
        source
            Name of node where this path begins.
        crit
            Criteria to calculate path "length". May be cost or dict.

        Returns
        -------
        [0] name of node "closest" to source
        [1] "length" of path between source and the closest node
        [2] list of nodes defining the path between source and the closest node
        """
        if self.verbose > 1:
            print('Finding shortest paths from', source)

        # Calculate the length of paths from fromnode to all other nodes
        lengths = nx.single_source_bellman_ford_path_length(self.supply_chain,
                                                        source,
                                                        weight=crit)

        short_paths = nx.single_source_bellman_ford_path(self.supply_chain,
                                                     source)

        # We are only interested in a particular type(s) of node
        targets = list(search_nodes(self.supply_chain,
                                    {"in": [("step",), self.sc_end]}))

        subdict = {k: v for k, v in lengths.items() if k in targets}

        # return the smallest of all lengths to get to typeofnode
        if subdict:
            # dict of shortest paths to all targets
            nearest = min(subdict, key=subdict.get)
            timeout = nx.get_node_attributes(self.supply_chain, 'timeout')
            # Get list of component timeouts for facilities in the path
            timeout_list = [value for key, value in timeout.items()
                            if key in short_paths[nearest]]
            # Get the distances between adjacent facilities from the network
            dist_list = [self.supply_chain.edges[short_paths[nearest][d:d+2]]['dist']
                         for d in range(len(short_paths[nearest])-1)]
            dist_list.insert(0, 0.0)
            _out = self.list_of_tuples(short_paths[nearest],
                                       timeout_list,
                                       dist_list)

            # create dictionary for this preferred pathway cost and decision
            # criterion and append to the pathway_crit_history
            _fac_id = self.supply_chain.nodes[source]['facility_id']
            _loc_line = self.loc_df[self.loc_df.facility_id == _fac_id]
            _bol_crit = nx.shortest_path_length(
                self.supply_chain,
                source='manufacturing_' +
                       str(
                           self.find_upstream_neighbor(
                           node_id=_fac_id,
                           crit='cost'
                           )
                       ),
                target=str(source),
                weight=crit,
                method='bellman-ford'
            )

            for i in self.sc_end:
                _crit = [value for key, value in subdict.items() if i in key]
                if len(_crit) > 0:
                    self.pathway_crit_history.append(
                        {
                            'year'            : self.year,
                            'facility_id'     : _fac_id,
                            'region_id_1'     : _loc_line.region_id_1.values[0],
                            'region_id_2'     : _loc_line.region_id_2.values[0],
                            'region_id_3'     : _loc_line.region_id_3.values[0],
                            'region_id_4'     : _loc_line.region_id_4.values[0],
                            'eol_pathway_type': i,
                            'eol_pathway_criterion': min(_crit),
                            'bol_pathway_criterion': _bol_crit

                        }
                    )

            return nearest, subdict[nearest], _out
        else:
            # not found, no path from source to typeofnode
            return None, None, None


    def get_edges(self,
                  facility_df: pd.DataFrame,
                  u_edge='step',
                  v_edge='next_step'):
        """
        Converts two columns of node names into a list of string tuples
        for intra-facility edge definition with networkx

        Parameters
        ----------
        facility_df
            DataFrame listing processing steps (u_edge) and the next
            processing step (v_edge) by facility type
        u_edge
            unique processing steps within a facility type
        v_edge
            steps to which the processing steps in u_edge connect

        Returns
        -------
            list of string tuples that define edges within a facility type
        """
        if self.verbose > 1:
            print('Getting edges for ',
                  facility_df['facility_type'].values[0])

        _type = facility_df['facility_type'].values[0]

        _out = self.fac_edges[
            [u_edge, v_edge]
        ].loc[
            self.fac_edges.facility_type == _type
        ].dropna().to_records(index=False).tolist()

        return _out


    def get_nodes(self,
                  facility_df : pd.DataFrame):
        """
        Generates a data structure that defines all nodes and node attributes
        for a single facility.

        Parameters
        ----------
        facility_df : pd.DataFrame
            DataFrame containing unique facility IDs, processing steps, and
            the name of the method (if any) used to calculate processing costs
            Column names in facility_df must be:
                ['facility_id', 'step', 'connects', 'step_cost_method']

        Returns
        -------
            List of (str, dict) tuples used to define a networkx DiGraph
            Attributes are: processing step, cost method, facility ID, and
            region identifiers

        """
        if self.verbose > 1:
            print('Getting nodes for facility ',
                  str(facility_df['facility_id'].values[0]))

        _id = facility_df['facility_id'].values[0]

        # list of nodes (processing steps) within a facility
        _node_names = self.step_costs['step'].loc[
            self.step_costs.facility_id == _id
        ].tolist()

        # data frame matching facility processing steps with methods for cost
        # calculation over time
        _step_cost = self.step_costs[['step',
                                      'step_cost_method',
                                      'facility_id',
                                      'connects']].loc[
            self.step_costs.facility_id == _id
        ]

        # assign dummy timeout value - will be overwritten in the Context,
        # if necessary
        _step_cost['timeout'] = 1

        # create list of dictionaries from data frame with processing steps,
        # cost calculation method, and facility-specific region identifiers
        _attr_data = _step_cost.merge(
            facility_df,
            how='outer',
            on='facility_id'
        ).to_dict(orient='records')

        # reformat data into a list of tuples as (str, dict)
        _nodes = self.list_of_tuples(self.get_node_names(_id, _node_names),
                                     _attr_data)

        return _nodes


    def build_facility_graph(self,
                             facility_df : pd.DataFrame):
        """
        Creates networkx DiGraph object containing nodes, intra-facility edges,
        and all relevant attributes for a single facility.

        Parameters
        ----------
        facility_df
            DataFrame with a single row that defines a supply chain facility.
            facility_df must contain the columns:
            ['facility_id', 'facility_type', 'lat', 'long', 'region_id_1',
            'region_id_2', 'region_id_3', 'region_id_4']

        Returns
        -------
            networkx DiGraph
        """
        if self.verbose > 1:
            print('Building facility graph for ',
                  str(facility_df['facility_id'].values[0]))

        # Create empty directed graph object
        _facility = nx.DiGraph()

        _id = str(facility_df['facility_id'].values[0])

        # Generates list of (str, dict) tuples for node definition
        _facility_nodes = self.get_nodes(facility_df)

        # Populate the directed graph with node names and attribute
        # dictionaries
        _facility.add_nodes_from(_facility_nodes)

        # Populate the directed graph with edges
        # Edges within facilities don't have transportation costs or distances
        # associated with them.
        _edges = self.get_edges(facility_df)
        _unique_edges = [tuple(map(lambda w: w+'_'+_id, x)) for x in _edges]

        _methods = [
            {'cost_method':
                [
                    getattr(CostMethods,
                            _facility.nodes[edge[0]]['step_cost_method']
                            )
                ],
                'cost': 0.0,
                'dist': 0.0}
            for edge in _unique_edges
        ]

        _facility.add_edges_from(
            self.list_of_tuples([node[0] for node in _unique_edges],
                                [node[1] for node in _unique_edges],
                                _methods)
        )

        return _facility


    def build_supplychain_graph(self):
        """
        Reads in the locations data set line by line. Each line becomes a
        DiGraph representing a single facility. Facility DiGraphs are
        added onto a supply chain DiGraph and connected with inter-facility
        edges. Edges within facilities have no cost or distance. Edges
        between facilities have costs defined in the interconnections
        dataset and distances defined in the routes dataset.

        Returns
        -------
        None
        """
        if self.verbose > 0:
            print('Adding nodes and edges at        %d s' % np.round(
                time() - self.start_time, 0), flush=True)

        # add all facilities and intra-facility edges to supply chain
        with open(self.loc_file, 'r') as _loc_file:

            _reader = pd.read_csv(_loc_file, chunksize=1)

            for _line in _reader:

                # Build the subgraph representation and add it to the list of
                # facility subgraphs
                _fac_graph = self.build_facility_graph(facility_df=_line)

                # add onto the supply supply chain graph
                self.supply_chain.add_nodes_from(_fac_graph.nodes(data=True))
                self.supply_chain.add_edges_from(_fac_graph.edges(data=True))

        if self.verbose > 0:
            print('Nodes and edges added at         %d s' % np.round(
                time() - self.start_time, 0), flush=True)
            print('Adding transport cost methods at %d s' % np.round(
                time() - self.start_time, 0), flush=True)

        # add all inter-facility edges, with costs but without distances
        # this is a relatively short loop
        for index, row in self.transpo_edges.iterrows():
            if self.verbose > 1:
                print('Adding transport cost methods to edges between ',
                      row['u_step'],
                      ' and ',
                      row['v_step'])

            _u = row['u_step']
            _v = row['v_step']
            _transpo_cost = row['transpo_cost_method']

            # get two lists of nodes to connect based on df row
            _u_nodes = list(search_nodes(self.supply_chain,
                                         {"==": [("step",), _u]}))
            _v_nodes = list(search_nodes(self.supply_chain,
                                         {"==": [("step",), _v]}))

            # convert the two node lists to a list of tuples with all possible
            # combinations of _u_nodes and _v_nodes
            _edge_list = self.all_element_combos(_u_nodes, _v_nodes)

            # assign edge attributes including cost methods
            # attributes will be different if the destination node is at the
            # end of the supply chain
            if not any([self.supply_chain.nodes[_v]['step']
                        in self.sc_end for _v in _v_nodes]):
                _methods = [
                    {'cost_method': [
                        getattr(CostMethods,
                                self.supply_chain.nodes[edge[0]]['step_cost_method']),
                        getattr(CostMethods,
                                _transpo_cost)
                    ],
                        'cost': 0.0,
                        'dist': -1.0}
                    for edge in _edge_list
                ]
            else:
                _methods = [
                    {'cost_method': [
                        getattr(CostMethods,
                                self.supply_chain.nodes[edge[0]]['step_cost_method']),
                        getattr(CostMethods,
                                _transpo_cost),
                        getattr(CostMethods,
                                self.supply_chain.nodes[edge[1]]['step_cost_method'])
                    ],
                        'cost': 0.0,
                        'dist': -1.0}
                    for edge in _edge_list
                ]

            # add these edges to the supply chain
            self.supply_chain.add_edges_from(
                self.list_of_tuples([edge[0] for edge in _edge_list],
                                    [edge[1] for edge in _edge_list],
                                    _methods)
            )
        if self.verbose > 0:
            print('Transport cost methods added at  %d s' % np.round(
                time() - self.start_time, 0), flush=True)
        # read in and process routes line by line
        with open(self.routes_file, 'r') as _route_file:
            if self.verbose > 0:
                print('Adding route distances at        %d s' % np.round(
                    time() - self.start_time, 0), flush=True)

            # Only read in columns relevant to CostGraph building
            _reader = pd.read_csv(_route_file,
                                  usecols=['source_facility_id',
                                           'source_facility_type',
                                           'destination_facility_id',
                                           'destination_facility_type',
                                           'total_vmt'],
                                  chunksize=1)
            _prev_line = None

            for _line in _reader:
                if np.array_equal(_line, _prev_line):
                    continue

                _prev_line = _line

                # find the source nodes for this route
                _u = list(
                    search_nodes(
                        self.supply_chain,
                        {'and': [{"==": [("facility_id",),
                                         _line['source_facility_id'].values[0]]},
                                 {"in": [("connects",),
                                         ["out", "bid"]]}]}))

                # loop thru all edges that connect to the source nodes
                for u_node, v_node, data in self.supply_chain.edges(_u, data=True):
                    # if the destination node facility ID matches the
                    # destination facility ID in the routing dataset row,
                    # apply the distance from the routing dataset to this edge
                    if self.supply_chain.nodes[v_node]['facility_id'] == \
                            _line['destination_facility_id'].values[0]:
                        if self.verbose > 1:
                            print('Adding ',
                                  str(_line['total_vmt'].values[0]),
                                  ' km between ',
                                  u_node,
                                  ' and ',
                                  v_node)
                        # Additional factor converts miles to km
                        data['dist'] = 1.60934 * _line['total_vmt'].values[0]

        # After all of the route distances have been added, any edges that
        # have a distance of -1 km are deleted from the network.
        _all_edges = self.supply_chain.edges.data()
        _remove_edges = []
        for u, v, data in _all_edges:
            if data['dist'] == -1.0:
                if self.verbose > 1:
                    print(f'Removing edge between {u} and {v}')
                _remove_edges.append((u,v))
        self.supply_chain.remove_edges_from(_remove_edges)
        if self.verbose > 0:
            print('Route distances added at         %d s' % np.round(
                time() - self.start_time, 0), flush=True)
            print('Calculating edge costs at        %d s' % np.round(
                time() - self.start_time, 0), flush=True)

        for edge in self.supply_chain.edges():
            if self.verbose > 1:
                print('Calculating edge costs for ', edge)

            _edge_dict = self.path_dict.copy()
            _edge_dict['vkmt']=self.supply_chain.edges[edge]['dist']

            # Year and component mass are defined when CostGraph is instantiated
            # and do not need to be updated during supply chain generation

            self.supply_chain.edges[edge]['cost'] = sum(
                [f(_edge_dict)
                 for f in self.supply_chain.edges[edge]['cost_method']]
            )

        if self.verbose > 0:
            print('Supply chain graph is built at   %d s' % np.round(
                time() - self.start_time, 0), flush=True)


    def choose_paths(self,
                     source: str = None,
                     crit: str = 'cost'):
        """
        Calculate total pathway costs (sum of all node and edge costs) over
        all possible pathways between source and target nodes. Other "costs"
        such as distance or environmental impacts may be used as well with
        modifications to the crit argument of the find_nearest call.

        @todo verify that this method works for a cyclic graph

        Parameters
        ----------
        source
            Node name in the format "facility_type_facilityid".
        crit
            Criterion on which "shortest" path is defined. Defaults to cost.

        Returns
        -------
        Dictionary containing the source node, target node, path between
        source and target, and the pathway "cost".
        """
        # Since all edges now contain both processing costs (for the u node)
        # as well as transport costs (including distances), all we need to do
        # is get the shortest path using the 'cost' attribute as the edge weight
        if source is None:
            raise ValueError(f"CostGraph.choose_paths: source node cannot be None")
        else:
            if source not in self.supply_chain.nodes():
                raise ValueError(f"CostGraph.choose_paths: {source} not in CostGraph")
            else:
                _paths = []
                _chosen_path = self.find_nearest(source=source, crit=crit)
                # TODO: is _paths = [] and then _paths.append() really
                #  necessary? Can path be defined directly (i.e., _paths = {})
                #  after _chosen_path is computed?
                _paths.append({'source': source,
                               'target': _chosen_path[0],
                               'path': _chosen_path[2],
                               'cost': _chosen_path[1]})

                return _paths


    def find_upstream_neighbor(self,
                               node_id: int,
                               connect_to: str = 'manufacturing',
                               crit: str = 'dist'):
        """
        Given a node in the network, find the "nearest" upstream neighbor to
        that node that is of the type specified by connect_to. "Nearest" is
        determined according to the crit parameter.

        Parameters
        ----------
        node_id
            facility_id of a node in the supply chain network. No default.
        connect_to
            facility_type of the upstream node.
        crit
            Criteron used to decide which manufacturing node is "nearest".
            Defaults to distance.

        Returns
        -------
        _nearest_facility_id
            Integer identifying the "closest" upstream node of type connect_to
            that connects to the node with the provided node_id. Returns None
            if node_id does not exist in the network or if the node_id does not
            connect to any nodes of the connect_to type.

        """

        # Check that the node_id exists in the supply chain.
        # If it doesn't, print a message and return None
        if not node_id in nx.get_node_attributes(self.supply_chain,
                                                 name='facility_id').values():
            print('Facility %d does not exist in CostGraph' % node_id,
                  flush=True)
            return None
        else:
            # If node_id does exist in the supply chain, pull out the node name
            _node = [x for x, y in self.supply_chain.nodes(data=True)
                     if y['facility_id'] == node_id
                     and y['connects'] == 'bid'][0]

        # Get a list of all nodes with an outgoing edge that connects to this
        # node_id, with the specified facility type
        _upstream_nodes = [n for n in self.supply_chain.predecessors(_node)
                           if n.find(connect_to) != -1]
        
        # Search the list for the "closest" node
        if len(_upstream_nodes) == 0:
            # If there are no upstream nodes of the correct type, print a
            # message and return None
            print(f'Facility {node_id} does not have any upstream neighbors of type {connect_to}',
                  flush=True)
            return None

        elif len(_upstream_nodes) > 1:
            # If there are multiple options, identify the nearest neighbor
            # according to the crit(eria) parameter
            _upstream_dists = [self.supply_chain.edges[_up_n, _node][crit]
                               for _up_n in _upstream_nodes]
            _nearest_upstream_node = _upstream_nodes[_upstream_dists.index(
                min(_upstream_dists)
            )]
            _nearest_facility_id = _nearest_upstream_node.split('_')[1]

        else:
            # If there is only one option, pull that node's facility_id directly
            _nearest_facility_id = _upstream_nodes[0].split('_')[1]

        # Return the "closest" node's facility_id as an integer
        return int(_nearest_facility_id)


    def find_downstream(self,
                        node_name: str = None,
                        facility_id: int = None,
                        connect_to: str = 'landfill',
                        crit: str = 'dist'):
        """

        Parameters
        ----------
        node_name
        facility_id
        node_id
        connect_to
        crit

        Returns
        -------
            Facility ID of the closest (according to "crit") facility
             of type "connect_to" downstream of the node indicated by node_id.

        """
        # Check that the node_id exists in the supply chain.
        # If it doesn't, print a message and return None
        # if a facility_id was provided, use that to locate the node
        if facility_id is not None:
            if not facility_id in nx.get_node_attributes(self.supply_chain,
                                                     name='facility_id').values():
                print(f'Facility {facility_id} does not exist in CostGraph',
                      flush=True)
                return None
            else:
                # If facility_id does exist in the supply chain, pull out the
                # node name
                _node = [x for x, y in self.supply_chain.nodes(data=True)
                         if y['facility_id'] == facility_id][0]
                # Get a list of all nodes with an outgoing edge that connects
                # to this facility_id, with the specified facility type
                _downst_nodes = [n for n in self.supply_chain.successors(_node)
                                 if n.find(connect_to) != -1]
        elif node_name is not None:
            if not node_name in self.supply_chain.nodes:
                print(f'Node {node_name} does not exist in CostGraph',
                      flush=True)
                return None
            else:
                # Get a list of all nodes with an outgoing edge that connects
                # to this facility_id, with the specified facility type
                _downst_nodes = [n for n in
                                 self.supply_chain.successors(node_name)
                                 if n.find(connect_to) != -1]
        else:
            print(f'No node identifier provided to find_downstream',
                  flush=True)
            return None

        # Search the list for the "closest" node
        if len(_downst_nodes) == 0:  # TODO: consider "if not _downst_nodes:"
            # If there are no downstream nodes of the correct type, print a
            # message and return None
            print(f'Node {node_name} does not have any downstream neighbors of type {connect_to}',
                  flush=True)
            return None

        elif len(_downst_nodes) > 1:
            # If there are multiple options, identify the nearest neighbor
            # according to the crit(eria) parameter

            # TODO: referring to _node only works if a facility_id is passed in
            #  this method, not if a node_name is passed. Consider adding:
            #  _node = [x for x, y in self.supply_chain.nodes(data=True)
            #                          if y['facility_id'] == facility_id][0]
            #  within the "elif node_name is not None:" condition.
            _upstream_dists = [self.supply_chain.edges[_node, _lnd_n][crit]
                               for _lnd_n in _downst_nodes]
            _nearest_downst_node = _downst_nodes[_upstream_dists.index(
                min(_upstream_dists)
            )]
            _nearest_facility_id = _nearest_downst_node.split('_')[1]

        else:
            # If there is only one option, pull that node's facility_id directly
            _nearest_downst_node = _downst_nodes[0]

        return _nearest_downst_node


    def update_costs(self, path_dict):
        """
        Re-calculates all edge costs based on arguments passed to cost methods.

        Parameters
        ----------
        path_dict
            Dictionary of variable structure containing cost parameters for
            calculating and updating processing costs for circularity pathway
            processes

        Returns
        -------
        None
        """
        # update the year for CostGraph
        self.year = path_dict['year']

        if self.verbose > 0:
            print('Updating costs for %d at         %d s' %
                  (path_dict['year'], np.round(time() - self.start_time, 0)),
                  flush=True)

        for edge in self.supply_chain.edges():
            _edge_dict = path_dict.copy()
            _edge_dict['vkmt']=self.supply_chain.edges[edge]['dist']
            self.supply_chain.edges[edge]['cost'] = sum(
                [f(_edge_dict)
                 for f in self.supply_chain.edges[edge]['cost_method']]
            )

        if self.verbose > 0:
            print('Costs updated for  %d at         %d s' %
<<<<<<< HEAD
                  (kwargs['year'], np.round(time() - self.start_time, 0)),
                  flush=True)
=======
                 (path_dict['year'], np.round(time() - self.start_time, 0)),
                 flush=True)
>>>>>>> 89576c26


    def save_costgraph_outputs(self):
        """
        Performs postprocessing on CostGraph outputs being saved to file and
        saves to user-specified filenames and directories

        Parameters
        ----------

        Returns
        -------
        None
        """

        pd.DataFrame(
            self.pathway_crit_history
        ).drop_duplicates(
            ignore_index=True
<<<<<<< HEAD
        ).to_csv(self.pathway_cost_history_filename, index=False)

=======
        ).to_csv(self.pathway_crit_history_filename, index=False)

>>>>>>> 89576c26
<|MERGE_RESOLUTION|>--- conflicted
+++ resolved
@@ -17,7 +17,6 @@
     """
 
     def __init__(self,
-<<<<<<< HEAD
                  step_costs_file: str,
                  fac_edges_file: str,
                  transpo_edges_file: str,
@@ -32,7 +31,6 @@
                  save_copy=False,
                  save_name='netw.csv',
                  **kwargs):
-=======
                  step_costs_file : str,
                  fac_edges_file : str,
                  transpo_edges_file : str,
@@ -49,7 +47,6 @@
                  save_copy = False,
                  save_name = 'netw.csv',
                  ):
->>>>>>> 89576c26
         """
         Reads in small datasets to DataFrames and stores the path to the large
         locations dataset for later use.
@@ -113,38 +110,13 @@
         # find_nearest
         self.loc_df = pd.read_csv(locations_file)
 
-<<<<<<< HEAD
-        self.sc_end = sc_end
-        self.sc_begin = sc_begin
-
-        self.year = year
-
-        self.blade_mass = kwargs['blade_mass']
-
-        # The cumulative production numbers must not be zero to prevent
-        # mathematical errors in the learning-by-doing equation.
-        # Here, if the cumulative production value provided at instantiation is
-        # zero, it is replaced with 1; otherwise, the provided value is used.
-        if kwargs['finegrind_cumul_initial'] == 0:
-            self.finegrind_cumul_initial = 1.0
-        else:
-            self.finegrind_cumul_initial = kwargs['finegrind_cumul_initial']
-        if kwargs['coarsegrind_cumul_initial'] == 0:
-            self.coarsegrind_cumul_initial = 1.0
-        else:
-            self.coarsegrind_cumul_initial = kwargs['coarsegrind_cumul_initial']
-
-        self.finegrind_initial_cost = kwargs['finegrind_initial_cost']
-        self.coarsegrind_initial_cost = kwargs['coarsegrind_initial_cost']
-=======
         self.sc_end=sc_end
         self.sc_begin=sc_begin
         if len(circular_components) == 1:
             self.circular_components=circular_components[0]
         else:
             self.circular_components=circular_components
->>>>>>> 89576c26
-
+        
         self.path_dict=path_dict
 
         self.year=year
@@ -939,13 +911,8 @@
 
         if self.verbose > 0:
             print('Costs updated for  %d at         %d s' %
-<<<<<<< HEAD
-                  (kwargs['year'], np.round(time() - self.start_time, 0)),
-                  flush=True)
-=======
                  (path_dict['year'], np.round(time() - self.start_time, 0)),
                  flush=True)
->>>>>>> 89576c26
 
 
     def save_costgraph_outputs(self):
@@ -965,10 +932,4 @@
             self.pathway_crit_history
         ).drop_duplicates(
             ignore_index=True
-<<<<<<< HEAD
-        ).to_csv(self.pathway_cost_history_filename, index=False)
-
-=======
-        ).to_csv(self.pathway_crit_history_filename, index=False)
-
->>>>>>> 89576c26
+        ).to_csv(self.pathway_crit_history_filename, index=False)