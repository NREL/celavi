from typing import List, Union
import networkx as nx
import pandas as pd
import numpy as np
from itertools import product
from time import time
from networkx_query import search_nodes

from celavi.costmethods import CostMethods


class CostGraph:
    """
    Reads in supply chain data, creates a network of processing steps and facilities
    in a circular supply chain, identifies preferred end-of-life pathways through the
    supply chain, calculates supply chain characteristics such as pathway cost.
    """

    def __init__(
        self,
        step_costs_file: str,
        fac_edges_file: str,
        transpo_edges_file: str,
        locations_file: str,
        routes_file: str,
        pathway_crit_history_filename: str,
        circular_components: list,
        component_initial_mass: float,
        path_dict: dict,
        sc_begin : List[str] = ["manufacturing"],
        sc_end : List[str]=["landfilling"],
        sc_in_circ : List[str]=[],
        sc_out_circ : List[str]=[],
        year: float = 2000.0,
        verbose: int = 0,
        save_copy=False,
        save_name="netw.csv",
        run=0,
        random_state=np.random.default_rng(13),
    ):
        """
        Reads in small datasets to DataFrames and stores the path to the large
        locations dataset for later use.

        Parameters
        ----------
        step_costs_file : str
            Path to file listing processing steps and cost calculation methods
            by facility type.
        fac_edges_file : str
            Path to file listing intra-facility edges by facility type.
        transpo_edges_file : str
            Path to file listing inter-facility edges and transportation cost
            calculation methods.
        locations_file : str
            Path to dataset of facility locations.
        routes_file : str
            Path to dataset of routes between facilities.
        pathway_crit_history_filename : str
            Path to file where the history of whatever criterion is used to
            decide between circularity pathways is saved.
        circular_components : list
            Names of components for which this CostGraph is built.
        component_initial_mass : float
            Average mass of a single technology component at the beginning of
            the model run. Units: metric tons (tonnes).
        path_dict : Dict
            Dictionary of case-study-specific parameters to be passed into
            the cost methods. Can be of any structure as defined in the
            scenario config file.
        sc_begin : List[str]
            List of processing step(s) where supply chain paths begin.
        sc_end : List[str]
            List of processing step(s) where supply chain paths terminate.
        sc_in_circ : List[str]
            Facility type(s) that process material for re-circulation within the supply chain.
        sc_out_circ: List[str]
            Facility type(s) that process material for re-circulation outside the supply chain
        year : float
            Simulation year provided by the DES at CostGraph instantiation.
        verbose : int
            Integer specifying how much info CostGraph should provide as it
            works.
            0 = No information other than return values
            1 = Info on when key methods start and stop
            >1 = Detailed info on facilities, nodes, and edges
        save_copy : bool
            Whether or not to save the initial Cost Graph network structure
            as a CSV file (edge list).
        save_name : str
            CSV file name where the initial Cost Graph network structure is
            saved (edge list).
        run : int
            Model run number for evaluating uncertainty within a scenario
        random_state : np.random.default_rng
            Instantiated random number generator for uncertainty analysis.
        """
        self.cost_methods = CostMethods(seed=random_state, run=run)

        self.start_time = time()
        self.step_costs = pd.read_csv(step_costs_file)
        self.fac_edges = pd.read_csv(fac_edges_file)
        self.transpo_edges = pd.read_csv(transpo_edges_file)

        # these data sets are processed line by line
        self.loc_file = locations_file
        self.routes_file = routes_file

        # also read in the locations as a dataframe for reference in
        # find_nearest
        self.loc_df = pd.read_csv(locations_file)

        self.sc_end = sc_end + sc_out_circ
        self.sc_begin = sc_begin + sc_in_circ
        
        if len(circular_components) == 1:
            self.circular_components = circular_components[0]
        else:
            self.circular_components = circular_components

        self.path_dict = path_dict

        self.year = year

        self.path_dict["component mass"] = component_initial_mass
        self.path_dict["year"] = self.year
        self.path_dict["vkmt"] = None

        self.verbose = verbose

        self.pathway_crit_history_filename = pathway_crit_history_filename
        self.run = run
        # create empty List to store the pathway cost output data
        self.pathway_crit_history = list()

        # create empty instance variable for supply chain DiGraph
        self.supply_chain = nx.DiGraph()

        # build the initial supply chain graph
        self.build_supplychain_graph()

        if save_copy:
            nx.write_edgelist(self.supply_chain, save_name, delimiter=",")

    @staticmethod
    def get_node_names(facilityID: List[Union[int, str]], subgraph_steps: list):
        """
        Generates a list of unique node names from a list of processing steps
        and a unique facility ID

        Parameters
        ----------
        facilityID: [int, str]
            Unique facility identifier.

        subgraph_steps: list of strings
            List of processing steps at this facility

        Returns
        -------
        list of strings
            List of unique node IDs created from processing step and facility ID
        """
        return ["{}_{}".format(i, str(facilityID)) for i in subgraph_steps]

    def all_element_combos(self, list1: list, list2: list):
        """
        Converts two lists into a list of tuples where each tuple contains
        one element from each list:
        [(list1[0], list2[0]), (list1[0], list2[1]), ...]
        Exactly two lists of any length must be specified.

        Parameters
        ----------
        list1
            list of any data type
        list2
            list of any data type

        Returns
        -------
        A list of 2-tuples
        """
        if self.verbose > 1:
            print("Getting node combinations")

        _out = []
        _out = product(list1, list2)

        return list(_out)

    def list_of_tuples(
        self, list1: list, list2: list, list3: list = None, list4: list = None
    ):
        """
        Converts two or three lists into a list of two- or three-tuples where
        each tuple contains the corresponding elements from each list:
        [(list1[0], list2[0]), (list1[1], list2[1]), ...] or
        [(list1[0], list2[0], list3[0]), (list1[1], list2[1], list3[1]), ...]

        Two or three lists may be specified. All three lists must be the same
        length.

        Parameters
        ----------
        list1
            list of any data type
        list2
            list of any data type
        list3
            list of any data type (optional)
        list4
            list of any data type

        Returns
        -------
        A list of n-tuples where n can be 2, 3, or 4
        """

        if list3 is not None and list4 is None:
            _len = len(list1)
            if any(len(lst) != _len for lst in [list1, list2, list3]):
                raise NotImplementedError
            else:
                return list(map(lambda x, y, z: (x, y, z), list1, list2, list3))
        elif list3 is not None and list4 is not None:
            _len = len(list1)
            if any(len(lst) != _len for lst in [list1, list2, list3, list4]):
                raise NotImplementedError
            else:
                return list(
                    map(lambda w, x, y, z: (w, x, y, z), list1, list2, list3, list4)
                )
        else:
            if len(list1) != len(list2):
                raise NotImplementedError
            else:
                return list(map(lambda x, y: (x, y), list1, list2))

    def find_nearest(self, source: str, crit: str):
        """
        Method that finds the nearest nodes to source and returns that node name,
        the path length to the nearest node, and the path to the nearest node as
        a list of nodes.

        Original code source:
        https://stackoverflow.com/questions/50723854/networkx-finding-the-shortest-path-to-one-of-multiple-nodes-in-graph

        Parameters
        ----------
        source
            Name of node where this path begins.
        crit
            Criteria to calculate path "length". May be cost or dict.

        Returns
        -------
        [0] name of node "closest" to source
        [1] "length" of path between source and the closest node
        [2] list of nodes defining the path between source and the closest node
        """
        if self.verbose > 1:
            print("Finding shortest paths from", source)

        # Calculate the length of paths from fromnode to all other nodes
        lengths = nx.single_source_bellman_ford_path_length(
            self.supply_chain, source, weight=crit
        )

        short_paths = nx.single_source_bellman_ford_path(self.supply_chain, source)

        # We are only interested in a particular type(s) of node
        targets = list(
            search_nodes(self.supply_chain, {"in": [("step",), self.sc_end]})
        )

        subdict = {k: v for k, v in lengths.items() if k in targets}

        # return the smallest of all lengths to get to typeofnode
        if subdict:
            # dict of shortest paths to all targets
            nearest = min(subdict, key=subdict.get)
            timeout = nx.get_node_attributes(self.supply_chain, "timeout")
            timeout_list = [
                value for key, value in timeout.items() if key in short_paths[nearest]
            ]
            dist_list = [
                self.supply_chain.edges[short_paths[nearest][d : d + 2]]["dist"]
                for d in range(len(short_paths[nearest]) - 1)
            ]
            dist_list.insert(0, 0.0)
            route_id_list = [
                self.supply_chain.edges[short_paths[nearest][d : d + 2]]["route_id"]
                for d in range(len(short_paths[nearest]) - 1)
            ]
            route_id_list.insert(0, None)
            _out = self.list_of_tuples(
                short_paths[nearest], timeout_list, dist_list, route_id_list
            )

            # create dictionary for this preferred pathway cost and decision
            # criterion and append to the pathway_crit_history
            _fac_id = self.supply_chain.nodes[source]["facility_id"]
            _loc_line = self.loc_df[self.loc_df.facility_id == _fac_id]
            _bol_crit = nx.shortest_path_length(
                self.supply_chain,
                source="manufacturing_"
                + str(self.find_upstream_neighbor(node_id=_fac_id, crit="cost")),
                target=str(source),
                weight=crit,
                method="bellman-ford",
            )

            for i in self.sc_end:
                _dest = [key for key, value in subdict.items() if i in key]
                _crit = [value for key, value in subdict.items() if i in key]
                if len(_crit) > 0:
                    self.pathway_crit_history.append(
                        {
                            "year": self.year,
                            "source_facility_id": _fac_id,
                            "destination_facility_id": _dest,
                            "region_id_1": _loc_line.region_id_1.values[0],
                            "region_id_2": _loc_line.region_id_2.values[0],
                            "region_id_3": _loc_line.region_id_3.values[0],
                            "region_id_4": _loc_line.region_id_4.values[0],
                            "eol_pathway_type": i,
                            "eol_pathway_criterion": _crit,
                            "bol_pathway_criterion": _bol_crit,
                        }
                    )

            return nearest, subdict[nearest], _out
        else:
            # not found, no path from source to typeofnode
            return None, None, None

    def get_edges(self, facility_df: pd.DataFrame, u_edge="step", v_edge="next_step"):
        """
        Converts two columns of node names into a list of string tuples
        for intra-facility edge definition with networkx

        Parameters
        ----------
        facility_df
            DataFrame listing processing steps (u_edge) and the next
            processing step (v_edge) by facility type
        u_edge
            unique processing steps within a facility type
        v_edge
            steps to which the processing steps in u_edge connect

        Returns
        -------
            list of string tuples that define edges within a facility type
        """
        if self.verbose > 1:
            print("Getting edges for ", facility_df["facility_type"].values[0])

        _type = facility_df["facility_type"].values[0]

        _out = (
            self.fac_edges[[u_edge, v_edge]]
            .loc[self.fac_edges.facility_type == _type]
            .dropna()
            .to_records(index=False)
            .tolist()
        )

        return _out

    def get_nodes(self, facility_df: pd.DataFrame):
        """
        Generates a data structure that defines all nodes and node attributes
        for a single facility.

        Parameters
        ----------
        facility_df : pd.DataFrame
            DataFrame containing unique facility IDs, processing steps, and
            the name of the method (if any) used to calculate processing costs

            Columns:
                - facility_id : int
                - step : str
                - connects : str
                - step_cost_method : str

        Returns
        -------
        List[(str, Dict)]
            Data structure used to define a networkx DiGraph. Attributes
            (dictionary keys) are: processing step, cost method, facility
            ID, and region identifiers.
        """
        if self.verbose > 1:
            print(
                "Getting nodes for facility ", str(facility_df["facility_id"].values[0])
            )

        _id = facility_df["facility_id"].values[0]

        # list of nodes (processing steps) within a facility
        _node_names = (
            self.step_costs["step"].loc[self.step_costs.facility_id == _id].tolist()
        )

        # data frame matching facility processing steps with methods for cost
        # calculation over time
        _step_cost = self.step_costs[
            ["step", "step_cost_method", "facility_id", "connects"]
        ].loc[self.step_costs.facility_id == _id]

        _step_cost["timeout"] = 1

        # create list of dictionaries from data frame with processing steps,
        # cost calculation method, and facility-specific region identifiers
        _attr_data = _step_cost.merge(
            facility_df, how="outer", on="facility_id"
        ).to_dict(orient="records")

        # reformat data into a list of tuples as (str, dict)
        _nodes = self.list_of_tuples(self.get_node_names(_id, _node_names), _attr_data)

        return _nodes

    def build_facility_graph(self, facility_df: pd.DataFrame):
        """
        Creates networkx DiGraph object containing nodes, intra-facility edges,
        and all relevant attributes for a single facility.

        Parameters
        ----------
        facility_df : pd.DataFrame
            DataFrame with a single row that defines a supply chain facility.

            Columns:
                - facility_id : int
                - facility_type : str
                - lat : float
                - long : float
                - region_id_1 : str
                - region_id_2 : str
                - region_id_3 : str
                - region_id_4 : str

        Returns
        -------
        networkx.DiGraph
            Directed graph representation of one supply chain facility.
        """
        if self.verbose > 1:
            print(
                "Building facility graph for ",
                str(facility_df["facility_id"].values[0]),
            )

        # Create empty directed graph object
        _facility = nx.DiGraph()

        _id = str(facility_df["facility_id"].values[0])

        # Generates list of (str, dict) tuples for node definition
        _facility_nodes = self.get_nodes(facility_df)

        # Populate the directed graph with node names and attribute
        # dictionaries
        _facility.add_nodes_from(_facility_nodes)

        # Populate the directed graph with edges
        # Edges within facilities don't have transportation costs or distances
        # associated with them.
        _edges = self.get_edges(facility_df)
        _unique_edges = [tuple(map(lambda w: w + "_" + _id, x)) for x in _edges]

        _methods = [
            {
                "cost_method": [
                    getattr(
                        self.cost_methods, _facility.nodes[edge[0]]["step_cost_method"]
                    )
                ],
                "cost": 0.0,
                "dist": 0.0,
                "route_id": None,
            }
            for edge in _unique_edges
        ]

        _facility.add_edges_from(
            self.list_of_tuples(
                [node[0] for node in _unique_edges],
                [node[1] for node in _unique_edges],
                _methods,
            )
        )

        return _facility

    def build_supplychain_graph(self):
        """
        Reads in the locations data set line by line. Each line becomes a
        DiGraph representing a single facility. Facility DiGraphs are
        added onto a supply chain DiGraph and connected with inter-facility
        edges. Edges within facilities have no cost or distance. Edges
        between facilities have costs defined in the interconnections
        dataset and distances defined in the routes dataset.
        """
        if self.verbose > 0:
            print(
                "Adding nodes and edges at        %d s"
                % np.round(time() - self.start_time, 0),
                flush=True,
            )

        # add all facilities and intra-facility edges to supply chain
        with open(self.loc_file, "r") as _loc_file:

            _reader = pd.read_csv(_loc_file, chunksize=1)

            for _line in _reader:

                # Build the subgraph representation and add it to the list of
                # facility subgraphs
                _fac_graph = self.build_facility_graph(facility_df=_line)

                # add onto the supply supply chain graph
                self.supply_chain.add_nodes_from(_fac_graph.nodes(data=True))
                self.supply_chain.add_edges_from(_fac_graph.edges(data=True))

        if self.verbose > 0:
            print(
                "Nodes and edges added at         %d s"
                % np.round(time() - self.start_time, 0),
                flush=True,
            )
            print(
                "Adding transport cost methods at %d s"
                % np.round(time() - self.start_time, 0),
                flush=True,
            )

        # add all inter-facility edges, with costs but without distances
        # this is a relatively short loop
        for index, row in self.transpo_edges.iterrows():
            if self.verbose > 1:
                print(
                    "Adding transport cost methods to edges between ",
                    row["u_step"],
                    " and ",
                    row["v_step"],
                )

            _u = row["u_step"]
            _v = row["v_step"]
            _transpo_cost = row["transpo_cost_method"]

            # get two lists of nodes to connect based on df row
            _u_nodes = list(search_nodes(self.supply_chain, {"==": [("step",), _u]}))
            _v_nodes = list(search_nodes(self.supply_chain, {"==": [("step",), _v]}))

            # convert the two node lists to a list of tuples with all possible
            # combinations of _u_nodes and _v_nodes
            _edge_list = self.all_element_combos(_u_nodes, _v_nodes)

            if not any(
                [self.supply_chain.nodes[_v]["step"] in self.sc_end for _v in _v_nodes]
            ):
                _methods = [
                    {
                        "cost_method": [
                            getattr(
                                self.cost_methods,
                                self.supply_chain.nodes[edge[0]]["step_cost_method"],
                            ),
                            getattr(self.cost_methods, _transpo_cost),
                        ],
                        "cost": 0.0,
                        "dist": -1.0,
                        "route_id": None,
                    }
                    for edge in _edge_list
                ]
            else:
                _methods = [
                    {
                        "cost_method": [
                            getattr(
                                self.cost_methods,
                                self.supply_chain.nodes[edge[0]]["step_cost_method"],
                            ),
                            getattr(self.cost_methods, _transpo_cost),
                            getattr(
                                self.cost_methods,
                                self.supply_chain.nodes[edge[1]]["step_cost_method"],
                            ),
                        ],
                        "cost": 0.0,
                        "dist": -1.0,
                        "route_id": None,
                    }
                    for edge in _edge_list
                ]

            # add these edges to the supply chain
            self.supply_chain.add_edges_from(
                self.list_of_tuples(
                    [edge[0] for edge in _edge_list],
                    [edge[1] for edge in _edge_list],
                    _methods,
                )
            )
        if self.verbose > 0:
            print(
                "Transport cost methods added at  %d s"
                % np.round(time() - self.start_time, 0),
                flush=True,
            )
        # read in and process routes line by line
        with open(self.routes_file, "r") as _route_file:
            if self.verbose > 0:
                print(
                    "Adding route distances at        %d s"
                    % np.round(time() - self.start_time, 0),
                    flush=True,
                )

            # Only read in columns relevant to CostGraph building
            _reader = pd.read_csv(
                _route_file,
                usecols=[
                    "source_facility_id",
                    "source_facility_type",
                    "destination_facility_id",
                    "destination_facility_type",
                    "total_vkmt",
                    "route_id",
                ],
                chunksize=1,
            )
            _prev_line = None

            for _line in _reader:
                if np.array_equal(_line, _prev_line):
                    continue

                _prev_line = _line

                # find the source nodes for this route
                _u = list(
                    search_nodes(
                        self.supply_chain,
                        {
                            "and": [
                                {
                                    "==": [
                                        ("facility_id",),
                                        _line["source_facility_id"].values[0],
                                    ]
                                },
                                {"in": [("connects",), ["out", "bid"]]},
                            ]
                        },
                    )
                )

                # loop thru all edges that connect to the source nodes
                for u_node, v_node, data in self.supply_chain.edges(_u, data=True):
                    # if the destination node facility ID matches the
                    # destination facility ID in the routing dataset row,
                    # apply the distance from the routing dataset to this edge
                    if (
                        self.supply_chain.nodes[v_node]["facility_id"]
                        == _line["destination_facility_id"].values[0]
                    ):
                        if self.verbose > 1:
                            print(
                                "Adding ",
                                str(_line["total_vkmt"].values[0]),
                                " km between ",
                                u_node,
                                " and ",
                                v_node,
                            )
                        data["dist"] = _line["total_vkmt"].values[0]
                        data["route_id"] = _line["route_id"].values[0]

        # After all of the route distances have been added, any edges that
        # have a distance of -1 km are deleted from the network.
        _all_edges = self.supply_chain.edges.data()
        _remove_edges = []
        for u, v, data in _all_edges:
            if data["dist"] == -1.0:
                if self.verbose > 1:
                    print(f"Removing edge between {u} and {v}")
                _remove_edges.append((u, v))
        self.supply_chain.remove_edges_from(_remove_edges)
        if self.verbose > 0:
            print(
                "Route distances added at         %d s"
                % np.round(time() - self.start_time, 0),
                flush=True,
            )
            print(
                "Calculating edge costs at        %d s"
                % np.round(time() - self.start_time, 0),
                flush=True,
            )

        for edge in self.supply_chain.edges():
            if self.verbose > 1:
                print("Calculating edge costs for ", edge)

            _edge_dict = self.path_dict.copy()
            _edge_dict["vkmt"] = self.supply_chain.edges[edge]["dist"]

            # Year and component mass are defined when CostGraph is instantiated
            # and do not need to be updated during supply chain generation

            self.supply_chain.edges[edge]["cost"] = sum(
                [f(_edge_dict) for f in self.supply_chain.edges[edge]["cost_method"]]
            )

        if self.verbose > 0:
            print(
                "Supply chain graph is built at   %d s"
                % np.round(time() - self.start_time, 0),
                flush=True,
            )

    def choose_paths(self, source: str = None, crit: str = "cost"):
        """
        Calculate total pathway costs (sum of all node and edge costs) over
        all possible pathways between source and target nodes. Other "costs"
        such as distance or environmental impacts may be used as well with
        modifications to the crit argument of the find_nearest call.

        Parameters
        ----------
        source : str
            Node name in the format "facilitytype_facilityid".
        crit : str
            Criterion on which "shortest" path is defined. Defaults to cost.

        Returns
        -------
        Dict
            Dictionary containing the source node, target node, path between
            source and target, and the pathway "cost" (criterion).
        """
        # Since all edges now contain both processing costs (for the u node)
        # as well as transport costs (including distances), all we need to do
        # is get the shortest path using the 'cost' attribute as the edge weight
        if source is None:
            raise ValueError(f"CostGraph.choose_paths: source node cannot be None")
        else:
            if source not in self.supply_chain.nodes():
                raise ValueError(f"CostGraph.choose_paths: {source} not in CostGraph")
            else:
                _paths = []
                _chosen_path = self.find_nearest(source=source, crit=crit)
                _paths.append(
                    {
                        "source": source,
                        "target": _chosen_path[0],
                        "path": _chosen_path[2],
                        "cost": _chosen_path[1],
                    }
                )

                return _paths

    def find_upstream_neighbor(
        self, node_id: int, connect_to: str = "manufacturing", crit: str = "dist"
    ):
        """
        Given a node in the network, find the "nearest" upstream neighbor to
        that node that is of the type specified by connect_to. "Nearest" is
        determined according to the crit parameter.

        Parameters
        ----------
        node_id : int
            facility_id of a node in the supply chain network. No default.
        connect_to : str
            facility_type of the upstream node.
        crit : str
            Criteron used to decide which manufacturing node is "nearest".
            Defaults to distance.

        Returns
        -------
        _nearest_facility_id : int
            Integer identifying the "closest" upstream node of type connect_to
            that connects to the node with the provided node_id. Returns None
            if node_id does not exist in the network or if the node_id does not
            connect to any nodes of the connect_to type.
        """

        # Check that the node_id exists in the supply chain.
        # If it doesn't, print a message and return None
        if (
            not node_id
            in nx.get_node_attributes(self.supply_chain, name="facility_id").values()
        ):
            print("Facility %d does not exist in CostGraph" % node_id, flush=True)
            return None
        else:
            # If node_id does exist in the supply chain, pull out the node name
            _node = [
                x
                for x, y in self.supply_chain.nodes(data=True)
                if y["facility_id"] == node_id and y["connects"] == "bid"
            ][0]

        # Get a list of all nodes with an outgoing edge that connects to this
        # node_id, with the specified facility type
        _upstream_nodes = [
            n for n in self.supply_chain.predecessors(_node) if n.find(connect_to) != -1
        ]

        # Search the list for the "closest" node
        if len(_upstream_nodes) == 0:
            # If there are no upstream nodes of the correct type, print a
            # message and return None
            print(
                f"Facility {node_id} does not have any upstream neighbors of type {connect_to}",
                flush=True,
            )
            return None

        elif len(_upstream_nodes) > 1:
            # If there are multiple options, identify the nearest neighbor
            # according to the crit(eria) parameter
            _upstream_dists = [
                self.supply_chain.edges[_up_n, _node][crit] for _up_n in _upstream_nodes
            ]
            _nearest_upstream_node = _upstream_nodes[
                _upstream_dists.index(min(_upstream_dists))
            ]
            _nearest_facility_id = _nearest_upstream_node.split("_")[1]

        else:
            # If there is only one option, pull that node's facility_id directly
            _nearest_facility_id = _upstream_nodes[0].split("_")[1]

        # Return the "closest" node's facility_id as an integer
        return int(_nearest_facility_id)

    def find_downstream(
        self,
        node_name: str = None,
        facility_id: int = None,
        connect_to: str = "landfill",
        crit: str = "dist",
        get_dist: bool = False,
    ):
        """
        Given a node (node_name and/or facility_id) in the network, find the
        node's "nearest" downstream neighbor of type connect_to. "Nearest"
        is specified by the crit parameter.

        Parameters
        ----------
        node_name : str
            Full node name of the starting node.
        facility_id : int
            Unique facility ID for the starting node.
        connect_to : str
            Facility type to connect to.
        crit : str
            Criterion on which "shortest" pathway is determined.
        get_dist : bool
            If True, also return the transportation distance to the downstream
            node and the route_id along which material is transported.

        Returns
        -------
        int or (int, float, str)
            Facility ID of the closest (according to "crit") facility
            of type "connect_to" downstream of the node indicated by node_id.
            Optionally returns the distance to the downstream node and the
            route_id along which material is transported to the downstream 
            node.
        """

        # Check that the node_id exists in the supply chain.
        # If it doesn't, print a message and return None
        # if a facility_id was provided, use that to locate the node
        if facility_id is not None:
            if (
                not facility_id
                in nx.get_node_attributes(
                    self.supply_chain, name="facility_id"
                ).values()
            ):
                print(f"Facility {facility_id} does not exist in CostGraph", flush=True)
                return None
            else:
                # If facility_id does exist in the supply chain, pull out the
                # node name
                _node = [
                    x
                    for x, y in self.supply_chain.nodes(data=True)
                    if y["facility_id"] == facility_id
                ][0]
                # Get a list of all nodes with an outgoing edge that connects
                # to this facility_id, with the specified facility type
                _downst_nodes = [
                    n
                    for n in self.supply_chain.successors(_node)
                    if n.find(connect_to) != -1
                ]
                _upstream_dists = [
                    self.supply_chain.edges[_node, _lnd_n][crit]
                    for _lnd_n in _downst_nodes
                ]

                # Search the list for the "closest" node
                if len(_downst_nodes) == 0:
                    # If there are no upstream nodes of the correct type, print a
                    # message and return None
                    print(
                        f"Node {node_name} does not have any downstream neighbors of type {connect_to}",
                        flush=True,
                    )
                    return None
                elif len(_downst_nodes) > 1:
                    # If there are multiple options, identify the nearest neighbor
                    # according to the crit(eria) parameter

                    _nearest_downst_node = _downst_nodes[
                        _upstream_dists.index(min(_upstream_dists))
                    ]
                    _nearest_route_id = self.supply_chain.edges[
                        _node, _nearest_downst_node
                    ]["route_id"]

                    if not get_dist:
                        return _nearest_downst_node
                    else:
                        return (
                            _nearest_downst_node,
                            min(_upstream_dists),
                            _nearest_route_id,
                        )
                else:
                    # If there is only one option, pull that node's facility_id directly
                    _nearest_downst_node = _downst_nodes[0]
                    _upstream_dist = _upstream_dists[0]
                    _nearest_route_id = self.supply_chain.edges[
                        _node, _nearest_downst_node
                    ]["route_id"]
                    if not get_dist:
                        return _nearest_downst_node
                    else:
                        return _nearest_downst_node, _upstream_dist, _nearest_route_id

        elif node_name is not None:
            if not node_name in self.supply_chain.nodes:
                print(f"Node {node_name} does not exist in CostGraph", flush=True)
                return None
            else:
                # Get a list of all nodes with an outgoing edge that connects
                # to this facility_id, with the specified facility type
                _downst_nodes = [
                    n
                    for n in self.supply_chain.successors(node_name)
                    if n.find(connect_to) != -1
                ]
                _upstream_dists = [
                    self.supply_chain.edges[node_name, _lnd_n][crit]
                    for _lnd_n in _downst_nodes
                ]

                if len(_downst_nodes) > 1:
                    _nearest_downst_node = _downst_nodes[
                        _upstream_dists.index(min(_upstream_dists))
                    ]
                    _nearest_route_id = self.supply_chain.edges[
                        node_name, _nearest_downst_node
                    ]["route_id"]

                    if not get_dist:
                        return _nearest_downst_node
                    else:
                        return (
                            _nearest_downst_node,
                            min(_upstream_dists),
                            _nearest_route_id,
                        )
                elif len(_downst_nodes) == 1:
                    _nearest_downst_node = _downst_nodes[0]
                    _nearest_route_id = self.supply_chain.edges[
                        node_name, _nearest_downst_node
                    ]["route_id"]
                    if not get_dist:
                        return _nearest_downst_node
                    else:
                        return (
                            _nearest_downst_node,
                            _upstream_dists[0],
                            _nearest_route_id,
                        )
                else:
                    print(
                        f"Node {node_name} does not have any downstream neighbors of type {connect_to}",
                        flush=True,
                    )
                    return None
        else:
            print(f"No node identifier provided to find_downstream", flush=True)
            return None

    def update_costs(self, path_dict):
        """
        Re-calculates all edge costs based on arguments passed to cost methods.

        Parameters
        ----------
        path_dict : Dict
            Dictionary of variable structure containing cost parameters for
            calculating and updating processing costs for circularity pathway
            processes
        """
        # update the year for CostGraph
        self.year = path_dict["year"]

        if self.verbose > 0:
            print(
                "Updating costs for %d at         %d s"
                % (path_dict["year"], np.round(time() - self.start_time, 0)),
                flush=True,
            )

        for edge in self.supply_chain.edges():
            _edge_dict = path_dict.copy()
            _edge_dict["vkmt"] = self.supply_chain.edges[edge]["dist"]
            self.supply_chain.edges[edge]["cost"] = sum(
                [f(_edge_dict) for f in self.supply_chain.edges[edge]["cost_method"]]
            )

        if self.verbose > 0:
            print(
                "Costs updated for  %d at         %d s"
                % (path_dict["year"], np.round(time() - self.start_time, 0)),
                flush=True,
            )

    def save_costgraph_outputs(self):
        """
        Performs postprocessing on CostGraph outputs being saved to file and
        saves to user-specified filenames and directories
        """
        _out = pd.DataFrame(
            self.pathway_crit_history
<<<<<<< HEAD
            ).explode(
                column=['destination_facility_id','eol_pathway_criterion']
                ).drop_duplicates(
                    ignore_index=True
                    )
        _out["run"] = self.run
        with open(self.pathway_crit_history_filename, "a") as f:
            _out.to_csv(
                f, mode="a", header=f.tell() == 0, index=False, line_terminator="\n"
            )
=======
        ).drop_duplicates(
            ignore_index=True
        ).to_csv(self.pathway_crit_history_filename, index=False)
>>>>>>> e64535ca
<|MERGE_RESOLUTION|>--- conflicted
+++ resolved
@@ -1054,7 +1054,6 @@
         """
         _out = pd.DataFrame(
             self.pathway_crit_history
-<<<<<<< HEAD
             ).explode(
                 column=['destination_facility_id','eol_pathway_criterion']
                 ).drop_duplicates(
@@ -1064,9 +1063,4 @@
         with open(self.pathway_crit_history_filename, "a") as f:
             _out.to_csv(
                 f, mode="a", header=f.tell() == 0, index=False, line_terminator="\n"
-            )
-=======
-        ).drop_duplicates(
-            ignore_index=True
-        ).to_csv(self.pathway_crit_history_filename, index=False)
->>>>>>> e64535ca
+            )