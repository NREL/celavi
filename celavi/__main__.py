--- conflicted
+++ resolved
@@ -192,15 +192,12 @@
         index=False
     )
 
-<<<<<<< HEAD
 if use_computed_routes:
     routes = routes_computed_filename
 else:
     routes = routes_custom_filename
-=======
 
 time0 = time.time()
->>>>>>> b2342b49
 
 # Data filtering for states
 states_to_filter = scenario_params.get('states_to_filter', [])
@@ -234,18 +231,6 @@
         node_locations=node_locations_filename,
         routing_output_folder=subfolder_dict['routing_output_folder'],
         preprocessing_output_folder=subfolder_dict['preprocessing_output_folder'])
-
-<<<<<<< HEAD
-=======
-
-    print('Run routes completed in %d s' % np.round(time.time() - time0, 1),
-          flush=True)
-
-if use_computed_routes:
-    routes = routes_computed_filename
-else:
-    routes = routes_custom_filename
->>>>>>> b2342b49
 
 avgblade = pd.read_csv(avg_blade_masses_filename)
 
