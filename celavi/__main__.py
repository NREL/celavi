--- conflicted
+++ resolved
@@ -284,14 +284,6 @@
         preprocessing_output_folder=subfolder_dict[
             'preprocessing_output_folder'])
 
-<<<<<<< HEAD
-# TODO: provide explanation: why is the avg_blade_masses_filename file read
-#  now? where and how is it going to be used? could it be read later in a block
-#  of code? (e.g., right before "if initialize_costgraph" below).
-avgblade = pd.read_csv(avg_blade_masses_filename)
-
-=======
->>>>>>> 89576c26
 print('Run routes completed in %d s' % np.round(time.time() - time0, 1),
       flush=True)
 
@@ -320,19 +312,6 @@
         verbose=cg_params.get('cg_verbose'),
         save_copy=cg_params.get('save_cg_csv'),
         save_name=costgraph_csv_filename,
-<<<<<<< HEAD
-        pathway_cost_history_filename=pathway_cost_history_filename,
-        blade_mass=avgblade.loc[avgblade.year == scenario_params.get(
-            'start_year'), 'total'].values[0],
-        finegrind_cumul_initial=cg_params.get('finegrind_cumul_initial'),
-        coarsegrind_cumul_initial=cg_params.get('coarsegrind_cumul_initial'),
-        finegrind_initial_cost=cg_params.get('finegrind_initial_cost'),
-        finegrind_revenue=cg_params.get('finegrind_revenue'),
-        coarsegrind_initial_cost=cg_params.get('coarsegrind_initial_cost'),
-        finegrind_learnrate=cg_params.get('finegrind_learnrate'),
-        coarsegrind_learnrate=cg_params.get('coarsegrind_learnrate'),
-        finegrind_material_loss=cg_params.get('finegrind_material_loss')
-=======
         pathway_crit_history_filename = pathway_crit_history_filename,
         circular_components = circular_components,
         component_initial_mass=component_total_mass.loc[
@@ -340,7 +319,6 @@
             'mass_tonnes'
         ].values[0],
         path_dict=pathway_params
->>>>>>> 89576c26
     )
     print('CostGraph completed at %d s' % np.round(time.time() - time0, 1),
           flush=True)
@@ -424,38 +402,6 @@
 # Create the lifespan functions for the components.
 np.random.seed(des_params.get('seed', 13))
 timesteps_per_year = scenario_params.get('timesteps_per_year')
-<<<<<<< HEAD
-# TODO: consider looping through des_params.get('component_fixed_lifetimes')
-#  instead, e.g., with a dict comprehension. That would also make it more
-#  general as key don't have to be specified {key: value * timesteps_per_year
-#  for key, value in des_params.get('component_fixed_lifetimes').items()}
-#  (and having the lines below change blade lifetime depending on
-#  use_fixed_lifetime condition)
-lifespan_fns = {
-    "nacelle": lambda: des_params.get(
-        'component_fixed_lifetimes'
-    )['nacelle'] * timesteps_per_year,
-    "foundation": lambda: des_params.get(
-        'component_fixed_lifetimes'
-    )['foundation'] * timesteps_per_year,
-    "tower": lambda: des_params.get(
-        'component_fixed_lifetimes'
-    )['tower'] * timesteps_per_year,
-}
-
-if use_fixed_lifetime:
-    lifespan_fns['blade'] = lambda: des_params.get(
-        'component_fixed_lifetimes'
-    )['blade'] * timesteps_per_year
-else:
-    lifespan_fns['blade'] = lambda: weibull_min.rvs(
-        des_params.get('blade_weibull_K'),
-        loc=des_params.get('min_lifespan'),
-        scale=des_params.get('blade_weibull_L') - des_params.get(
-            'min_lifespan'),
-        size=1
-    )[0]
-=======
 
 lifespan_fns = {}
 
@@ -477,7 +423,6 @@
                   des_params.get('min_lifespan'),
             size=1
         )[0]
->>>>>>> 89576c26
 
 print('Components created at %d s\n\n\n' % np.round(time.time() - time0),
       flush=True)
