--- conflicted
+++ resolved
@@ -42,10 +42,6 @@
         inputs = case.get('input_files', {})
         generated = case.get('generated_files', {})
         outputs = case.get('output_files', {})
-<<<<<<< HEAD
-        pylca_inventory_parameters = case.get('pylca_inventory_parameters',{})
-=======
->>>>>>> 81a40612
 except IOError as err:
     print(f'Could not open {case_yaml_filename} for configuration. Exiting with status code 1.')
     exit(1)
@@ -83,11 +79,7 @@
 # use fixed (or random Weibull) lifetimes for technology components
 use_fixed_lifetime = flags.get('use_fixed_lifetime', True)
 # use previously generated LCIA results instead of re-calculating
-<<<<<<< HEAD
-use_shortcut_lca_calculations = flags.get('use_shortcut_lca_calculation', False)
-=======
 use_lcia_shortcut = flags.get('use_lcia_shortcut', False)
->>>>>>> 81a40612
 
 
 ## SUB FOLDERS
@@ -193,11 +185,7 @@
 
 # LCI input filenames
 lca_results_filename = os.path.join(args.data,
-<<<<<<< HEAD
-                                    data_dirs.get('lci'),
-=======
                                     data_dirs.get('outputs'),
->>>>>>> 81a40612
                                     outputs.get('lca_results_filename'))
 
 shortcutlca_filename = os.path.join(args.data,
@@ -260,41 +248,6 @@
 ## Read in datasets that are passed around as DataFrames or similar
 component_material_mass = pd.read_csv(component_material_masses_filename)
 technology_data = pd.read_csv(technology_data_filename)
-<<<<<<< HEAD
-
-## Define general model and scenario parameters
-if use_computed_routes:
-    routes = routes_computed_filename
-else:
-    routes = routes_custom_filename
-
-states_to_filter = scenario.get('states_included', [])
-
-component_total_mass = component_material_mass.groupby(
-    by=['year','technology','component']
-).sum(
-    'mass_tonnes'
-).reset_index()
-
-circular_components = tech.get('circular_components')
-
-start_year = model_run.get('start_year')
-
-timesteps_per_year = model_run.get('timesteps_per_year')
-
-# calculate des timesteps such that the model runs through the end of the
-# end year rather than stopping at the beginning of the end year
-des_timesteps = int(
-    timesteps_per_year * (model_run.get('end_year') - start_year) + timesteps_per_year
-)
-
-# Get list of unique materials involved in the case study
-materials = [tech.get('component_materials')[c] for c in circular_components]
-material_list=[item for sublist in materials for item in sublist]
-
-np.random.seed(scenario.get('seed', 13))
-=======
->>>>>>> 81a40612
 
 ## Define general model and scenario parameters
 if use_computed_routes:
@@ -373,14 +326,9 @@
 
 
 # Data filtering for states
-<<<<<<< HEAD
 states_to_filter = scen.get('states_to_filter', [])
 if location_filtering:
     if not states_to_filter:
-=======
-if location_filtering:
-    if len(states_to_filter) == 0:
->>>>>>> 81a40612
         print('Cannot filter data; no state list provided', flush=True)
     else:
         print(f'Filtering locations: {states_to_filter}',
@@ -404,19 +352,11 @@
         transportation_graph=transportation_graph_filename,
         node_locations=node_locations_filename,
         routing_output_folder=subfolder_dict['routing_output_folder'],
-<<<<<<< HEAD
         preprocessing_output_folder=subfolder_dict[
             'preprocessing_output_folder'])
 
 print('Run routes completed in %d s' % np.round(time.time() - time0, 1),
       flush=True)
-=======
-        preprocessing_output_folder=subfolder_dict['preprocessing_output_folder']
-    )
-
-print('Run routes completed at %d s' % np.round(time.time() - time0, 1),
-        flush=True)
->>>>>>> 81a40612
 
 if initialize_costgraph:
     # Initialize the CostGraph using these parameter settings
@@ -460,11 +400,6 @@
     print(f'CostGraph object read in at {np.round(time.time() - time0, 1)}',
           flush=True)
 
-<<<<<<< HEAD
-sand_substitution_rate = pylca_inventory_parameters.get('sand_substitution_rate')
-coal_substitution_rate = pylca_inventory_parameters.get('coal_substitution_rate')
-=======
->>>>>>> 81a40612
 
 # Prepare LCIA code
 lca = PylcaCelavi(lca_results_filename=lca_results_filename,
