import argparse
import os
import pickle
import time
from scipy.stats import weibull_min
import numpy as np
import pandas as pd
from celavi.routing import Router
from celavi.costgraph import CostGraph
from celavi.compute_locations import ComputeLocations
from celavi.data_filtering import filter_locations, filter_routes
import yaml

parser = argparse.ArgumentParser(description='Execute CELAVI model')
parser.add_argument('--data', help='Path to the input and output data folder.')
parser.add_argument('--config', help='Name of config file in data folder.')
args = parser.parse_args()

# YAML filename
config_yaml_filename = os.path.join(args.data, args.config)
try:
    with open(config_yaml_filename, 'r') as f:
        config = yaml.load(f, Loader=yaml.FullLoader)
        flags = config.get('flags', {})
        scenario_params = config.get('scenario_parameters', {})
        data_dirs = config.get('data_directories', {})
        inputs = config.get('input_filenames', {})
        outputs = config.get('output_filenames', {})
        cg_params = config.get('costgraph_parameters', {})
        des_params = config.get('discrete_event_parameters', {})
except IOError as err:
    print(f'Could not open {config_yaml_filename} for configuration. Exiting with status code 1.')
    exit(1)


# if compute_locations is enabled (True), compute locations from raw input
# files (e.g., LMOP, US Wind Turbine Database)
compute_locations = flags.get('compute_locations', False)  # default to False
# if run_routes is enabled (True), compute routing distances between all
# input locations
run_routes = flags.get('run_routes', False)
# if use_computed_routes is enabled, read in a pre-assembled routes file
# instead of generating a new one
use_computed_routes = flags.get('use_computed_routes', True)
# create cost graph fresh or use an imported version
initialize_costgraph = flags.get('initialize_costgraph', False)
enable_data_filtering = flags.get('enable_data_filtering', False)
# save the newly initialized costgraph as a pickle file
pickle_costgraph = flags.get('pickle_costgraph', True)
generate_step_costs = flags.get('generate_step_costs', True)
use_fixed_lifetime = flags.get('use_fixed_lifetime', True)


# SUB FOLDERS
subfolder_dict = {
    'preprocessing_output_folder':
        os.path.join(args.data,
                     data_dirs.get('preprocessing_output')),
    'lci_folder':
        os.path.join(args.data,
                     data_dirs.get('lci')),
    'outputs_folder':
        os.path.join(args.data,
                     data_dirs.get('outputs')),
    'routing_output_folder':
        os.path.join(args.data,
                     data_dirs.get('routing_output'))
}

# check if directories exist, if not, create them
for folder in subfolder_dict.values():
    isdir = os.path.isdir(folder)
    if not isdir:
        os.makedirs(folder)

# FILE NAMES FOR INPUT DATA
# TODO: add check to ensure files exist
# general inputs
locations_computed_filename = os.path.join(args.data,
                                           data_dirs.get('inputs'),
                                           inputs.get('locs'))
step_costs_filename = os.path.join(args.data,
                                   data_dirs.get('inputs'),
                                   inputs.get('step_costs'))
fac_edges_filename = os.path.join(args.data,
                                   data_dirs.get('inputs'),
                                   inputs.get('fac_edges'))
transpo_edges_filename = os.path.join(args.data,
                                      data_dirs.get('inputs'),
                                      inputs.get('transpo_edges'))
route_pair_filename = os.path.join(args.data,
                                   data_dirs.get('inputs'),
                                   inputs.get('route_pairs'))
avg_blade_masses_filename = os.path.join(args.data,
                                         data_dirs.get('inputs'),
                                         inputs.get('avg_blade_masses'))
routes_custom_filename = os.path.join(args.data,
                                      data_dirs.get('inputs'),
                                      inputs.get('routes_custom'))
routes_computed_filename = os.path.join(args.data,
                                        data_dirs.get('preprocessing_output'),
                                        inputs.get('routes_computed'))

# input file paths for precomputed US road network data
# transport graph (pre computed; don't change)
transportation_graph_filename = os.path.join(args.data,
                                             data_dirs.get('us_roads'),
                                             inputs.get('transportation_graph'))

# node locations for transport graph (pre computed; don't change)
node_locations_filename = os.path.join(args.data,
                                       data_dirs.get('us_roads'),
                                       inputs.get('node_locs'))

# file paths for raw data used to compute locations
wind_turbine_locations_filename = os.path.join(args.data,
                                               data_dirs.get('raw_locations'),
                                               inputs.get('power_plant_locs'))
# LMOP data for landfill locations
landfill_locations_filename = os.path.join(args.data,
                                           data_dirs.get('raw_locations'),
                                           inputs.get('landfill_locs'))
# other facility locations (e.g., cement)
other_facility_locations_filename = os.path.join(args.data,
                                                 data_dirs.get('raw_locations'),
                                                 inputs.get('other_facility_locs'))

lookup_facility_type_filename = os.path.join(args.data,
                                             data_dirs.get('lookup_tables'),
                                             inputs.get('lookup_facility_type'))

# file where the turbine data will be saved after generating from raw inputs
turbine_data_filename = os.path.join(args.data,
                                     data_dirs.get('inputs'),
                                     inputs.get('turbine_data'))

standard_scenarios_filename = os.path.join(args.data,
                                           data_dirs.get('raw_locations'),
                                           inputs.get('standard_scenario'))

step_costs_default_filename = os.path.join(args.data,
                                           data_dirs.get('lookup_tables'),
                                           inputs.get('lookup_step_costs'))

# Get pickle and CSV filenames for initialized CostGraph object
costgraph_pickle_filename = os.path.join(args.data,
                                         data_dirs.get('inputs'),
                                         outputs.get('costgraph_pickle'))
costgraph_csv_filename = os.path.join(args.data,
                                      data_dirs.get('outputs'),
                                      outputs.get('costgraph_csv'))

pathway_cost_history_filename = os.path.join(
    args.data,
    data_dirs.get('outputs'),
    outputs.get('pathway_cost_history')
)

# Because the LCIA code has filenames hardcoded and cannot be reconfigured,
# change the working directory to the lci_folder to accommodate those read
# and write operations. Also, the Context must be imported down here after
# the working directory is changed because the LCIA will attempt to read
# files immediately.

os.chdir(subfolder_dict['lci_folder'])
from celavi.des import Context
from celavi.diagnostic_viz import DiagnosticVizAndDataFrame


# Note that the step_cost file must be updated (or programmatically generated)
# to include all facility ids. Otherwise, cost graph can't run with the full
# computed data set.
if compute_locations:
    loc = ComputeLocations(
        wind_turbine_locations=wind_turbine_locations_filename,
        landfill_locations=landfill_locations_filename,
        other_facility_locations=other_facility_locations_filename,
        transportation_graph=transportation_graph_filename,
        node_locations=node_locations_filename,
        lookup_facility_type=lookup_facility_type_filename,
        turbine_data_filename=turbine_data_filename,
        standard_scenarios_filename=standard_scenarios_filename)

    loc.join_facilities(locations_output_file=locations_computed_filename)

# if the step_costs file is being generated, then all facilities of the same
# type will have the same cost models.
if generate_step_costs:
    pd.read_csv(
        step_costs_default_filename
    ).merge(
        pd.read_csv(locations_computed_filename)[
            ['facility_id', 'facility_type']
        ],
        on='facility_type',
        how='outer'
    ).to_csv(
        step_costs_filename,
        index=False
    )

if use_computed_routes:
    routes = routes_computed_filename
else:
    routes = routes_custom_filename

time0 = time.time()

# Data filtering for states
states_to_filter = scenario_params.get('states_to_filter', [])
if enable_data_filtering:
    if len(states_to_filter) == 0:
        print('Cannot filter data; no state list provided', flush=True)
    else:
        print(f'Filtering locations: {states_to_filter}',
              flush=True)
        filter_locations(locations_computed_filename,
                         turbine_data_filename,
                         states_to_filter)
    # if the data is being filtered and a new routes file is NOT being
    # generated, then the existing routes file must also be filtered
    if not run_routes:
        print(f'Filtering routes: {states_to_filter}',
              flush=True)
        filter_routes(locations_computed_filename,
                      routes)

print('State filtering completed in %d s' % np.round(time.time() - time0, 1),
        flush=True)

time0 = time.time()

if run_routes:
    routes_computed = Router.get_all_routes(
        locations_file=locations_computed_filename,
        route_pair_file=route_pair_filename,
        transportation_graph=transportation_graph_filename,
        node_locations=node_locations_filename,
        routing_output_folder=subfolder_dict['routing_output_folder'],
        preprocessing_output_folder=subfolder_dict['preprocessing_output_folder'])

avgblade = pd.read_csv(avg_blade_masses_filename)

print('Run routes completed in %d s' % np.round(time.time() - time0, 1),
        flush=True)


time0 = time.time()

if initialize_costgraph:
    # Initialize the CostGraph using these parameter settings
    print('Cost Graph Starts at %d s' % np.round(time.time() - time0, 1),
          flush=True)
    netw = CostGraph(
        step_costs_file=step_costs_filename,
        fac_edges_file=fac_edges_filename,
        transpo_edges_file=transpo_edges_filename,
        locations_file=locations_computed_filename,
        routes_file=routes,
        sc_begin=cg_params.get('sc_begin'),
        sc_end=cg_params.get('sc_end'),
        year=scenario_params.get('start_year'),
        max_dist=scenario_params.get('max_dist'),
        verbose=cg_params.get('cg_verbose'),
        save_copy=cg_params.get('save_cg_csv'),
        save_name=costgraph_csv_filename,
<<<<<<< HEAD
        pathway_cost_history_filename = pathway_cost_history_filename,
=======

        # TODO: Change this to take all materials into account
>>>>>>> b3a668cb
        blade_mass=avgblade.loc[avgblade.year==scenario_params.get('start_year'),
                                'glass fiber reinforced polymer'].values[0],

        finegrind_cumul_initial=cg_params.get('finegrind_cumul_initial'),
        coarsegrind_cumul_initial=cg_params.get('coarsegrind_cumul_initial'),
        finegrind_initial_cost=cg_params.get('finegrind_initial_cost'),
        finegrind_revenue=cg_params.get('finegrind_revenue'),
        coarsegrind_initial_cost=cg_params.get('coarsegrind_initial_cost'),
        finegrind_learnrate=cg_params.get('finegrind_learnrate'),
        coarsegrind_learnrate=cg_params.get('coarsegrind_learnrate'),
        finegrind_material_loss=cg_params.get('finegrind_material_loss')
    )
    print('CostGraph completed at %d s' % np.round(time.time() - time0, 1),
          flush=True)

    if pickle_costgraph:
        # Save the CostGraph object using pickle
        pickle.dump(netw, open(costgraph_pickle_filename, 'wb'))
        print('Cost graph pickled and saved',flush = True)

else:
    # Read in a previously generated CostGraph object
    print(f'Reading in CostGraph object at {np.round(time.time() - time0, 1)}',
          flush=True)

    netw = pickle.load(open(costgraph_pickle_filename, 'rb'))

    print(f'CostGraph object read in at {np.round(time.time() - time0, 1)}',
          flush=True)

print('CostGraph exists\n\n\n')

# calculate des timesteps such that the model runs through the end of the
# end year rather than stopping at the beginning of the end year
des_timesteps = int(scenario_params.get('timesteps_per_year') * (
        scenario_params.get('end_year') - scenario_params.get('start_year')
) + scenario_params.get('timesteps_per_year'))

# Create the DES context and tie it to the CostGraph
context = Context(
    locations_filename=locations_computed_filename,
    step_costs_filename=step_costs_filename,
    avg_blade_masses_filename=avg_blade_masses_filename,
    possible_components=des_params.get('component_list', []),
    possible_materials=des_params.get('material_list', []),
    cost_graph=netw,
    cost_graph_update_interval_timesteps=cg_params.get('cg_update_timesteps'),
    min_year=scenario_params.get('start_year'),
    max_timesteps = des_timesteps,
    timesteps_per_year = scenario_params.get('timesteps_per_year')
)

# Create the turbine dataframe that will be used to populate
# the context with components. Repeat the creation of blades
# 3 times for each turbine.

print(f'Creating components at {np.round(time.time() - time0, 1)} s',
      flush=True)

turbine_data = pd.read_csv(turbine_data_filename)

components = []
for _, row in turbine_data.iterrows():
    year = row['year']
    in_use_facility_id = int(row['facility_id'])
    manuf_facility_id = netw.find_upstream_neighbor(int(row['facility_id']))
    n_turbine = int(row['n_turbine'])

    for _ in range(n_turbine):
        for _ in range(3):
            components.append({
                'year': year,
                'kind': 'blade',
                'manuf_facility_id': manuf_facility_id,
                'in_use_facility_id': in_use_facility_id
            })

print(f'Components created at {np.round(time.time() - time0, 1)} s',
      flush=True)

components = pd.DataFrame(components)

# Create the lifespan functions for the components.
np.random.seed(des_params.get('seed', 13))
timesteps_per_year = scenario_params.get('timesteps_per_year')
lifespan_fns = {
    "nacelle": lambda: des_params.get(
        'component_fixed_lifetimes'
    )['nacelle'] * timesteps_per_year,
    "foundation": lambda: des_params.get(
        'component_fixed_lifetimes'
    )['foundation'] * timesteps_per_year,
    "tower": lambda: des_params.get(
        'component_fixed_lifetimes'
    )['tower'] * timesteps_per_year,
}

if use_fixed_lifetime:
    lifespan_fns['blade'] = lambda: des_params.get(
        'component_fixed_lifetimes'
    )['blade'] * timesteps_per_year
else:
    lifespan_fns['blade'] = lambda: weibull_min.rvs(
        des_params.get('blade_weibull_K'),
        loc=des_params.get('min_lifespan'),
        scale=des_params.get('blade_weibull_L') - des_params.get('min_lifespan'),
        size=1
    )[0]

print('Components created at %d s\n\n\n' % np.round(time.time() - time0),
      flush=True)

# Populate the context with components.
context.populate(components, lifespan_fns)

print(f'Context created  at {np.round(time.time() - time0)} s\n\n\n',
      flush=True)

print(f'Run starting for DES at {np.round(time.time() - time0)} s\n\n\n',
      flush=True)

# Run the context
count_facility_inventories = context.run()

# Plot the cumulative count levels of the count inventories
diagnostic_viz_counts = DiagnosticVizAndDataFrame(
    context.count_facility_inventories,
    'count',
    subfolder_dict['outputs_folder'],
    keep_cols=des_params.get('component_list', [])
)
# diagnostic_viz_counts.generate_plots()
count_cumulative_histories = diagnostic_viz_counts.gather_cumulative_histories()
count_cumulative_histories_filename = os.path.join(subfolder_dict['outputs_folder'], 'blade_counts.csv')
count_cumulative_histories.to_csv(count_cumulative_histories_filename, index=False)

# Plot the mass levels of the mass inventories
diagnostic_viz_mass = DiagnosticVizAndDataFrame(
    facility_inventories=context.mass_facility_inventories,
    units='tonnes',
    output_folder_path=subfolder_dict['outputs_folder'],
    keep_cols=des_params.get('material_list', [])
)
# diagnostic_viz_mass.generate_plots()
mass_cumulative_histories = diagnostic_viz_mass.gather_cumulative_histories()
mass_cumulative_histories_filename = os.path.join(subfolder_dict['outputs_folder'], 'blade_mass.csv')
mass_cumulative_histories.to_csv(mass_cumulative_histories_filename, index=False)


# Postprocess and save CostGraph outputs
netw.save_costgraph_outputs()

# Join LCIA and locations computed and write the result to enable creation of maps
lcia_names = ['year', 'facility_id', 'material', 'stage', 'impact', 'impact_value']
lcia_filename = os.path.join(subfolder_dict['lci_folder'], 'final_lcia_results_to_des.csv')
lcia_df = pd.read_csv(lcia_filename, names=lcia_names)
locations_df = pd.read_csv(locations_computed_filename)

locations_columns = [
    'facility_id',
    'facility_type',
    'lat',
    'long',
    'region_id_1',
    'region_id_2',
    'region_id_3',
    'region_id_4'
]

locations_select_df = locations_df.loc[:, locations_columns]
lcia_locations_df = lcia_df.merge(locations_select_df, how='inner', on='facility_id')
lcia_locations_filename = os.path.join(subfolder_dict['outputs_folder'], 'lcia_locations_join.csv')
lcia_locations_df.to_csv(lcia_locations_filename)

# Write the data sent to the LCIA
data_for_lci_df = pd.DataFrame(context.data_for_lci)
data_for_lci_filename = os.path.join(subfolder_dict['outputs_folder'], 'data_for_lci.csv')
data_for_lci_df.to_csv(data_for_lci_filename, index=False)

# Print run finish message
<<<<<<< HEAD
print(f'FINISHED RUN at {np.round(time.time() - time0)} s',
      flush=True)
=======
print(f'FINISHED RUN at {np.round(time.time() - time0)} s', flush=True)
>>>>>>> b3a668cb
<|MERGE_RESOLUTION|>--- conflicted
+++ resolved
@@ -264,12 +264,7 @@
         verbose=cg_params.get('cg_verbose'),
         save_copy=cg_params.get('save_cg_csv'),
         save_name=costgraph_csv_filename,
-<<<<<<< HEAD
         pathway_cost_history_filename = pathway_cost_history_filename,
-=======
-
-        # TODO: Change this to take all materials into account
->>>>>>> b3a668cb
         blade_mass=avgblade.loc[avgblade.year==scenario_params.get('start_year'),
                                 'glass fiber reinforced polymer'].values[0],
 
@@ -450,9 +445,5 @@
 data_for_lci_df.to_csv(data_for_lci_filename, index=False)
 
 # Print run finish message
-<<<<<<< HEAD
 print(f'FINISHED RUN at {np.round(time.time() - time0)} s',
-      flush=True)
-=======
-print(f'FINISHED RUN at {np.round(time.time() - time0)} s', flush=True)
->>>>>>> b3a668cb
+      flush=True)