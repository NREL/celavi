--- conflicted
+++ resolved
@@ -128,37 +128,6 @@
 
 
 time0 = time.time()
-<<<<<<< HEAD
-print('Cost Graph Startss\n\n\n')
-
-netw = CostGraph(
-    step_costs_file=step_costs_filename,
-    fac_edges_file=fac_edges_filename,
-    transpo_edges_file=transpo_edges_filename,
-    locations_file=locations_filename,
-    routes_file=routes_filename,
-    sc_begin= 'manufacturing',
-    sc_end=['landfilling', 'cement co-processing'],
-    year=2000.0,
-    max_dist=300.0,
-    verbose=1,
-    blade_mass=50.0, #@todo update with actual value
-    finegrind_cumul_initial=1.0,
-    coarsegrind_cumul_initial=1.0,
-    finegrind_initial_cost=80.0, #@todo update with actual value
-    coarsegrind_initial_cost=60.0, #@todo update with actual value
-    finegrind_learnrate=-0.05,
-    coarsegrind_learnrate=-0.05
-)
-
-
-import pickle 
-import math 
-file_pi = open('netw_p_medium.obj', 'wb') 
-pickle.dump(netw, file_pi)
-
-=======
->>>>>>> c8f36e9a
 
 if initialize_costgraph:
     # Initialize the CostGraph using these parameter settings
