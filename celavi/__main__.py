"""
Circular Economy Lifecycle Analysis and VIsualization, CELAVI

This file performs data I/O, preprocessing, and calls modules to perform a
complete CELAVI model run and save results.

Authors: Rebecca Hanes, Alicia Key, Tapajyoti (TJ) Ghosh, Annika Eberle
"""

import argparse
import os
import pickle
import time
from scipy.stats import weibull_min
import numpy as np
import pandas as pd
from celavi.routing import Router
from celavi.costgraph import CostGraph
from celavi.compute_locations import ComputeLocations
from celavi.data_filtering import filter_locations, filter_routes
<<<<<<< HEAD
from celavi.pylca_celavi.des_interface import PylcaCelavi
from celavi.reeds_importer import ReedsImporter
from celavi.des import Context
from celavi.diagnostic_viz import DiagnosticViz
=======
>>>>>>> d2d1dbc4
import yaml

parser = argparse.ArgumentParser(description='Execute CELAVI model')
parser.add_argument('--data', help='Path to the input and output data folder.')
parser.add_argument('--casestudy', help='Name of case study config file in data folder.')
parser.add_argument('--scenario', help='Name of scenario-specific config file in the data folder.')
args = parser.parse_args()

time0 = time.time()

# YAML filenames
case_yaml_filename = os.path.join(args.data, args.casestudy)
scen_yaml_filename = os.path.join(args.data, args.scenario)
try:
<<<<<<< HEAD
    with open(case_yaml_filename, 'r') as f:
        case = yaml.load(f, Loader=yaml.FullLoader)
        model_run = case.get('model_run', {})
        data_dirs = case.get('data_directories', {})
        inputs = case.get('input_files', {})
        generated = case.get('generated_files', {})
        outputs = case.get('output_files', {})
=======
    with open(config_yaml_filename, 'r') as f:
        config = yaml.load(f, Loader=yaml.FullLoader)
        flags = config.get('flags', {})
        scenario_params = config.get('scenario_parameters', {})
        data_dirs = config.get('data_directories', {})
        inputs = config.get('input_filenames', {})
        outputs = config.get('output_filenames', {})
        cg_params = config.get('costgraph_parameters', {})
        des_params = config.get('discrete_event_parameters', {})
>>>>>>> d2d1dbc4
except IOError as err:
    print(f'Could not open {case_yaml_filename} for configuration. Exiting with status code 1.')
    exit(1)
try:
    with open(scen_yaml_filename, 'r') as f:
        scen = yaml.load(f, Loader=yaml.FullLoader)
        flags = scen.get('flags', {})
        scenario = scen.get('scenario', {})
        pathways = scen.get('circular_pathways', {})
        tech = scen.get('technology_components', {})
except IOError as err:
    print(f'Could not open {scen_yaml_filename} for configuration. Exiting with status code 1.')
    exit(1)

## Flags
# if compute_locations is enabled (True), compute locations from raw input
# files (e.g., LMOP, US Wind Turbine Database)
compute_locations = flags.get('compute_locations', False)  # default to False
# if run_routes is enabled (True), compute routing distances between all
# input location pairs
run_routes = flags.get('run_routes', False)
# if use_computed_routes is enabled, read in a pre-assembled routes file
# instead of generating a new one
use_computed_routes = flags.get('use_computed_routes', True)
# create cost graph fresh or use an imported version
initialize_costgraph = flags.get('initialize_costgraph', False)
<<<<<<< HEAD
# filter down locations dataset by state
location_filtering = flags.get('location_filtering', False)
# filter down routes by maximum allowable distance between facility types
distance_filtering = flags.get('distance_filtering', False)
=======
enable_data_filtering = flags.get('enable_data_filtering', False)
>>>>>>> d2d1dbc4
# save the newly initialized costgraph as a pickle file
pickle_costgraph = flags.get('pickle_costgraph', True)
# automatically generate step_costs dataset, if costs do not vary by region
generate_step_costs = flags.get('generate_step_costs', True)
# use fixed (or random Weibull) lifetimes for technology components
use_fixed_lifetime = flags.get('use_fixed_lifetime', True)
<<<<<<< HEAD
# use previously generated LCIA results instead of re-calculating
use_lcia_shortcut = flags.get('use_lcia_shortcut', False)
=======
>>>>>>> d2d1dbc4


## SUB FOLDERS
subfolder_dict = {
    'preprocessing_output_folder':
        os.path.join(args.data,
                     data_dirs.get('preprocessing_output')),
    'lci_folder':
        os.path.join(args.data,
                     data_dirs.get('lci')),
    'outputs_folder':
        os.path.join(args.data,
                     data_dirs.get('outputs')),
    'routing_output_folder':
        os.path.join(args.data,
                     data_dirs.get('routing_output'))
}

# check if directories exist, if not, create them
for folder in subfolder_dict.values():
    isdir = os.path.isdir(folder)
    if not isdir:
        os.makedirs(folder)

## FILE NAMES FOR INPUT DATA

# general inputs
locations_computed_filename = os.path.join(args.data,
                                           data_dirs.get('inputs'),
                                           generated.get('locs'))
fac_edges_filename = os.path.join(args.data,
                                  data_dirs.get('inputs'),
                                  inputs.get('fac_edges'))
transpo_edges_filename = os.path.join(args.data,
                                      data_dirs.get('inputs'),
                                      inputs.get('transpo_edges'))
route_pair_filename = os.path.join(args.data,
                                   data_dirs.get('inputs'),
                                   inputs.get('route_pairs'))
avg_blade_masses_filename = os.path.join(args.data,
                                         data_dirs.get('inputs'),
                                         inputs.get('avg_blade_masses'))
routes_custom_filename = os.path.join(args.data,
                                      data_dirs.get('inputs'),
                                      inputs.get('routes_custom'))
routes_computed_filename = os.path.join(args.data,
                                        data_dirs.get('preprocessing_output'),
                                        generated.get('routes_computed'))

# input file paths for precomputed US road network data
# transport graph (pre computed; don't change)
transportation_graph_filename = os.path.join(args.data,
                                             data_dirs.get('us_roads'),
                                             inputs.get('transportation_graph')
                                             )

# node locations for transport graph (pre computed; don't change)
node_locations_filename = os.path.join(args.data,
                                       data_dirs.get('us_roads'),
                                       inputs.get('node_locs'))

# file paths for raw data used to compute locations
wind_turbine_locations_filename = os.path.join(args.data,
                                               data_dirs.get('raw_locations'),
                                               inputs.get('power_plant_locs'))
# LMOP data for landfill locations
landfill_locations_filename = os.path.join(args.data,
                                           data_dirs.get('raw_locations'),
                                           inputs.get('landfill_locs'))
# other facility locations (e.g., cement)
other_facility_locations_filename = os.path.join(args.data,
                                                 data_dirs.get(
                                                     'raw_locations'),
                                                 inputs.get(
                                                     'other_facility_locs'))

lookup_facility_type_filename = os.path.join(args.data,
                                             data_dirs.get('lookup_tables'),
                                             inputs.get('lookup_facility_type')
                                             )

# file where the turbine data will be saved after generating from raw inputs
turbine_data_filename = os.path.join(args.data,
                                     data_dirs.get('inputs'),
<<<<<<< HEAD
                                     generated.get('technology_data'))
=======
                                     inputs.get('turbine_data'))
>>>>>>> d2d1dbc4

# dataset of capacity expansion projections
capacity_proj_filename = os.path.join(args.data,
                                      data_dirs.get('raw_locations'),
                                      scenario.get('capacity_proj_file'))

step_costs_default_filename = os.path.join(args.data,
                                           data_dirs.get('lookup_tables'),
                                           inputs.get('lookup_step_costs'))

# Get pickle and CSV filenames for initialized CostGraph object
costgraph_pickle_filename = os.path.join(args.data,
                                         data_dirs.get('inputs'),
                                         outputs.get('costgraph_pickle'))
costgraph_csv_filename = os.path.join(args.data,
                                      data_dirs.get('outputs'),
                                      outputs.get('costgraph_csv'))

<<<<<<< HEAD
# LCI input filenames
lcia_des_filename = os.path.join(args.data,
                                 data_dirs.get('lci'),
                                 generated.get('lcia_to_des'))

lca_results_filename = os.path.join(args.data,
                                    data_dirs.get('outputs'),
                                    outputs.get('lca_results_filename'))

shortcutlca_filename = os.path.join(args.data,
                                    data_dirs.get('lci'),
                                    generated.get('shortcutlca_filename'))

intermediate_demand_filename = os.path.join(args.data,
                                            data_dirs.get('lci'),
                                            generated.get('intermediate_demand'))

static_lci_filename = os.path.join(args.data,
                                   data_dirs.get('lci'),
                                   inputs.get('static_lci_filename'))

uslci_filename = os.path.join(args.data,
                              data_dirs.get('lci'),
                              inputs.get('uslci_filename'))

lci_locations_filename = os.path.join(args.data,
                                      data_dirs.get('lci'),
                                      inputs.get('lci_activity_locations'))

stock_filename = os.path.join(args.data,
                              data_dirs.get('lci'),
                              inputs.get('stock_filename'))

emissions_lci_filename = os.path.join(args.data,
                                      data_dirs.get('lci'),
                                      inputs.get('emissions_lci_filename'))

traci_lci_filename = os.path.join(args.data,
                                  data_dirs.get('lci'),
                                  inputs.get('traci_lci_filename'))


state_electricity_lci_filename = os.path.join(args.data,
                                    data_dirs.get('lci'),
                                    generated.get('state_electricity_lci_filename'))

national_electricity_lci_filename = os.path.join(args.data,
                                    data_dirs.get('lci'),
                                    generated.get('national_electricity_lci_filename'))

state_reeds_grid_mix = os.path.join(args.data,
                                    data_dirs.get('lci'),
                                    inputs.get('state_reeds_grid_mix_filename'))

national_reeds_grid_mix = os.path.join(args.data,
                                    data_dirs.get('lci'),
                                    inputs.get('national_reeds_grid_mix_filename'))

# FILENAMES FOR OUTPUT DATA
pathway_crit_history_filename = os.path.join(
=======
pathway_cost_history_filename = os.path.join(
>>>>>>> d2d1dbc4
    args.data,
    data_dirs.get('outputs'),
    outputs.get('pathway_cost_history')
)

# Raw DES output filenames
component_counts_plot_filename = os.path.join(
    args.data,
    data_dirs.get('outputs'),
    outputs.get('component_counts_plot')
)
material_mass_plot_filename = os.path.join(
    args.data,
    data_dirs.get('outputs'),
    outputs.get('material_mass_plot')
)
count_cumulative_histories_filename = os.path.join(
    args.data,
    data_dirs.get('outputs'),
    outputs.get('count_cumulative_histories')
)
mass_cumulative_histories_filename = os.path.join(
    args.data,
    data_dirs.get('outputs'),
    outputs.get('mass_cumulative_histories')
)

<<<<<<< HEAD
## Read in datasets that are passed around as DataFrames or similar
component_material_mass = pd.read_csv(component_material_masses_filename)

## Define general model and scenario parameters
if use_computed_routes:
    routes = routes_computed_filename
else:
    routes = routes_custom_filename

states_to_filter = scenario.get('states_included', [])

component_total_mass = component_material_mass.groupby(
    by=['year','technology','component']
).sum(
    'mass_tonnes'
).reset_index()
=======
# Because the LCIA code has filenames hardcoded and cannot be reconfigured,
# change the working directory to the lci_folder to accommodate those read
# and write operations. Also, the Context must be imported down here after
# the working directory is changed because the LCIA will attempt to read
# files immediately.
>>>>>>> d2d1dbc4

circular_components = tech.get('circular_components')

start_year = model_run.get('start_year')

timesteps_per_year = model_run.get('timesteps_per_year')

# calculate des timesteps such that the model runs through the end of the
# end year rather than stopping at the beginning of the end year
des_timesteps = int(
    timesteps_per_year * (model_run.get('end_year') - start_year) + timesteps_per_year
)

# Get list of unique materials involved in the case study
materials = [tech.get('component_materials')[c] for c in circular_components]
material_list=[item for sublist in materials for item in sublist]

substitution_rate = tech.get('substitution_rates')

np.random.seed(scenario.get('seed', 13))

# Note that the step_cost file must be updated (or programmatically generated)
# to include all facility ids. Otherwise, cost graph can't run with the full
# computed data set.
if compute_locations:
    loc = ComputeLocations(
<<<<<<< HEAD
        start_year=model_run.get('start_year'),
        power_plant_locations=power_plant_locations_filename,
=======
        wind_turbine_locations=wind_turbine_locations_filename,
>>>>>>> d2d1dbc4
        landfill_locations=landfill_locations_filename,
        other_facility_locations=other_facility_locations_filename,
        transportation_graph=transportation_graph_filename,
        node_locations=node_locations_filename,
        lookup_facility_type=lookup_facility_type_filename,
<<<<<<< HEAD
        technology_data_filename=technology_data_filename,
        standard_scenarios_filename=capacity_proj_filename)
=======
        turbine_data_filename=turbine_data_filename,
        standard_scenarios_filename=standard_scenarios_filename)

>>>>>>> d2d1dbc4
    loc.join_facilities(locations_output_file=locations_computed_filename)

# if the step_costs file is being generated, then all facilities of the same
# type will have the same cost models.
if generate_step_costs:
    step_costs_filename = os.path.join(args.data,
                                       data_dirs.get('inputs'),
                                       generated.get('step_costs'))
    pd.read_csv(
        step_costs_default_filename
    ).merge(
        pd.read_csv(locations_computed_filename)[
            ['facility_id', 'facility_type']
        ],
        on='facility_type',
        how='outer'
    ).to_csv(
        step_costs_filename,
        index=False
    )
else:
    # If step_costs is not generated programatically, then the user must
    # supply a custom file.
    step_costs_filename = os.path.join(args.data,
                                       data_dirs.get('inputs'),
                                       inputs.get('step_costs'))


# Data filtering for states
states_to_filter = scenario.get('states_included', [])
if location_filtering:
    if not states_to_filter:
        print('Cannot filter data; no state list provided', flush=True)
    else:
        print(f'Filtering locations: {states_to_filter}',
              flush=True)
        filter_locations(locations_computed_filename,
                         turbine_data_filename,
                         states_to_filter)
    # if the data is being filtered and a new routes file is NOT being
    # generated, then the existing routes file must also be filtered
    if not run_routes:
        print(f'Filtering routes: {states_to_filter}',
              flush=True)
        filter_routes(locations_computed_filename,
                      routes)

if run_routes:
    routes_computed = Router.get_all_routes(
        locations_file=locations_computed_filename,
        route_pair_file=route_pair_filename,
        transportation_graph=transportation_graph_filename,
        node_locations=node_locations_filename,
        routes_output_file = routes_computed_filename,
        routing_output_folder=subfolder_dict['routing_output_folder'])

avgblade = pd.read_csv(avg_blade_masses_filename)

print('Run routes completed in %d s' % np.round(time.time() - time0, 1),
<<<<<<< HEAD
      flush=True)
=======
        flush=True)


time0 = time.time()
>>>>>>> d2d1dbc4

if initialize_costgraph:
    # Initialize the CostGraph using these parameter settings
    print('CostGraph starts at %d s' % np.round(time.time() - time0, 1),
          flush=True)
    netw = CostGraph(
        step_costs_file=step_costs_filename,
        fac_edges_file=fac_edges_filename,
        transpo_edges_file=transpo_edges_filename,
        locations_file=locations_computed_filename,
        routes_file=routes,
<<<<<<< HEAD
        sc_begin=pathways.get('sc_begin'),
        sc_end=pathways.get('sc_end'),
        year=model_run.get('start_year'),
        verbose=model_run.get('cg_verbose'),
        save_copy=model_run.get('save_cg_csv'),
        save_name=costgraph_csv_filename,
        pathway_crit_history_filename = pathway_crit_history_filename,
        circular_components = circular_components,
        component_initial_mass=component_total_mass.loc[
            component_total_mass.year == model_run.get('start_year'),
            'mass_tonnes'
        ].values[0],
        path_dict=pathways
=======
        sc_begin=cg_params.get('sc_begin'),
        sc_end=cg_params.get('sc_end'),
        year=scenario_params.get('start_year'),
        max_dist=scenario_params.get('max_dist'),
        verbose=cg_params.get('cg_verbose'),
        save_copy=cg_params.get('save_cg_csv'),
        save_name=costgraph_csv_filename,
        pathway_cost_history_filename = pathway_cost_history_filename,
        blade_mass=avgblade.loc[avgblade.year==scenario_params.get('start_year'),
                                'total'].values[0],
        finegrind_cumul_initial=cg_params.get('finegrind_cumul_initial'),
        coarsegrind_cumul_initial=cg_params.get('coarsegrind_cumul_initial'),
        finegrind_initial_cost=cg_params.get('finegrind_initial_cost'),
        finegrind_revenue=cg_params.get('finegrind_revenue'),
        coarsegrind_initial_cost=cg_params.get('coarsegrind_initial_cost'),
        finegrind_learnrate=cg_params.get('finegrind_learnrate'),
        coarsegrind_learnrate=cg_params.get('coarsegrind_learnrate'),
        finegrind_material_loss=cg_params.get('finegrind_material_loss')
>>>>>>> d2d1dbc4
    )
    print('CostGraph completed at %d s' % np.round(time.time() - time0, 1),
          flush=True)

    if pickle_costgraph:
        # Save the CostGraph object using pickle
        pickle.dump(netw, open(costgraph_pickle_filename, 'wb'))
        print('Cost graph pickled and saved', flush=True)

else:
    # Read in a previously generated CostGraph object
    print(f'Reading in CostGraph object at {np.round(time.time() - time0, 1)}',
          flush=True)

    netw = pickle.load(open(costgraph_pickle_filename, 'rb'))

    print(f'CostGraph object read in at {np.round(time.time() - time0, 1)}',
          flush=True)


<<<<<<< HEAD
# Electricity spatial mix level. Defaults to 'state' when not provided.
electricity_grid_spatial_level = scenario.get('electricity_mix_level', 'state')

if electricity_grid_spatial_level == 'state':    
    reeds_importer = ReedsImporter(reeds_imported_filename = state_reeds_grid_mix,
                                   reeds_output_filename = state_electricity_lci_filename,
                                  )  
    reeds_importer.state_level_reeds_importer()
    dynamic_lci_filename = state_electricity_lci_filename


else:
    reeds_importer = ReedsImporter(reeds_imported_filename = national_reeds_grid_mix,
                                   reeds_output_filename = national_electricity_lci_filename,
                                   )   
    reeds_importer.national_level_reeds_importer()
    dynamic_lci_filename = national_electricity_lci_filename
    
    

# Prepare LCIA code
lca = PylcaCelavi(lca_results_filename=lca_results_filename,
                  lcia_des_filename=lcia_des_filename,
                  shortcutlca_filename=shortcutlca_filename,
                  intermediate_demand_filename=intermediate_demand_filename,
                  dynamic_lci_filename=dynamic_lci_filename,
                  electricity_grid_spatial_level = electricity_grid_spatial_level,
                  static_lci_filename=static_lci_filename,
                  uslci_filename=uslci_filename,
                  lci_activity_locations=lci_locations_filename,
                  stock_filename=stock_filename,
                  emissions_lci_filename=emissions_lci_filename,
                  traci_lci_filename=traci_lci_filename,
                  use_shortcut_lca_calculations=use_lcia_shortcut,
                  substitution_rate=substitution_rate)
=======
# calculate des timesteps such that the model runs through the end of the
# end year rather than stopping at the beginning of the end year
des_timesteps = int(scenario_params.get('timesteps_per_year') * (
        scenario_params.get('end_year') - scenario_params.get('start_year')
) + scenario_params.get('timesteps_per_year'))
>>>>>>> d2d1dbc4

# Get the start year and timesteps_per_year
start_year = model_run.get('start_year')
timesteps_per_year = model_run.get('timesteps_per_year')

<<<<<<< HEAD
# calculate des timesteps such that the model runs through the end of the
# end year rather than stopping at the beginning of the end year
des_timesteps = int(
    timesteps_per_year * (model_run.get('end_year') - start_year) + timesteps_per_year
)

# Get list of unique materials involved in the case study
materials = [tech.get('component_materials')[c] for c in circular_components]
material_list=[item for sublist in materials for item in sublist]

=======
>>>>>>> d2d1dbc4
# Create the DES context and tie it to the CostGraph
context = Context(
    locations_filename=locations_computed_filename,
    step_costs_filename=step_costs_filename,
<<<<<<< HEAD
    component_material_masses_filename=component_material_masses_filename,
    possible_components=list(tech.get('component_list', []).keys()),
    possible_materials=material_list,
    cost_graph=netw,
    cost_graph_update_interval_timesteps=model_run.get('cg_update'),
    lca=lca,
    path_dict=pathways,
=======
    avg_blade_masses_filename=avg_blade_masses_filename,
    possible_components=list(des_params.get('component_list', []).keys()),
    possible_materials=des_params.get('material_list', []),
    cost_graph=netw,
    cost_graph_update_interval_timesteps=cg_params.get('cg_update_timesteps'),
>>>>>>> d2d1dbc4
    min_year=start_year,
    max_timesteps=des_timesteps,
    timesteps_per_year=timesteps_per_year
)

<<<<<<< HEAD
print(f'Context initialized at {np.round(time.time() - time0, 1)} s', flush=True)

# Create the technology dataframe that will be used to populate
# the context with components.
technology_data = pd.read_csv(technology_data_filename)
=======
# Create the turbine dataframe that will be used to populate
# the context with components. Repeat the creation of blades
# 3 times for each turbine.

print(f'Creating components at {np.round(time.time() - time0, 1)} s',
      flush=True)

turbine_data = pd.read_csv(turbine_data_filename)

>>>>>>> d2d1dbc4
components = []
for _, row in turbine_data.iterrows():
    year = row['year']
    in_use_facility_id = int(row['facility_id'])
    manuf_facility_id = netw.find_upstream_neighbor(int(row['facility_id']))
    n_turbine = int(row['n_turbine'])

    for _ in range(n_turbine):
        components.append({
            'year': year,
            'kind': 'blade',
            'manuf_facility_id': manuf_facility_id,
            'in_use_facility_id': in_use_facility_id
        })

components = pd.DataFrame(components)

# Create the lifespan functions for the components.
<<<<<<< HEAD
lifespan_fns = {}

# By default, all components are assigned fixed lifetimes
for component in tech.get('component_list').keys():
    lifespan_fns[component] = \
        lambda steps = tech.get('component_fixed_lifetimes')[component],\
               convert=timesteps_per_year: steps * convert

# If fixed lifetimes are not being used, then apply the Weibull parameters
# to the circular component(s) only. All non-circular components keep their
# fixed lifetimes.
if not use_fixed_lifetime:
    for c in circular_components:
        lifespan_fns[c] = lambda : weibull_min.rvs(
            tech.get('component_weibull_params')[c]['K'],
            loc=tech.get('min_lifespan'),
            scale=tech.get('component_weibull_params')[c]['L'] -
                  tech.get('min_lifespan'),
            size=1
        )[0]
=======
np.random.seed(des_params.get('seed', 13))
timesteps_per_year = scenario_params.get('timesteps_per_year')
lifespan_fns = {
    "nacelle": lambda: des_params.get(
        'component_fixed_lifetimes'
    )['nacelle'] * timesteps_per_year,
    "foundation": lambda: des_params.get(
        'component_fixed_lifetimes'
    )['foundation'] * timesteps_per_year,
    "tower": lambda: des_params.get(
        'component_fixed_lifetimes'
    )['tower'] * timesteps_per_year,
}

if use_fixed_lifetime:
    lifespan_fns['blade'] = lambda: des_params.get(
        'component_fixed_lifetimes'
    )['blade'] * timesteps_per_year
else:
    lifespan_fns['blade'] = lambda: weibull_min.rvs(
        des_params.get('blade_weibull_K'),
        loc=des_params.get('min_lifespan'),
        scale=des_params.get('blade_weibull_L') - des_params.get('min_lifespan'),
        size=1
    )[0]
>>>>>>> d2d1dbc4

print(f'Components initialized at {np.round(time.time() - time0, 1)} s',flush=True)

# Populate the context with components.
context.populate(components, lifespan_fns)

print(f'Context populated with components at {np.round(time.time() - time0, 1)} s',
      flush=True)

print(f'Model run starting at {np.round(time.time() - time0, 1)} s',flush=True)

# Run the context
count_facility_inventories = context.run()

print(f'Creating diagnostic visualizations at '
      f'{np.round(time.time() - time0, 1)} s', flush=True)

# Plot the cumulative count levels of the count inventories
possible_component_list = list(tech.get('component_list', []).keys())
diagnostic_viz_counts = DiagnosticViz(
    facility_inventories=context.count_facility_inventories,
    output_plot_filename=component_counts_plot_filename,
    keep_cols=possible_component_list,
    start_year=start_year,
    timesteps_per_year=timesteps_per_year,
    component_count=tech.get('component_list'),
    var_name='unit',
    value_name='count'
)
count_cumulative_histories = \
    diagnostic_viz_counts.gather_and_melt_cumulative_histories()
count_cumulative_histories.to_csv(count_cumulative_histories_filename,
                                  index=False)
diagnostic_viz_counts.generate_plots()

# Plot the levels of the mass inventories
diagnostic_viz_mass = DiagnosticViz(
    facility_inventories=context.mass_facility_inventories,
    output_plot_filename=material_mass_plot_filename,
    keep_cols=possible_component_list,
    start_year=start_year,
    timesteps_per_year=timesteps_per_year,
    component_count=tech.get('component_list'),
    var_name='material',
    value_name='tonnes'
)
mass_cumulative_histories = \
    diagnostic_viz_mass.gather_and_melt_cumulative_histories()
mass_cumulative_histories.to_csv(mass_cumulative_histories_filename,
                                 index=False)
diagnostic_viz_mass.generate_plots()

# Postprocess and save CostGraph outputs
netw.save_costgraph_outputs()

# Join LCIA and locations computed and write the result to enable creation of
# maps
lcia_names = ['year', 'facility_id', 'material', 'stage', 'impact',
              'impact_value']
lcia_df = pd.read_csv(lcia_des_filename, names=lcia_names)
locations_df = pd.read_csv(locations_computed_filename)

locations_columns = [
    'facility_id',
    'facility_type',
    'lat',
    'long',
    'region_id_1',
    'region_id_2',
    'region_id_3',
    'region_id_4'
]

locations_select_df = locations_df.loc[:, locations_columns]
lcia_locations_df = lcia_df.merge(locations_select_df, how='inner',
                                  on='facility_id')

lcia_locations_df.to_csv(lca_results_filename, index=False)

# Print run finish message
print(f'FINISHED RUN at {np.round(time.time() - time0)} s',
      flush=True)<|MERGE_RESOLUTION|>--- conflicted
+++ resolved
@@ -18,13 +18,10 @@
 from celavi.costgraph import CostGraph
 from celavi.compute_locations import ComputeLocations
 from celavi.data_filtering import filter_locations, filter_routes
-<<<<<<< HEAD
 from celavi.pylca_celavi.des_interface import PylcaCelavi
 from celavi.reeds_importer import ReedsImporter
 from celavi.des import Context
 from celavi.diagnostic_viz import DiagnosticViz
-=======
->>>>>>> d2d1dbc4
 import yaml
 
 parser = argparse.ArgumentParser(description='Execute CELAVI model')
@@ -39,7 +36,6 @@
 case_yaml_filename = os.path.join(args.data, args.casestudy)
 scen_yaml_filename = os.path.join(args.data, args.scenario)
 try:
-<<<<<<< HEAD
     with open(case_yaml_filename, 'r') as f:
         case = yaml.load(f, Loader=yaml.FullLoader)
         model_run = case.get('model_run', {})
@@ -47,17 +43,6 @@
         inputs = case.get('input_files', {})
         generated = case.get('generated_files', {})
         outputs = case.get('output_files', {})
-=======
-    with open(config_yaml_filename, 'r') as f:
-        config = yaml.load(f, Loader=yaml.FullLoader)
-        flags = config.get('flags', {})
-        scenario_params = config.get('scenario_parameters', {})
-        data_dirs = config.get('data_directories', {})
-        inputs = config.get('input_filenames', {})
-        outputs = config.get('output_filenames', {})
-        cg_params = config.get('costgraph_parameters', {})
-        des_params = config.get('discrete_event_parameters', {})
->>>>>>> d2d1dbc4
 except IOError as err:
     print(f'Could not open {case_yaml_filename} for configuration. Exiting with status code 1.')
     exit(1)
@@ -84,25 +69,19 @@
 use_computed_routes = flags.get('use_computed_routes', True)
 # create cost graph fresh or use an imported version
 initialize_costgraph = flags.get('initialize_costgraph', False)
-<<<<<<< HEAD
 # filter down locations dataset by state
 location_filtering = flags.get('location_filtering', False)
 # filter down routes by maximum allowable distance between facility types
 distance_filtering = flags.get('distance_filtering', False)
-=======
-enable_data_filtering = flags.get('enable_data_filtering', False)
->>>>>>> d2d1dbc4
 # save the newly initialized costgraph as a pickle file
 pickle_costgraph = flags.get('pickle_costgraph', True)
 # automatically generate step_costs dataset, if costs do not vary by region
 generate_step_costs = flags.get('generate_step_costs', True)
 # use fixed (or random Weibull) lifetimes for technology components
 use_fixed_lifetime = flags.get('use_fixed_lifetime', True)
-<<<<<<< HEAD
 # use previously generated LCIA results instead of re-calculating
 use_lcia_shortcut = flags.get('use_lcia_shortcut', False)
-=======
->>>>>>> d2d1dbc4
+
 
 
 ## SUB FOLDERS
@@ -187,11 +166,8 @@
 # file where the turbine data will be saved after generating from raw inputs
 turbine_data_filename = os.path.join(args.data,
                                      data_dirs.get('inputs'),
-<<<<<<< HEAD
                                      generated.get('technology_data'))
-=======
-                                     inputs.get('turbine_data'))
->>>>>>> d2d1dbc4
+
 
 # dataset of capacity expansion projections
 capacity_proj_filename = os.path.join(args.data,
@@ -210,7 +186,6 @@
                                       data_dirs.get('outputs'),
                                       outputs.get('costgraph_csv'))
 
-<<<<<<< HEAD
 # LCI input filenames
 lcia_des_filename = os.path.join(args.data,
                                  data_dirs.get('lci'),
@@ -271,9 +246,6 @@
 
 # FILENAMES FOR OUTPUT DATA
 pathway_crit_history_filename = os.path.join(
-=======
-pathway_cost_history_filename = os.path.join(
->>>>>>> d2d1dbc4
     args.data,
     data_dirs.get('outputs'),
     outputs.get('pathway_cost_history')
@@ -301,7 +273,6 @@
     outputs.get('mass_cumulative_histories')
 )
 
-<<<<<<< HEAD
 ## Read in datasets that are passed around as DataFrames or similar
 component_material_mass = pd.read_csv(component_material_masses_filename)
 
@@ -318,13 +289,6 @@
 ).sum(
     'mass_tonnes'
 ).reset_index()
-=======
-# Because the LCIA code has filenames hardcoded and cannot be reconfigured,
-# change the working directory to the lci_folder to accommodate those read
-# and write operations. Also, the Context must be imported down here after
-# the working directory is changed because the LCIA will attempt to read
-# files immediately.
->>>>>>> d2d1dbc4
 
 circular_components = tech.get('circular_components')
 
@@ -351,25 +315,15 @@
 # computed data set.
 if compute_locations:
     loc = ComputeLocations(
-<<<<<<< HEAD
         start_year=model_run.get('start_year'),
         power_plant_locations=power_plant_locations_filename,
-=======
-        wind_turbine_locations=wind_turbine_locations_filename,
->>>>>>> d2d1dbc4
         landfill_locations=landfill_locations_filename,
         other_facility_locations=other_facility_locations_filename,
         transportation_graph=transportation_graph_filename,
         node_locations=node_locations_filename,
         lookup_facility_type=lookup_facility_type_filename,
-<<<<<<< HEAD
         technology_data_filename=technology_data_filename,
         standard_scenarios_filename=capacity_proj_filename)
-=======
-        turbine_data_filename=turbine_data_filename,
-        standard_scenarios_filename=standard_scenarios_filename)
-
->>>>>>> d2d1dbc4
     loc.join_facilities(locations_output_file=locations_computed_filename)
 
 # if the step_costs file is being generated, then all facilities of the same
@@ -429,14 +383,7 @@
 avgblade = pd.read_csv(avg_blade_masses_filename)
 
 print('Run routes completed in %d s' % np.round(time.time() - time0, 1),
-<<<<<<< HEAD
       flush=True)
-=======
-        flush=True)
-
-
-time0 = time.time()
->>>>>>> d2d1dbc4
 
 if initialize_costgraph:
     # Initialize the CostGraph using these parameter settings
@@ -448,7 +395,6 @@
         transpo_edges_file=transpo_edges_filename,
         locations_file=locations_computed_filename,
         routes_file=routes,
-<<<<<<< HEAD
         sc_begin=pathways.get('sc_begin'),
         sc_end=pathways.get('sc_end'),
         year=model_run.get('start_year'),
@@ -462,26 +408,6 @@
             'mass_tonnes'
         ].values[0],
         path_dict=pathways
-=======
-        sc_begin=cg_params.get('sc_begin'),
-        sc_end=cg_params.get('sc_end'),
-        year=scenario_params.get('start_year'),
-        max_dist=scenario_params.get('max_dist'),
-        verbose=cg_params.get('cg_verbose'),
-        save_copy=cg_params.get('save_cg_csv'),
-        save_name=costgraph_csv_filename,
-        pathway_cost_history_filename = pathway_cost_history_filename,
-        blade_mass=avgblade.loc[avgblade.year==scenario_params.get('start_year'),
-                                'total'].values[0],
-        finegrind_cumul_initial=cg_params.get('finegrind_cumul_initial'),
-        coarsegrind_cumul_initial=cg_params.get('coarsegrind_cumul_initial'),
-        finegrind_initial_cost=cg_params.get('finegrind_initial_cost'),
-        finegrind_revenue=cg_params.get('finegrind_revenue'),
-        coarsegrind_initial_cost=cg_params.get('coarsegrind_initial_cost'),
-        finegrind_learnrate=cg_params.get('finegrind_learnrate'),
-        coarsegrind_learnrate=cg_params.get('coarsegrind_learnrate'),
-        finegrind_material_loss=cg_params.get('finegrind_material_loss')
->>>>>>> d2d1dbc4
     )
     print('CostGraph completed at %d s' % np.round(time.time() - time0, 1),
           flush=True)
@@ -502,7 +428,6 @@
           flush=True)
 
 
-<<<<<<< HEAD
 # Electricity spatial mix level. Defaults to 'state' when not provided.
 electricity_grid_spatial_level = scenario.get('electricity_mix_level', 'state')
 
@@ -538,19 +463,11 @@
                   traci_lci_filename=traci_lci_filename,
                   use_shortcut_lca_calculations=use_lcia_shortcut,
                   substitution_rate=substitution_rate)
-=======
-# calculate des timesteps such that the model runs through the end of the
-# end year rather than stopping at the beginning of the end year
-des_timesteps = int(scenario_params.get('timesteps_per_year') * (
-        scenario_params.get('end_year') - scenario_params.get('start_year')
-) + scenario_params.get('timesteps_per_year'))
->>>>>>> d2d1dbc4
 
 # Get the start year and timesteps_per_year
 start_year = model_run.get('start_year')
 timesteps_per_year = model_run.get('timesteps_per_year')
 
-<<<<<<< HEAD
 # calculate des timesteps such that the model runs through the end of the
 # end year rather than stopping at the beginning of the end year
 des_timesteps = int(
@@ -561,13 +478,10 @@
 materials = [tech.get('component_materials')[c] for c in circular_components]
 material_list=[item for sublist in materials for item in sublist]
 
-=======
->>>>>>> d2d1dbc4
 # Create the DES context and tie it to the CostGraph
 context = Context(
     locations_filename=locations_computed_filename,
     step_costs_filename=step_costs_filename,
-<<<<<<< HEAD
     component_material_masses_filename=component_material_masses_filename,
     possible_components=list(tech.get('component_list', []).keys()),
     possible_materials=material_list,
@@ -575,35 +489,16 @@
     cost_graph_update_interval_timesteps=model_run.get('cg_update'),
     lca=lca,
     path_dict=pathways,
-=======
-    avg_blade_masses_filename=avg_blade_masses_filename,
-    possible_components=list(des_params.get('component_list', []).keys()),
-    possible_materials=des_params.get('material_list', []),
-    cost_graph=netw,
-    cost_graph_update_interval_timesteps=cg_params.get('cg_update_timesteps'),
->>>>>>> d2d1dbc4
     min_year=start_year,
     max_timesteps=des_timesteps,
     timesteps_per_year=timesteps_per_year
 )
 
-<<<<<<< HEAD
 print(f'Context initialized at {np.round(time.time() - time0, 1)} s', flush=True)
 
 # Create the technology dataframe that will be used to populate
 # the context with components.
 technology_data = pd.read_csv(technology_data_filename)
-=======
-# Create the turbine dataframe that will be used to populate
-# the context with components. Repeat the creation of blades
-# 3 times for each turbine.
-
-print(f'Creating components at {np.round(time.time() - time0, 1)} s',
-      flush=True)
-
-turbine_data = pd.read_csv(turbine_data_filename)
-
->>>>>>> d2d1dbc4
 components = []
 for _, row in turbine_data.iterrows():
     year = row['year']
@@ -622,7 +517,6 @@
 components = pd.DataFrame(components)
 
 # Create the lifespan functions for the components.
-<<<<<<< HEAD
 lifespan_fns = {}
 
 # By default, all components are assigned fixed lifetimes
@@ -643,33 +537,6 @@
                   tech.get('min_lifespan'),
             size=1
         )[0]
-=======
-np.random.seed(des_params.get('seed', 13))
-timesteps_per_year = scenario_params.get('timesteps_per_year')
-lifespan_fns = {
-    "nacelle": lambda: des_params.get(
-        'component_fixed_lifetimes'
-    )['nacelle'] * timesteps_per_year,
-    "foundation": lambda: des_params.get(
-        'component_fixed_lifetimes'
-    )['foundation'] * timesteps_per_year,
-    "tower": lambda: des_params.get(
-        'component_fixed_lifetimes'
-    )['tower'] * timesteps_per_year,
-}
-
-if use_fixed_lifetime:
-    lifespan_fns['blade'] = lambda: des_params.get(
-        'component_fixed_lifetimes'
-    )['blade'] * timesteps_per_year
-else:
-    lifespan_fns['blade'] = lambda: weibull_min.rvs(
-        des_params.get('blade_weibull_K'),
-        loc=des_params.get('min_lifespan'),
-        scale=des_params.get('blade_weibull_L') - des_params.get('min_lifespan'),
-        size=1
-    )[0]
->>>>>>> d2d1dbc4
 
 print(f'Components initialized at {np.round(time.time() - time0, 1)} s',flush=True)
 
