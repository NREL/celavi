import argparse
<<<<<<< HEAD
from costgraph import CostGraph
=======
from .routing import Router
from .costgraph import CostGraph
from .compute_locations import ComputeLocations
>>>>>>> a2d03e87

parser = argparse.ArgumentParser(description='Check CELAVI input data')
parser.add_argument('--locations', help='Path to locations file')
parser.add_argument('--step_costs', help='Path to step_costs file')
parser.add_argument('--fac_edges', help='Facility edges file')
parser.add_argument('--routes', help='Routes file')
parser.add_argument('--transpo_edges', help='Transportation edges file')
args = parser.parse_args()

# if compute_locations is enabled (True), compute locations from raw input files (e.g., LMOP, US Wind Turbine Database)
compute_locations = False
if compute_locations:
    args.locations = '../celavi-data/inputs/locations_computed.csv'
    loc = ComputeLocations()
    loc.join_facilities(locations_output_file=args.locations)

# if run_routes is enabled (True), compute routing distances between all input locations
run_routes = False
if run_routes:
    routes_computed = Router.get_all_routes(locations_file=args.locations)
    # reset argument for routes file to use computed routes rather than user input
    args.routes = '../celavi-data/preprocessing/routes_computed.csv'

netw = CostGraph(
    step_costs_file=args.step_costs,
    fac_edges_file=args.fac_edges,
    transpo_edges_file=args.transpo_edges,
    locations_file=args.locations,
    routes_file=args.routes,
    sc_begin= 'in use',
    sc_end=['landfilling', 'cement co-processing'],
    year=2000.0,
    max_dist=300.0
)

print(netw.choose_paths(),'\n')

netw.update_costs(
    year=2010.0,
    blade_mass=1500.0,
    cumul_finegrind=2000.0,
    cumul_coarsegrind=4000.0)

print(netw.choose_paths())<|MERGE_RESOLUTION|>--- conflicted
+++ resolved
@@ -1,11 +1,7 @@
 import argparse
-<<<<<<< HEAD
-from costgraph import CostGraph
-=======
 from .routing import Router
 from .costgraph import CostGraph
 from .compute_locations import ComputeLocations
->>>>>>> a2d03e87
 
 parser = argparse.ArgumentParser(description='Check CELAVI input data')
 parser.add_argument('--locations', help='Path to locations file')
