--- conflicted
+++ resolved
@@ -395,14 +395,7 @@
     print(f'CostGraph object read in at {np.round(time.time() - time0, 1)}',
           flush=True)
 
-<<<<<<< HEAD
-=======
-print('CostGraph exists\n\n\n')
-
-
-sand_substitution_rate = pylca_inventory_parameters.get('sand_substitution_rate')
-coal_substitution_rate = pylca_inventory_parameters.get('coal_substitution_rate')
->>>>>>> 98828f33
+
 # Prepare LCIA code
 lca = PylcaCelavi(lca_results_filename=lca_results_filename,
                   shortcutlca_filename=shortcutlca_filename,
