--- conflicted
+++ resolved
@@ -42,10 +42,6 @@
         inputs = case.get('input_files', {})
         generated = case.get('generated_files', {})
         outputs = case.get('output_files', {})
-<<<<<<< HEAD
-        pylca_inventory_parameters = case.get('pylca_inventory_parameters',{})
-=======
->>>>>>> 837b4df1
 except IOError as err:
     print(f'Could not open {case_yaml_filename} for configuration. Exiting with status code 1.')
     exit(1)
@@ -330,7 +326,7 @@
 
 
 # Data filtering for states
-states_to_filter = scenario_params.get('states_to_filter', [])
+states_to_filter = scen.get('states_to_filter', [])
 if location_filtering:
     if not states_to_filter:
         print('Cannot filter data; no state list provided', flush=True)
