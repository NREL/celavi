--- conflicted
+++ resolved
@@ -6,11 +6,6 @@
 import pandas as pd
 
 
-<<<<<<< HEAD
-def filter_locations(loc_file_name, num_of_turbines_filename, states):
-        # TODO: add docstrings to explain input variables and what the function
-        #  does.
-=======
 def filter_locations(loc_file_name,num_of_turbines_filename,states):
         
         """
@@ -36,7 +31,6 @@
         -------
         None
         """
->>>>>>> 9b7b6391
 
         locations = pd.read_csv(loc_file_name)
 
@@ -54,12 +48,6 @@
 
 
 def filter_routes(locations_filename, routes_filename):
-<<<<<<< HEAD
-        # TODO: add docstrings to explain input variables and what the function
-        #  does.
-=======
-       
->>>>>>> 9b7b6391
         """
         This function is used to filter the routes file.        
         After filtering the routes file it rewrites and
