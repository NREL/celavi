#!/usr/bin/env python3
# -*- coding: utf-8 -*-
"""
Created on Fri Jan 22 08:05:13 2021

Uses code from Feedstock Production Emissions to Air Model (FPEAM) Copyright (c) 2018
Alliance for Sustainable Energy, LLC; Noah Fisher.
Builds on functionality in the FPEAM's Data.py.
Unmodified FPEAM code is available at https://github.com/NREL/fpeam.

@author: aeberle
"""

import pandas as pd


class Data(pd.DataFrame):
    """
    Data representation.
    """

    COLUMNS = []

    INDEX_COLUMNS = []

    def __init__(self, df=None, fpath=None, columns=None, backfill=True):
        # TODO: consider having docstrings here explaining Data class
        #  parameters (in addition or instead of in the load method below).
        #  It would be better to understand straightaway what is fpath for
        #  instance.
        _df = pd.DataFrame({}) if df is None and fpath is None else self.load(fpath=fpath,
                                                                              columns=columns)
        # TODO: consider replacing super(X, self).init(...) by
        #  super().init(...)
        super(Data, self).__init__(data=_df)

        self.source = fpath or 'DataFrame'

        _valid = self.validate()

        try:
            assert _valid is True
        except AssertionError:
            if df is not None or fpath is not None:
                raise RuntimeError('{} failed validation'.format(__name__, ))
            else:
                pass

        if backfill:
            for _column in self.COLUMNS:
                if _column['backfill'] is not None:
                    self.backfill(column=_column['name'], value=_column['backfill'])

    def load(self, fpath, columns, memory_map=True, header=0, **kwargs):
        """
        Load data from a text file at <fpath>. Check and set column names.

        See pandas.read_table() help for additional arguments.

        :param fpath: [string] file path to budget file or SQLite database file
        :param columns: [dict] {name: type, ...}
        :param memory_map: [bool] load directly to memory for improved performance
        :param header: [int] 0-based row index containing column names
        :return: [DataFrame]
        """

        try:
            _df = pd.read_csv(filepath_or_buffer=fpath, sep=',', dtype=columns,
                              usecols=columns.keys(), memory_map=memory_map, header=header, **kwargs)
        except ValueError as e:
            if e.__str__() == 'Usecols do not match names.':
                from collections import Counter
                _df = pd.read_table(filepath_or_buffer=fpath, sep=',', dtype=columns,
                                    memory_map=memory_map, header=header, **kwargs)
                _df_columns = Counter(_df.columns)
                _cols = list(set(columns.keys()) - set(_df_columns))
                raise ValueError('%(f)s missing columns: %(cols)s' % (dict(f=fpath, cols=_cols)))
            else:
                raise e
        else:
            return _df

    def backfill(self, column, value=0):
        # TODO: consider adding what data type and a short description of what
        #  the method return and remove extra blank line
        """
        Replace NaNs in <column> with <value>.

        :param column: [string]
        :param value: [any]
        :return:
        """

        _dataset = str(type(self)).split("'")[1]

        _backfilled = False

        # if any values are missing,
        if self[column].isna().any():
            # count the missing values
            _count_missing = sum(self[column].isna())
            # count the total values
            _count_total = self[column].__len__()

            # fill the missing values with zeros  # TODO: rather "with value"
            self[column].fillna(value, inplace=True)

            # log a warning with the number of missing values
            print('%s of %s data values in %s.%s were backfilled as %s' % (_count_missing, _count_total, _dataset, column, value))

            _backfilled = True

        else:
            # log if no values are missing
            print('no missing data values in %s.%s' % (_dataset, column))

        return _backfilled

    def validate(self):
        # TODO: consider adding what data type and a short description of what
        #  the method return and remove extra blank line
        """
        Check that data are not empty

        :return:
        """
        _name = type(self).__name__

        _valid = True

        print('validating %s' % (_name, ))

        if self.empty:
            print('no data provided for %s' % (_name, ))
            _valid = False

        print('validated %s' % (_name, ))

        return _valid

    def __enter__(self):
        return self

    def __exit__(self, exc_type, exc_val, exc_tb):
        # process exceptions
        if exc_type is not None:
            print('%s\n%s\n%s' % (exc_type, exc_val, exc_tb))
            return False
        else:
            return self


class TransportationGraph(Data):
    # TODO: consider having a short description of the class in place of the
    #  blank line. While it's pretty self-explanatory for TransportationGraph,
    #  TransportationNodeLocations, Locations, TurbineLocations,
    #  OtherFacilityLocations, and LandfillLocations, it is unclear what the
    #  StandardScenarios class is for. Moreover, wouldn't it be simpler to
    #  always call the Data class but with different columns input whenever it
    #  is used for Locations, TurbineLocations etc.? Otherwise maybe justify
    #  why several sub Data classes are needed in the short description of
    #  the class.
    COLUMNS = ({'name': 'edge_id', 'type': int, 'index': True, 'backfill': None},
               {'name': 'statefp', 'type': str, 'index': False, 'backfill': None},
               {'name': 'countyfp', 'type': str, 'index': False, 'backfill': None},
               {'name': 'u_of_edge', 'type': int, 'index': False, 'backfill': None},
               {'name': 'v_of_edge', 'type': int, 'index': False, 'backfill': None},
               {'name': 'weight', 'type': float, 'index': False, 'backfill': None},
               {'name': 'fclass', 'type': int, 'index': False, 'backfill': None})

    def __init__(self, df=None, fpath=None,
                 # TODO: how is "for k in d.keys()" used? should it be removed?
                 columns={d['name']: d['type'] for d in COLUMNS for k in d.keys()},
                 backfill=True):
        # TODO: consider replacing super(X, self).init(...) by
        #  super().init(...)
        super(TransportationGraph, self).__init__(df=df, fpath=fpath, columns=columns,
                                                  backfill=backfill)


class TransportationNodeLocations(Data):
    # TODO: ditto comment made for the TransportationGraph class
    COLUMNS = ({'name': 'node_id', 'type': int, 'index': True, 'backfill': None},
               {'name': 'long', 'type': float, 'index': False, 'backfill': None},
               {'name': 'lat', 'type': float, 'index': False, 'backfill': None})

    def __init__(self, df=None, fpath=None,
                 # TODO: how is "for k in d.keys()" used? should it be removed?
                 columns={d['name']: d['type'] for d in COLUMNS for k in d.keys()},
                 backfill=True):
        # TODO: consider replacing super(X, self).init(...) by
        #  super().init(...)
        super(TransportationNodeLocations, self).__init__(df=df, fpath=fpath, columns=columns,
                                                          backfill=backfill)


class Locations(Data):
    # TODO: ditto comment made for the TransportationGraph class
    COLUMNS = ({'name': 'facility_id', 'type': int, 'index': True, 'backfill': None},
               {'name': 'facility_type', 'type': str, 'index': False, 'backfill': None},
               {'name': 'long', 'type': float, 'index': False, 'backfill': None},
               {'name': 'lat', 'type': float, 'index': False, 'backfill': None},
               {'name': 'region_id_1', 'type': str, 'index': False, 'backfill': None},
               {'name': 'region_id_2', 'type': str, 'index': False, 'backfill': None},
               {'name': 'region_id_3', 'type': str, 'index': False, 'backfill': None},
               {'name': 'region_id_4', 'type': str, 'index': False, 'backfill': None}
               )

    def __init__(self, df=None, fpath=None,
                 # TODO: how is "for k in d.keys()" used? should it be removed?
                 columns={d['name']: d['type'] for d in COLUMNS for k in d.keys()},
                 backfill=True):
        # TODO: consider replacing super(X, self).init(...) by
        #  super().init(...)
        super(Locations, self).__init__(df=df, fpath=fpath, columns=columns,
                                                          backfill=backfill)


class TurbineLocations(Data):
    # TODO: ditto comment made for the TransportationGraph class
    COLUMNS = ({'name': 'eia_id', 'type': float, 'index': True, 'backfill': '-1'},
               {'name': 't_state', 'type': str, 'index': False, 'backfill': None},
               {'name': 't_county', 'type': str, 'index': False, 'backfill': None},
               {'name': 'p_name', 'type': str, 'index': False, 'backfill': None},
               {'name': 'p_year', 'type': float, 'index': False, 'backfill': '-1'},
               {'name': 'p_tnum', 'type': float, 'index': False, 'backfill': '-1'},
               {'name': 't_model', 'type': str, 'index': False, 'backfill': None},
               {'name': 't_fips', 'type': int, 'index': False, 'backfill': None},
               {'name': 'xlong', 'type': float, 'index': False, 'backfill': None},
               {'name': 'ylat', 'type': float, 'index': False, 'backfill': None},
               {'name': 'p_cap', 'type': float, 'index': False, 'backfill': None},
               {'name': 't_cap', 'type': float, 'index': False, 'backfill': None}
               )

    def __init__(self, df=None, fpath=None,
                 # TODO: how is "for k in d.keys()" used? should it be removed?
                 columns={d['name']: d['type'] for d in COLUMNS for k in d.keys()},
                 backfill=True):
        # TODO: consider replacing super(X, self).init(...) by
        #  super().init(...)
        super(TurbineLocations, self).__init__(df=df, fpath=fpath, columns=columns,
                                                          backfill=backfill)


class OtherFacilityLocations(Data):
    # TODO: ditto comment made for the TransportationGraph class
    COLUMNS = ({'name': 'facility_id', 'type': int, 'index': True, 'backfill': None},
               {'name': 'facility_type', 'type': str, 'index': False, 'backfill': None},
               {'name': 'lat', 'type': float, 'index': False, 'backfill': None},
               {'name': 'long', 'type': float, 'index': False, 'backfill': None},
               {'name': 'region_id_1', 'type': str, 'index': False, 'backfill': None},
               {'name': 'region_id_2', 'type': str, 'index': False, 'backfill': None},
               {'name': 'region_id_3', 'type': str, 'index': False, 'backfill': None},
               {'name': 'region_id_4', 'type': str, 'index': False, 'backfill': None}
               )

    def __init__(self, df=None, fpath=None,
                 # TODO: how is "for k in d.keys()" used? should it be removed?
                 columns={d['name']: d['type'] for d in COLUMNS for k in d.keys()},
                 backfill=True):
        # TODO: consider replacing super(X, self).init(...) by
        #  super().init(...)
        super(OtherFacilityLocations, self).__init__(df=df, fpath=fpath, columns=columns,
                                               backfill=backfill)


class LandfillLocations(Data):
    # TODO: ditto comment made for the TransportationGraph class
    COLUMNS = ({'name': 'Landfill ID', 'type': int, 'index': True, 'backfill': None},
               {'name': 'State', 'type': str, 'index': False, 'backfill': None},
               {'name': 'Latitude', 'type': float, 'index': False, 'backfill': None},
               {'name': 'Longitude', 'type': float, 'index': False, 'backfill': None},
               {'name': 'City', 'type': str, 'index': False, 'backfill': None},
               {'name': 'County', 'type': str, 'index': False, 'backfill': None},
               {'name': 'Current Landfill Status', 'type': str, 'index': False, 'backfill': None},
               {'name': 'Landfill Closure Year', 'type': str, 'index': False, 'backfill': '-1'},
               )

    def __init__(self, df=None, fpath=None,
                 # TODO: how is "for k in d.keys()" used? should it be removed?
                 columns={d['name']: d['type'] for d in COLUMNS for k in d.keys()},
                 backfill=True):
        # TODO: consider replacing super(X, self).init(...) by
        #  super().init(...)
        super(LandfillLocations, self).__init__(df=df, fpath=fpath, columns=columns,
                                               backfill=backfill)


class StandardScenarios(Data):
    # TODO: ditto comment made for the TransportationGraph class
    COLUMNS = ({'name': 'state', 'type': str, 'index': True, 'backfill': None},
               {'name': 't', 'type': int, 'index': False, 'backfill': None},
               {'name': 'wind-ons_MW', 'type': float, 'index': False, 'backfill': '-1'}
               )

    def __init__(self, df=None, fpath=None,
                 # TODO: how is "for k in d.keys()" used? should it be removed?
                 columns={d['name']: d['type'] for d in COLUMNS for k in d.keys()},
                 backfill=True):
<<<<<<< HEAD
        # TODO: consider replacing super(X, self).init(...) by
        #  super().init(...)
        super(StandardScenarios, self).__init__(df=df, fpath=fpath, columns=columns,
                                               backfill=backfill)
=======
        super(StandardScenarios,self).__init__(df=df, fpath=fpath, columns=columns,
                                               backfill=backfill)


class RoutePairs(Data):
    COLUMNS = ({'name': 'source_facility_type', 'type': str, 'index': True, 'backfill': None},
               {'name': 'destination_facility_type', 'type': str, 'index': True,'backfill': None},
               {'name': 'in_state_only', 'type': bool, 'index': False, 'backfill': None},
               {'name': 'vmt_max', 'type': float, 'index': False, 'backfill': 1.0e9}
               )

    def __init__(self, df=None, fpath=None,
                 columns={d['name']: d['type'] for d in COLUMNS for k in d.keys()},
                 backfill=True):
        super(RoutePairs,self).__init__(df=df, fpath=fpath, columns=columns,
                                        backfill=backfill)
>>>>>>> 666d298f
<|MERGE_RESOLUTION|>--- conflicted
+++ resolved
@@ -297,13 +297,9 @@
                  # TODO: how is "for k in d.keys()" used? should it be removed?
                  columns={d['name']: d['type'] for d in COLUMNS for k in d.keys()},
                  backfill=True):
-<<<<<<< HEAD
         # TODO: consider replacing super(X, self).init(...) by
         #  super().init(...)
         super(StandardScenarios, self).__init__(df=df, fpath=fpath, columns=columns,
-                                               backfill=backfill)
-=======
-        super(StandardScenarios,self).__init__(df=df, fpath=fpath, columns=columns,
                                                backfill=backfill)
 
 
@@ -318,5 +314,4 @@
                  columns={d['name']: d['type'] for d in COLUMNS for k in d.keys()},
                  backfill=True):
         super(RoutePairs,self).__init__(df=df, fpath=fpath, columns=columns,
-                                        backfill=backfill)
->>>>>>> 666d298f
+                                        backfill=backfill)