from typing import Dict, List
from pathlib import Path

import pandas as pd
import numpy as np
import plotly.express as px

from .inventory import FacilityInventory


class DiagnosticViz:
    """
    This class creates diagnostic visualizations from a context after the
    model run has been executed.
    """

    def __init__(
        self,
        facility_inventories: Dict[str, FacilityInventory],
        output_plot_filename: str,
        keep_cols: List[str],
        start_year: int,
        timesteps_per_year: int,
        component_count: Dict[str, int],
        var_name: str,
        value_name: str,
    ):
        """
        Parameters
        ----------
        facility_inventories: Dict[str, FacilityInventory]
            The dictionary of facility inventories from the Context

        output_plot_filename: str
            The absolute path to the filename that will hold the final
            generated plot.

        keep_cols: List[str]
            This is a list of the possible material names (for material
            facility inventories) or a list of the possible component names
            (for count facility inventories)

        start_year: int
            The start year for the DES model.

        timesteps_per_year: int
            The timesteps per year for the DES model.

        component_count : Dict[str, int]
            Dictionary where the keys are component names and the values are
            the number of components in one technology unit.

        var_name: str
            The name of the generalized var column, like 'material' or 'unit'.

        value_name: str
            The name of the generalized value column, like 'count' or 'tonnes'.
        """
        self.facility_inventories = facility_inventories
        self.output_plot_filename = output_plot_filename
        self.keep_cols = keep_cols
        self.start_year = start_year
        self.timestep_per_year = timesteps_per_year
        self.component_count = component_count
        self.var_name = var_name
        self.value_name = value_name

        # This instance attribute is not set by a parameter to the
        # constructor. Rather, it is merely created to hold a cached
        # result from the gather_cumulative_histories() method
        # below

        self.gathered_and_melted_cumulative_histories = None

    def gather_and_melt_cumulative_histories(self) -> pd.DataFrame:
        """
        This gathers the cumulative histories in a way that they can be plotted

        Returns
        -------
        pd.DataFrame
            A dataframe with the cumulative histories gathered together.
        """
        if self.gathered_and_melted_cumulative_histories is not None:
            return self.gathered_and_melted_cumulative_histories

        cumulative_histories = []

        for facility, inventory in self.facility_inventories.items():
            cumulative_history = inventory.cumulative_history
            cumulative_history = cumulative_history.reset_index()
            cumulative_history.rename(columns={"index": "timestep"}, inplace=True)
            facility_type, facility_id = facility.split("_")
            cumulative_history["facility_type"] = facility_type
            cumulative_history["facility_id"] = facility_id
            cumulative_history["year"] = (
                cumulative_history["timestep"] / self.timestep_per_year
            ) + self.start_year
            cumulative_history["year_ceil"] = np.ceil(cumulative_history["year"])
            # scale component counts with dictionary from config, if component
            # columns are present
            try:
<<<<<<< HEAD
                print('Gathering and scaling component count inventories')
                # Multiply component counts in the inventory by the number of
                # components in each technology unit
=======
>>>>>>> d2d1dbc4
                cumulative_history.loc[
                    :, [key for key, value in self.component_count.items()]
                ] = cumulative_history.loc[
                    :, [key for key, value in self.component_count.items()]
                ] * [
                    value for key, value in self.component_count.items()
                ]
            except KeyError as e:
                print(f'Skipping component count scaling because {e}')
            cumulative_histories.append(cumulative_history)

        cumulative_histories = pd.concat(cumulative_histories)

        self.gathered_and_melted_cumulative_histories = (
            cumulative_histories.drop(["timestep", "year_ceil", "facility_id"], axis=1)
            .melt(
                var_name=self.var_name,
                value_name=self.value_name,
                id_vars=["year", "facility_type"],
            )
            .groupby(["year", "facility_type", self.var_name])
            .sum()
            .reset_index()
        )

        return self.gathered_and_melted_cumulative_histories

    def generate_plots(self):
        """
        This method generates the history plots.
        """
        # Create the figure
        fig = px.line(
            self.gather_and_melt_cumulative_histories(),
            x="year",
            y=self.value_name,
            facet_row=self.var_name,
            title=self.var_name,
            color="facility_type",
            width=1000,
            height=1000,
        )

        # If a previous figure exists, remove it
        Path(self.output_plot_filename).unlink(missing_ok=True)

        # Write the figure
        fig.write_image(self.output_plot_filename)<|MERGE_RESOLUTION|>--- conflicted
+++ resolved
@@ -100,12 +100,10 @@
             # scale component counts with dictionary from config, if component
             # columns are present
             try:
-<<<<<<< HEAD
                 print('Gathering and scaling component count inventories')
                 # Multiply component counts in the inventory by the number of
                 # components in each technology unit
-=======
->>>>>>> d2d1dbc4
+
                 cumulative_history.loc[
                     :, [key for key, value in self.component_count.items()]
                 ] = cumulative_history.loc[
