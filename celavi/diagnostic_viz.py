--- conflicted
+++ resolved
@@ -1,16 +1,10 @@
 from typing import Dict, List
-<<<<<<< HEAD
-=======
 from pathlib import Path
->>>>>>> c8637142
 
 import pandas as pd
 import numpy as np
 import plotly.express as px
-<<<<<<< HEAD
-=======
 
->>>>>>> c8637142
 from .inventory import FacilityInventory
 
 
