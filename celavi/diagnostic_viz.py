from typing import Dict, List
<<<<<<< HEAD
=======
from pathlib import Path
>>>>>>> 81a40612

import pandas as pd
import numpy as np
import plotly.express as px
<<<<<<< HEAD
=======

>>>>>>> 81a40612
from .inventory import FacilityInventory


class DiagnosticViz:
    """
    This class creates diagnostic visualizations from a context after the
    model run has been executed.
    """

    def __init__(
        self,
        facility_inventories: Dict[str, FacilityInventory],
        output_plot_filename: str,
        keep_cols: List[str],
        start_year: int,
        timesteps_per_year: int,
        component_count: Dict[str, int],
        var_name: str,
        value_name: str,
    ):
        """
        Parameters
        ----------
        facility_inventories: Dict[str, FacilityInventory]
            The dictionary of facility inventories from the Context

        output_plot_filename: str
            The absolute path to the filename that will hold the final
            generated plot.

        keep_cols: List[str]
            This is a list of the possible material names (for material
            facility inventories) or a list of the possible component names
            (for count facility inventories)

        start_year: int
            The start year for the DES model.

        timesteps_per_year: int
            The timesteps per year for the DES model.

        component_count : Dict[str, int]
            Dictionary where the keys are component names and the values are
            the number of components in one technology unit.

        var_name: str
            The name of the generalized var column, like 'material' or 'unit'.

        value_name: str
            The name of the generalized value column, like 'count' or 'tonnes'.
        """
        self.facility_inventories = facility_inventories
        self.output_plot_filename = output_plot_filename
        self.keep_cols = keep_cols
        self.start_year = start_year
        self.timestep_per_year = timesteps_per_year
        self.component_count = component_count
        self.var_name = var_name
        self.value_name = value_name

        # This instance attribute is not set by a parameter to the
        # constructor. Rather, it is merely created to hold a cached
        # result from the gather_cumulative_histories() method
        # below

        self.gathered_and_melted_cumulative_histories = None

    def gather_and_melt_cumulative_histories(self) -> pd.DataFrame:
        """
        This gathers the cumulative histories in a way that they can be plotted

        Returns
        -------
        pd.DataFrame
            A dataframe with the cumulative histories gathered together.
        """
        if self.gathered_and_melted_cumulative_histories is not None:
            return self.gathered_and_melted_cumulative_histories

        cumulative_histories = []

        for facility, inventory in self.facility_inventories.items():
            cumulative_history = inventory.cumulative_history
            cumulative_history = cumulative_history.reset_index()
            cumulative_history.rename(columns={"index": "timestep"}, inplace=True)
            facility_type, facility_id = facility.split("_")
            cumulative_history["facility_type"] = facility_type
            cumulative_history["facility_id"] = facility_id
            cumulative_history["year"] = (
                cumulative_history["timestep"] / self.timestep_per_year
            ) + self.start_year
            cumulative_history["year_ceil"] = np.ceil(cumulative_history["year"])
            # scale component counts with dictionary from config, if component
            # columns are present
            try:
                print('Gathering and scaling component count inventories')
                # Multiply component counts in the inventory by the number of
                # components in each technology unit
                cumulative_history.loc[
                    :, [key for key, value in self.component_count.items()]
                ] = cumulative_history.loc[
                    :, [key for key, value in self.component_count.items()]
                ] * [
                    value for key, value in self.component_count.items()
                ]
            except KeyError as e:
                print('Gathering component mass histories')
            cumulative_histories.append(cumulative_history)

        cumulative_histories = pd.concat(cumulative_histories)

        self.gathered_and_melted_cumulative_histories = (
            cumulative_histories.drop(["timestep", "year_ceil", "facility_id"], axis=1)
            .melt(
                var_name=self.var_name,
                value_name=self.value_name,
                id_vars=["year", "facility_type"],
            )
            .groupby(["year", "facility_type", self.var_name])
            .sum()
            .reset_index()
        )

        return self.gathered_and_melted_cumulative_histories

    def generate_plots(self):
        """
        This method generates the history plots.
        """
        # Create the figure
        fig = px.line(
            self.gather_and_melt_cumulative_histories(),
            x="year",
            y=self.value_name,
            facet_row=self.var_name,
            title=self.var_name,
            color="facility_type",
            width=1000,
            height=1000,
        )

        # If a previous figure exists, remove it
        Path(self.output_plot_filename).unlink(missing_ok=True)

        # Write the figure
        fig.write_image(self.output_plot_filename)<|MERGE_RESOLUTION|>--- conflicted
+++ resolved
@@ -1,16 +1,9 @@
 from typing import Dict, List
-<<<<<<< HEAD
-=======
-from pathlib import Path
->>>>>>> 81a40612
 
 import pandas as pd
 import numpy as np
 import plotly.express as px
-<<<<<<< HEAD
-=======
 
->>>>>>> 81a40612
 from .inventory import FacilityInventory
 
 
