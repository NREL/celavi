--- conflicted
+++ resolved
@@ -116,12 +116,8 @@
             .sum().reset_index()
 
         _summary['region_transportation'] = _summary['statefp'] + _summary['countyfp']
-<<<<<<< HEAD
         # TODO:  A comment should also specify why weight is divided by 1000.
-        _summary['vmt'] = _summary['weight'] / 1000.0 * 0.621371
-=======
         _summary['vkmt'] = _summary['weight'] / 1000.0
->>>>>>> 3f1400a9
 
         return _summary[['region_transportation', 'fclass', 'vkmt']]
 
