#!/usr/bin/env python3
# -*- coding: utf-8 -*-
"""
Created on Fri Jan 22 08:03:13 2021

routing.py uses Dijkstra’s algorithm to compute distances between vertices on a network

Developed using code from Feedstock Production Emissions to Air Model (FPEAM) Copyright (c) 2018
Alliance for Sustainable Energy, LLC; Noah Fisher.
Builds on functionality in the FPEAM's Router.py and Data.py.
Unmodified FPEAM code is available at https://github.com/NREL/fpeam.

@author: aeberle
"""

import networkx as nx
import numpy as np
import pandas as pd
from networkx.algorithms.shortest_paths.weighted import bidirectional_dijkstra
from scipy.spatial import ckdtree
from joblib import Memory
import tempfile
import celavi.data_manager as Data


class Router:
    """
    Discover routing between nodes
    """

    def __init__(self,
                 edges,
                 node_map,
                 memory=None, algorithm=bidirectional_dijkstra,
                 ):
        """

        Parameters
        ----------
        edges: [DataFrame]
        node_map: [DataFrame]
        memory [joblib.Memory]
        algorithm: [function]

        Returns
        -------
        None
        """

        self.node_map = node_map
        self._btree = ckdtree.cKDTree(np.array(list(zip(self.node_map.long, self.node_map.lat))))

        self.edges = edges

        self.memory = memory

        self.algorithm = algorithm

        self.routes = {}
        self.Graph = nx.Graph()

        if self.memory is not None:
            self.get_route = self.memory.cache(self.get_route, ignore=['self'], verbose=0)

        print('loading routing graph', flush=True)
        _ = self.edges.apply(lambda x: self.Graph.add_edge(**x), axis=1)

    def get_route(self, start, end):

        """
        Find route from <start> to <end>, if exists.

        Parameters
        ----------
        start: [list] [long, lat]

        end: [list] [long, lat]

        Returns
        -------
        [DataFrame]
        """

        _start_point = np.array(start)
        _start_point_idx = self._btree.query(_start_point, k=1)[1]
        from_node = self.node_map.loc[_start_point_idx, 'node_id']

        _end_point = np.array(end)
        _end_point_idx = self._btree.query(_end_point, k=1)[1]
        to_node = self.node_map.loc[_end_point_idx, 'node_id']

        if not (from_node and to_node):
            raise ValueError('start or end node is undefined')

        _path = self.algorithm(self.Graph, from_node, to_node)[1]

        _route = pd.DataFrame(_path, columns=['start_node'], dtype=int)
        _route['end_node'] = _route['start_node'].shift(-1)
        _route = _route[:-1]
        _route['end_node'] = _route['end_node'].astype(int)

        _edges = _route.apply(lambda x: self.Graph.get_edge_data(u=x.start_node,
                                                                 v=x.end_node)['edge_id'], axis=1)

        _summary = self.edges.loc[self.edges.edge_id.isin(_edges.values.tolist()) &
                                  ~self.edges.countyfp.isna() &
                                  ~self.edges.statefp.isna()][['edge_id',
                                                               'statefp',
                                                               'countyfp',
                                                               'weight',
                                                               'fclass']].groupby(['statefp',
                                                                                   'countyfp',
                                                                                   'fclass'])\
            .sum().reset_index()

        _summary['region_transportation'] = _summary['statefp'] + _summary['countyfp']
        _summary['vkmt'] = _summary['weight'] / 1000.0

        return _summary[['region_transportation', 'fclass', 'vkmt']]

    @staticmethod
    def get_all_routes(locations_file,
                       route_pair_file,
                       transportation_graph,
                       node_locations,
                       routes_output_file,
                       routing_output_folder):
        """
        Calculates distances traveled between all locations in the locations_file.
        Includes distance traveled through each transportation region (e.g., county FIPS) and road class.

        Parameters
        ----------
        locations_file
            Dataset of facility locations

        route_pair_file
            Dataset of allowable facility pairs to connect with routes

        distance_filtering
            Dataset of distance-based router filtering

        transportation_graph
            Transportation network data

        node_locations

        routes_output_file
            Path to file where complete routes dataset is saved.

        routing_output_folder
            Path to directory for routing outputs

        Returns
        -------
        DataFrame
        """
        backfill = True  # data backfill flag - True will replace nulls; user must input value for replacement

        # import transportation graph and node locations
        _transportation_graph = Data.TransportationGraph(fpath=transportation_graph, backfill=backfill)
        _node_locations = Data.TransportationNodeLocations(fpath=node_locations, backfill=backfill)

        # create temporary file directory
        _temp_dir = tempfile.mkdtemp()

        # initiate router
        router = Router(edges=_transportation_graph,
                        node_map=_node_locations,
                        memory=Memory(location=_temp_dir))

        # import locations data
        locations = pd.read_csv(locations_file)
        route_pairs = pd.read_csv(route_pair_file)
        # Get a list of destination facility types that must be in-state
        # from route_pairs
        _instate_dest = route_pairs[route_pairs['connection'] == 'in_state'].destination_facility_type.drop_duplicates().values

        # identify states in locations data and loop through states (useful for debugging; loop could be removed)
        # compute routes for all locations in each state and save results
        state_list = locations.region_id_2.unique()
        file_output_list = []
        for state in state_list:
            print(state, flush=True)
            file_output = routing_output_folder + 'route_list_output_{}.csv'.format(state)
            file_output_list.append(file_output)

            # select all source locations within this state
            _source_loc = locations[locations.region_id_2 == state]
            # select all destination locations in the complete data set
            _dest_loc = locations
            # rename columns before merging
            _source_loc = _source_loc[['facility_id', 'facility_type', 'region_id_2', 'lat', 'long']].add_prefix('source_')
            _dest_loc = _dest_loc[['facility_id', 'facility_type', 'region_id_2', 'lat', 'long']].add_prefix('destination_')
            _source_loc.insert(0, 'merge', 'True')
            _dest_loc.insert(0, 'merge', 'True')

            # merge source and destination pairs
            source_dest_pairs = _source_loc.merge(_dest_loc, on='merge')

            # Filter down to only the source/destination pairs allowed by route_pairs
            source_dest_allowable_pairs = route_pairs[['source_facility_type', 'destination_facility_type']].apply(tuple, axis=1)
            source_dest_complete_pairs = source_dest_pairs[['source_facility_type', 'destination_facility_type']].apply(tuple, axis=1)
            source_dest_select_route_types = source_dest_complete_pairs.isin(source_dest_allowable_pairs)
            selected_routes = source_dest_pairs[source_dest_select_route_types]
            all_route_list = selected_routes.merge(route_pairs, on=['source_facility_type', 'destination_facility_type'])

            # divide all_route_list into two sets of routes, one with connections
            # within this state and one with connections out of state
            instate_routes = all_route_list[all_route_list.destination_region_id_2 == state]
            outstate_routes = all_route_list[all_route_list.destination_region_id_2 != state]

            # Remove entries from the out-of-state route list where the
            # connections are required to be in-state
            _keep = outstate_routes.connection == 'any'
            route_list = instate_routes.append(outstate_routes[_keep])

            # if route_list is empty, generate empty data frame for export (e.g., create column for total_vkmt)
            # otherwise, loop through all locations in route_list and compute routing distances
            if route_list.empty:
                print('list is empty')
                route_list['vkmt'] = ''
                route_list = route_list.drop(['merge'], axis=1)
                route_list['total_vkmt'] = route_list.groupby(by=['source_facility_id', 'source_facility_type', 'source_lat',
                                                                 'source_long', 'destination_facility_id', 'destination_facility_type',
                                                                 'destination_lat', 'destination_long'])['vkmt'].transform('sum')
                route_list.to_csv(file_output)

            else:

                route_list.to_csv(routing_output_folder + 'route_list.csv')

                _routes = route_list[['source_long',
                                      'source_lat',
                                      'destination_long',
                                      'destination_lat']]

                _routes.to_csv(routing_output_folder + 'latlongs.csv')

                # if routing engine is specified, use it to get the route (fips and
                # vkmt) for each pair of input locations
                if router is not None:

                    # initialize holder for all routes
                    _vkmt_by_county_all_routes = pd.DataFrame()

                    # loop through all locations to compute routes
                    print('finding routes', flush=True)
                    for i in np.arange(_routes.shape[0]):

                        # print every 20 routes
                        if i % 20 == 0:
                            print(i, flush=True)

                        _vkmt_by_county = router.get_route(start=(_routes.source_long.iloc[i],
                                                                 _routes.source_lat.iloc[i]),
                                                          end=(_routes.destination_long.iloc[i],
                                                               _routes.destination_lat.iloc[i]))

                        # add identifier columns for later merging with route_list
                        _vkmt_by_county['source_long'] = _routes.source_long.iloc[i]
                        _vkmt_by_county['source_lat'] = _routes.source_lat.iloc[i]
                        _vkmt_by_county['destination_long'] = _routes.destination_long.iloc[i]
                        _vkmt_by_county['destination_lat'] = _routes.destination_lat.iloc[i]

                        # either create the data frame to store all routes,
                        # or append the current route
                        if _vkmt_by_county_all_routes.empty:
                            _vkmt_by_county_all_routes = _vkmt_by_county

                        else:
                            _vkmt_by_county_all_routes = \
                                _vkmt_by_county_all_routes.append(_vkmt_by_county,
                                                                 ignore_index=True,
                                                                 sort=True)

                    # after the loop through all routes is complete, merge the data
                    # frame containing all routes with route_list
                    route_list = route_list.merge(_vkmt_by_county_all_routes,
                                                  how='left',
                                                  on=['source_long',
                                                      'source_lat',
                                                      'destination_long',
                                                      'destination_lat'])


                route_list = route_list.drop(['merge'], axis=1)
                # compute total_vkmt
                route_list['total_vkmt'] = route_list.groupby(by=['source_facility_id', 'source_facility_type', 'source_lat',
                                                                 'source_long', 'destination_facility_id', 'destination_facility_type',
                                                                 'destination_lat', 'destination_long'])['vkmt'].transform('sum')

<<<<<<< HEAD
                # if the routes should be filtered based on distance,
                if distance_filtering:
                    # remove rows where total_vkmt > max distance
                    route_list = route_list[route_list.total_vkmt <= route_list.vkmt_max]

                # remove columns used in distance filtering
                route_list.drop(
                    labels=['in_state_only', 'vkmt_max'],
                    axis=1,
                    inplace=True
                )

=======
>>>>>>> d2d1dbc4
                route_list.to_csv(file_output)

        # append all data from independent state loops into one master routing data frame
        data_complete = pd.DataFrame()
        for file in file_output_list:
            data = pd.read_csv(file)
            data_complete = data_complete.append(data)

<<<<<<< HEAD


        data_complete.to_csv(routes_output_file,
                             index=False)
=======
        data_complete.to_csv(preprocessing_output_folder + 'routes_computed.csv')
>>>>>>> d2d1dbc4

        return data_complete<|MERGE_RESOLUTION|>--- conflicted
+++ resolved
@@ -290,7 +290,6 @@
                                                                  'source_long', 'destination_facility_id', 'destination_facility_type',
                                                                  'destination_lat', 'destination_long'])['vkmt'].transform('sum')
 
-<<<<<<< HEAD
                 # if the routes should be filtered based on distance,
                 if distance_filtering:
                     # remove rows where total_vkmt > max distance
@@ -303,8 +302,7 @@
                     inplace=True
                 )
 
-=======
->>>>>>> d2d1dbc4
+
                 route_list.to_csv(file_output)
 
         # append all data from independent state loops into one master routing data frame
@@ -313,13 +311,7 @@
             data = pd.read_csv(file)
             data_complete = data_complete.append(data)
 
-<<<<<<< HEAD
-
-
         data_complete.to_csv(routes_output_file,
                              index=False)
-=======
-        data_complete.to_csv(preprocessing_output_folder + 'routes_computed.csv')
->>>>>>> d2d1dbc4
 
         return data_complete